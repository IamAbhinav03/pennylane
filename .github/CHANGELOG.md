# Release 0.16.0-dev (development release)

<h3>New features since last release</h3>

* TBD: Add `qml.qaoa.cycle` (when structure is finalised)
  [(#1207)](https://github.com/PennyLaneAI/pennylane/pull/1207)
  [(#1209)](https://github.com/PennyLaneAI/pennylane/pull/1209)

* Adds `QubitCarry` and `QubitSum` operations for basic arithmetic.
  [(#1169)](https://github.com/PennyLaneAI/pennylane/pull/1169)

  The following example adds two 1-bit numbers, returning a 2-bit answer:

  ```python
  dev = qml.device('default.qubit', wires = 4)
  a = 0
  b = 1

  @qml.qnode(dev)
  def circuit():
      qml.BasisState(np.array([a, b]), wires=[1, 2])
      qml.QubitCarry(wires=[0, 1, 2, 3])
      qml.CNOT(wires=[1, 2])
      qml.QubitSum(wires=[0, 1, 2])
      return qml.probs(wires=[3, 2])

  probs = circuit()
  bitstrings = tuple(itertools.product([0, 1], repeat = 2))
  indx = np.argwhere(probs == 1).flatten()[0]
  output = bitstrings[indx]
  ```

  ```pycon
  >>> print(output)
  (0, 1)
  ```

* PennyLane NumPy now includes the [random module's](https://numpy.org/doc/stable/reference/random/index.html?highlight=random#module-numpy.random) Generator objects, the recommended way of random number generation.  Now you should generate random numbers using the following syntax to avoid setting a global seed.

```python
from pennylane import numpy as np

rng = np.random.default_rng()
random_mat1 = rng.random((3,2))
random_mat2 = rng.standard_normal(3, requires_grad=False)
```

<h3>Improvements</h3>

* Added custom gate application for Toffoli in `default.qubit`.
  [(#1249)](https://github.com/PennyLaneAI/pennylane/pull/1249)

* The device test suite now provides test cases for checking gates by comparing
  expectation values.
  [(#1212)](https://github.com/PennyLaneAI/pennylane/pull/1212)

* PennyLane's test suite is now code-formatted using `black -l 100`.
  [(#1222)](https://github.com/PennyLaneAI/pennylane/pull/1222)

<h3>Breaking changes</h3>

<h3>Bug fixes</h3>

<h3>Documentation</h3>

* Updated the docstring of `qml.PolyXP` to reference the new location of internal
  usage. [(#1262)](https://github.com/PennyLaneAI/pennylane/pull/1262)

* Removes occurrences of the deprecated device argument ``analytic`` from the documentation.
  [(#1261)](https://github.com/PennyLaneAI/pennylane/pull/1261)

<h3>Contributors</h3>

This release contains contributions from (in alphabetical order):

Thomas Bromley, Olivia Di Matteo, Diego Guala, Anthony Hayes, Josh Izaac, Antal Száva

# Release 0.15.1 (current release)

<h3>Bug fixes</h3>

* Fixes two bugs in the parameter-shift Hessian.
  [(#1260)](https://github.com/PennyLaneAI/pennylane/pull/1260)

  - Fixes a bug where having an unused parameter in the Autograd interface
    would result in an indexing error during backpropagation.

  - The parameter-shift Hessian only supports the two-term parameter-shift
    rule currently, so raises an error if asked to differentiate
    any unsupported gates (such as the controlled rotation gates).

* A bug which resulted in `qml.adjoint()` and `qml.inv()` failing to work with
  templates has been fixed.
  [(#1243)](https://github.com/PennyLaneAI/pennylane/pull/1243)

* Deprecation warning instances in PennyLane have been changed to `UserWarning`,
  to account for recent changes to how Python warnings are filtered in
  [PEP565](https://www.python.org/dev/peps/pep-0565/).
  [(#1211)](https://github.com/PennyLaneAI/pennylane/pull/1211)

<h3>Documentation</h3>

* Updated the order of the parameters to the `GaussianState` operation to match
  the way that the PennyLane-SF plugin uses them.
  [(#1255)](https://github.com/PennyLaneAI/pennylane/pull/1255)

<h3>Contributors</h3>

This release contains contributions from (in alphabetical order):

<<<<<<< HEAD
Thomas Bromley, Diego Guala, Anthony Hayes, Josh Izaac, Christina Lee,
 Maria Schuld, Antal Száva.

=======
Thomas Bromley, Olivia Di Matteo, Diego Guala, Anthony Hayes, Ryan Hill,
Josh Izaac, Maria Schuld, Antal Száva.
>>>>>>> 8fe31ad6

# Release 0.15.0

<h3>New features since last release</h3>

<h4>Better and more flexible shot control</h4>

* Adds a new optimizer `qml.ShotAdaptiveOptimizer`, a gradient-descent optimizer where
  the shot rate is adaptively calculated using the variances of the parameter-shift gradient.
  [(#1139)](https://github.com/PennyLaneAI/pennylane/pull/1139)

  By keeping a running average of the parameter-shift gradient and the *variance* of the
  parameter-shift gradient, this optimizer frugally distributes a shot budget across the partial
  derivatives of each parameter.

  In addition, if computing the expectation value of a Hamiltonian, weighted random sampling can be
  used to further distribute the shot budget across the local terms from which the Hamiltonian is
  constructed.

  This optimizer is based on both the [iCANS1](https://quantum-journal.org/papers/q-2020-05-11-263)
  and [Rosalin](https://arxiv.org/abs/2004.06252) shot-adaptive optimizers.

  Once constructed, the cost function can be passed directly to the optimizer's `step` method.  The
  attribute `opt.total_shots_used` can be used to track the number of shots per iteration.

  ```pycon
  >>> coeffs = [2, 4, -1, 5, 2]
  >>> obs = [
  ...   qml.PauliX(1),
  ...   qml.PauliZ(1),
  ...   qml.PauliX(0) @ qml.PauliX(1),
  ...   qml.PauliY(0) @ qml.PauliY(1),
  ...   qml.PauliZ(0) @ qml.PauliZ(1)
  ... ]
  >>> H = qml.Hamiltonian(coeffs, obs)
  >>> dev = qml.device("default.qubit", wires=2, shots=100)
  >>> cost = qml.ExpvalCost(qml.templates.StronglyEntanglingLayers, H, dev)
  >>> params = qml.init.strong_ent_layers_uniform(n_layers=2, n_wires=2)
  >>> opt = qml.ShotAdaptiveOptimizer(min_shots=10)
  >>> for i in range(5):
  ...    params = opt.step(cost, params)
  ...    print(f"Step {i}: cost = {cost(params):.2f}, shots_used = {opt.total_shots_used}")
  Step 0: cost = -5.68, shots_used = 240
  Step 1: cost = -2.98, shots_used = 336
  Step 2: cost = -4.97, shots_used = 624
  Step 3: cost = -5.53, shots_used = 1054
  Step 4: cost = -6.50, shots_used = 1798
  ```

* Batches of shots can now be specified as a list, allowing measurement statistics
  to be course-grained with a single QNode evaluation.
  [(#1103)](https://github.com/PennyLaneAI/pennylane/pull/1103)

  ```pycon
  >>> shots_list = [5, 10, 1000]
  >>> dev = qml.device("default.qubit", wires=2, shots=shots_list)
  ```

  When QNodes are executed on this device, a single execution of 1015 shots will be submitted.
  However, three sets of measurement statistics will be returned; using the first 5 shots,
  second set of 10 shots, and final 1000 shots, separately.

  For example, executing a circuit with two outputs will lead to a result of shape `(3, 2)`:

  ```pycon
  >>> @qml.qnode(dev)
  ... def circuit(x):
  ...     qml.RX(x, wires=0)
  ...     qml.CNOT(wires=[0, 1])
  ...     return qml.expval(qml.PauliZ(0) @ qml.PauliX(1)), qml.expval(qml.PauliZ(0))
  >>> circuit(0.5)
  [[0.33333333 1.        ]
   [0.2        1.        ]
   [0.012      0.868     ]]
  ```

  This output remains fully differentiable.

- The number of shots can now be specified on a per-call basis when evaluating a QNode.
  [(#1075)](https://github.com/PennyLaneAI/pennylane/pull/1075).

  For this, the qnode should be called with an additional `shots` keyword argument:

  ```pycon
  >>> dev = qml.device('default.qubit', wires=1, shots=10) # default is 10
  >>> @qml.qnode(dev)
  ... def circuit(a):
  ...     qml.RX(a, wires=0)
  ...     return qml.sample(qml.PauliZ(wires=0))
  >>> circuit(0.8)
  [ 1  1  1 -1 -1  1  1  1  1  1]
  >>> circuit(0.8, shots=3)
  [ 1  1  1]
  >>> circuit(0.8)
  [ 1  1  1 -1 -1  1  1  1  1  1]
  ```

<h4>New differentiable quantum transforms</h4>

A new module is available,
[qml.transforms](https://pennylane.rtfd.io/en/stable/code/qml_transforms.html),
which contains *differentiable quantum transforms*. These are functions that act
on QNodes, quantum functions, devices, and tapes, transforming them while remaining
fully differentiable.

* A new adjoint transform has been added.
  [(#1111)](https://github.com/PennyLaneAI/pennylane/pull/1111)
  [(#1135)](https://github.com/PennyLaneAI/pennylane/pull/1135)

  This new method allows users to apply the adjoint of an arbitrary sequence of operations.

  ```python
  def subroutine(wire):
      qml.RX(0.123, wires=wire)
      qml.RY(0.456, wires=wire)

  dev = qml.device('default.qubit', wires=1)
  @qml.qnode(dev)
  def circuit():
      subroutine(0)
      qml.adjoint(subroutine)(0)
      return qml.expval(qml.PauliZ(0))
  ```

  This creates the following circuit:

  ```pycon
  >>> print(qml.draw(circuit)())
  0: --RX(0.123)--RY(0.456)--RY(-0.456)--RX(-0.123)--| <Z>
  ```

  Directly applying to a gate also works as expected.

  ```python
  qml.adjoint(qml.RX)(0.123, wires=0) # applies RX(-0.123)
  ```

* A new transform `qml.ctrl` is now available that adds control wires to subroutines.
  [(#1157)](https://github.com/PennyLaneAI/pennylane/pull/1157)

  ```python
  def my_ansatz(params):
     qml.RX(params[0], wires=0)
     qml.RZ(params[1], wires=1)

  # Create a new operation that applies `my_ansatz`
  # controlled by the "2" wire.
  my_ansatz2 = qml.ctrl(my_ansatz, control=2)

  @qml.qnode(dev)
  def circuit(params):
      my_ansatz2(params)
      return qml.state()
  ```

  This is equivalent to:

  ```python
  @qml.qnode(...)
  def circuit(params):
      qml.CRX(params[0], wires=[2, 0])
      qml.CRZ(params[1], wires=[2, 1])
      return qml.state()
  ```

* The `qml.transforms.classical_jacobian` transform has been added.
  [(#1186)](https://github.com/PennyLaneAI/pennylane/pull/1186)

  This transform returns a function to extract the Jacobian matrix of the classical part of a
  QNode, allowing the classical dependence between the QNode arguments and the quantum gate
  arguments to be extracted.

  For example, given the following QNode:

  ```pycon
  >>> @qml.qnode(dev)
  ... def circuit(weights):
  ...     qml.RX(weights[0], wires=0)
  ...     qml.RY(weights[0], wires=1)
  ...     qml.RZ(weights[2] ** 2, wires=1)
  ...     return qml.expval(qml.PauliZ(0))
  ```

  We can use this transform to extract the relationship
  :math:`f: \mathbb{R}^n \rightarrow\mathbb{R}^m` between the input QNode
  arguments :math:`w` and the gate arguments :math:`g`, for
  a given value of the QNode arguments:

  ```pycon
  >>> cjac_fn = qml.transforms.classical_jacobian(circuit)
  >>> weights = np.array([1., 1., 1.], requires_grad=True)
  >>> cjac = cjac_fn(weights)
  >>> print(cjac)
  [[1. 0. 0.]
   [1. 0. 0.]
   [0. 0. 2.]]
  ```

  The returned Jacobian has rows corresponding to gate arguments, and columns corresponding to
  QNode arguments; that is, :math:`J_{ij} = \frac{\partial}{\partial g_i} f(w_j)`.

<h4>More operations and templates</h4>

* Added the `SingleExcitation` two-qubit operation, which is useful for quantum
  chemistry applications.
  [(#1121)](https://github.com/PennyLaneAI/pennylane/pull/1121)

  It can be used to perform an SO(2) rotation in the subspace
  spanned by the states :math:`|01\rangle` and :math:`|10\rangle`.
  For example, the following circuit performs the transformation
  :math:`|10\rangle \rightarrow \cos(\phi/2)|10\rangle - \sin(\phi/2)|01\rangle`:    

  ```python
  dev = qml.device('default.qubit', wires=2)

  @qml.qnode(dev)
  def circuit(phi):
      qml.PauliX(wires=0)
      qml.SingleExcitation(phi, wires=[0, 1])
  ```

  The `SingleExcitation` operation supports analytic gradients on hardware
  using only four expectation value calculations, following results from
  [Kottmann et al.](https://arxiv.org/abs/2011.05938)

* Added the `DoubleExcitation` four-qubit operation, which is useful for quantum
  chemistry applications.
  [(#1123)](https://github.com/PennyLaneAI/pennylane/pull/1123)

  It can be used to perform an SO(2) rotation in the subspace
  spanned by the states :math:`|1100\rangle` and :math:`|0011\rangle`.
  For example, the following circuit performs the transformation
  :math:`|1100\rangle\rightarrow \cos(\phi/2)|1100\rangle - \sin(\phi/2)|0011\rangle`:   

  ```python
  dev = qml.device('default.qubit', wires=2)

  @qml.qnode(dev)
  def circuit(phi):
      qml.PauliX(wires=0)
      qml.PauliX(wires=1)
      qml.DoubleExcitation(phi, wires=[0, 1, 2, 3])
  ```

  The `DoubleExcitation` operation supports analytic gradients on hardware using only
  four expectation value calculations, following results from
  [Kottmann et al.](https://arxiv.org/abs/2011.05938).

* Added the `QuantumMonteCarlo` template for performing quantum Monte Carlo estimation of an
  expectation value on simulator.
  [(#1130)](https://github.com/PennyLaneAI/pennylane/pull/1130)

  The following example shows how the expectation value of sine squared over a standard normal
  distribution can be approximated:

  ```python
  from scipy.stats import norm

  m = 5
  M = 2 ** m
  n = 10
  N = 2 ** n
  target_wires = range(m + 1)
  estimation_wires = range(m + 1, n + m + 1)

  xmax = np.pi  # bound to region [-pi, pi]
  xs = np.linspace(-xmax, xmax, M)

  probs = np.array([norm().pdf(x) for x in xs])
  probs /= np.sum(probs)

  func = lambda i: np.sin(xs[i]) ** 2

  dev = qml.device("default.qubit", wires=(n + m + 1))

  @qml.qnode(dev)
  def circuit():
      qml.templates.QuantumMonteCarlo(
          probs,
          func,
          target_wires=target_wires,
          estimation_wires=estimation_wires,
      )
      return qml.probs(estimation_wires)

  phase_estimated = np.argmax(circuit()[:int(N / 2)]) / N
  expectation_estimated = (1 - np.cos(np.pi * phase_estimated)) / 2
  ```

* Added the `QuantumPhaseEstimation` template for performing quantum phase estimation for an input
  unitary matrix.
  [(#1095)](https://github.com/PennyLaneAI/pennylane/pull/1095)

  Consider the matrix corresponding to a rotation from an `RX` gate:

  ```pycon
  >>> phase = 5
  >>> target_wires = [0]
  >>> unitary = qml.RX(phase, wires=0).matrix
  ```

  The ``phase`` parameter can be estimated using ``QuantumPhaseEstimation``. For example, using five
  phase-estimation qubits:

  ```python
  n_estimation_wires = 5
  estimation_wires = range(1, n_estimation_wires + 1)

  dev = qml.device("default.qubit", wires=n_estimation_wires + 1)

  @qml.qnode(dev)
  def circuit():
      # Start in the |+> eigenstate of the unitary
      qml.Hadamard(wires=target_wires)

      QuantumPhaseEstimation(
          unitary,
          target_wires=target_wires,
          estimation_wires=estimation_wires,
      )

      return qml.probs(estimation_wires)

  phase_estimated = np.argmax(circuit()) / 2 ** n_estimation_wires

  # Need to rescale phase due to convention of RX gate
  phase_estimated = 4 * np.pi * (1 - phase)
  ```

- Added the `ControlledPhaseShift` gate as well as the `QFT` operation for applying quantum Fourier
  transforms.
  [(#1064)](https://github.com/PennyLaneAI/pennylane/pull/1064)

  ```python
  @qml.qnode(dev)
  def circuit_qft(basis_state):
      qml.BasisState(basis_state, wires=range(3))
      qml.QFT(wires=range(3))
      return qml.state()
  ```

- Added the `ControlledQubitUnitary` operation. This
  enables implementation of multi-qubit gates with a variable number of
  control qubits. It is also possible to specify a different state for the
  control qubits using the `control_values` argument (also known as a
  mixed-polarity multi-controlled operation).
  [(#1069)](https://github.com/PennyLaneAI/pennylane/pull/1069)
  [(#1104)](https://github.com/PennyLaneAI/pennylane/pull/1104)

  For example, we can  create a multi-controlled T gate using:

  ```python
  T = qml.T._matrix()
  qml.ControlledQubitUnitary(T, control_wires=[0, 1, 3], wires=2, control_values="110")
  ```

  Here, the T gate will be applied to wire `2` if control wires `0` and `1` are in
  state `1`, and control wire `3` is in state `0`. If no value is passed to
  `control_values`, the gate will be applied if all control wires are in
  the `1` state.

- Added `MultiControlledX` for multi-controlled `NOT` gates.
  This is a special case of `ControlledQubitUnitary` that applies a
  Pauli X gate conditioned on the state of an arbitrary number of
  control qubits.
  [(#1104)](https://github.com/PennyLaneAI/pennylane/pull/1104)

<h4>Support for higher-order derivatives on hardware</h4>

* Computing second derivatives and Hessians of QNodes is now supported with
  the parameter-shift differentiation method, on all machine learning interfaces.
  [(#1130)](https://github.com/PennyLaneAI/pennylane/pull/1130)
  [(#1129)](https://github.com/PennyLaneAI/pennylane/pull/1129)
  [(#1110)](https://github.com/PennyLaneAI/pennylane/pull/1110)

  Hessians are computed using the parameter-shift rule, and can be
  evaluated on both hardware and simulator devices.

  ```python
  dev = qml.device('default.qubit', wires=1)

  @qml.qnode(dev, diff_method="parameter-shift")
  def circuit(p):
      qml.RY(p[0], wires=0)
      qml.RX(p[1], wires=0)
      return qml.expval(qml.PauliZ(0))

  x = np.array([1.0, 2.0], requires_grad=True)
  ```

  ```python
  >>> hessian_fn = qml.jacobian(qml.grad(circuit))
  >>> hessian_fn(x)
  [[0.2248451 0.7651474]
   [0.7651474 0.2248451]]
  ```

* Added the function `finite_diff()` to compute finite-difference
  approximations to the gradient and the second-order derivatives of
  arbitrary callable functions.
  [(#1090)](https://github.com/PennyLaneAI/pennylane/pull/1090)

  This is useful to compute the derivative of parametrized
  `pennylane.Hamiltonian` observables with respect to their parameters.

  For example, in quantum chemistry simulations it can be used to evaluate
  the derivatives of the electronic Hamiltonian with respect to the nuclear
  coordinates:

  ```pycon
  >>> def H(x):
  ...    return qml.qchem.molecular_hamiltonian(['H', 'H'], x)[0]
  >>> x = np.array([0., 0., -0.66140414, 0., 0., 0.66140414])
  >>> grad_fn = qml.finite_diff(H, N=1)
  >>> grad = grad_fn(x)
  >>> deriv2_fn = qml.finite_diff(H, N=2, idx=[0, 1])
  >>> deriv2_fn(x)
  ```

* The JAX interface now supports all devices, including hardware devices,
  via the parameter-shift differentiation method.
  [(#1076)](https://github.com/PennyLaneAI/pennylane/pull/1076)

  For example, using the JAX interface with Cirq:

  ```python
  dev = qml.device('cirq.simulator', wires=1)
  @qml.qnode(dev, interface="jax", diff_method="parameter-shift")
  def circuit(x):
      qml.RX(x[1], wires=0)
      qml.Rot(x[0], x[1], x[2], wires=0)
      return qml.expval(qml.PauliZ(0))
  weights = jnp.array([0.2, 0.5, 0.1])
  print(circuit(weights))
  ```

  Currently, when used with the parameter-shift differentiation method,
  only a single returned expectation value or variance is supported.
  Multiple expectations/variances, as well as probability and state returns,
  are not currently allowed.

<h3>Improvements</h3>

  ```python
  dev = qml.device("default.qubit", wires=2)

  inputstate = [np.sqrt(0.2), np.sqrt(0.3), np.sqrt(0.4), np.sqrt(0.1)]

  @qml.qnode(dev)
  def circuit():
      mottonen.MottonenStatePreparation(inputstate,wires=[0, 1])
      return qml.expval(qml.PauliZ(0))
  ```

  Previously returned:

  ```pycon
  >>> print(qml.draw(circuit)())
  0: ──RY(1.57)──╭C─────────────╭C──╭C──╭C──┤ ⟨Z⟩
  1: ──RY(1.35)──╰X──RY(0.422)──╰X──╰X──╰X──┤   
  ```

  In this release, it now returns:

  ```pycon
  >>> print(qml.draw(circuit)())
  0: ──RY(1.57)──╭C─────────────╭C──┤ ⟨Z⟩
  1: ──RY(1.35)──╰X──RY(0.422)──╰X──┤   
  ```

- The templates are now classes inheriting
  from `Operation`, and define the ansatz in their `expand()` method. This
  change does not affect the user interface.
  [(#1138)](https://github.com/PennyLaneAI/pennylane/pull/1138)
  [(#1156)](https://github.com/PennyLaneAI/pennylane/pull/1156)
  [(#1163)](https://github.com/PennyLaneAI/pennylane/pull/1163)
  [(#1192)](https://github.com/PennyLaneAI/pennylane/pull/1192)

  For convenience, some templates have a new method that returns the expected
  shape of the trainable parameter tensor, which can be used to create
  random tensors.

  ```python
  shape = qml.templates.BasicEntanglerLayers.shape(n_layers=2, n_wires=4)
  weights = np.random.random(shape)
  qml.templates.BasicEntanglerLayers(weights, wires=range(4))
  ```

- `QubitUnitary` now validates to ensure the input matrix is two dimensional.
  [(#1128)](https://github.com/PennyLaneAI/pennylane/pull/1128)

* Most layers in Pytorch or Keras accept arbitrary dimension inputs, where each dimension barring
  the last (in the case where the actual weight function of the layer operates on one-dimensional
  vectors) is broadcast over. This is now also supported by KerasLayer and TorchLayer.
  [(#1062)](https://github.com/PennyLaneAI/pennylane/pull/1062).

  Example use:

  ```python
  dev = qml.device("default.qubit", wires=4)
  x = tf.ones((5, 4, 4))

  @qml.qnode(dev)
  def layer(weights, inputs):
      qml.templates.AngleEmbedding(inputs, wires=range(4))
      qml.templates.StronglyEntanglingLayers(weights, wires=range(4))
      return [qml.expval(qml.PauliZ(i)) for i in range(4)]

  qlayer = qml.qnn.KerasLayer(layer, {"weights": (4, 4, 3)}, output_dim=4)
  out = qlayer(x)
  ```

  The output tensor has the following shape:
  ```pycon
  >>> out.shape
  (5, 4, 4)
  ```

* If only one argument to the function `qml.grad` has the `requires_grad` attribute
  set to True, then the returned gradient will be a NumPy array, rather than a
  tuple of length 1.
  [(#1067)](https://github.com/PennyLaneAI/pennylane/pull/1067)
  [(#1081)](https://github.com/PennyLaneAI/pennylane/pull/1081)

* An improvement has been made to how `QubitDevice` generates and post-processess samples,
  allowing QNode measurement statistics to work on devices with more than 32 qubits.
  [(#1088)](https://github.com/PennyLaneAI/pennylane/pull/1088)

* Due to the addition of `density_matrix()` as a return type from a QNode, tuples are now supported
  by the `output_dim` parameter in `qnn.KerasLayer`.
  [(#1070)](https://github.com/PennyLaneAI/pennylane/pull/1070)

* Two new utility methods are provided for working with quantum tapes.
  [(#1175)](https://github.com/PennyLaneAI/pennylane/pull/1175)

  - `qml.tape.get_active_tape()` gets the currently recording tape.

  - `tape.stop_recording()` is a context manager that temporarily
    stops the currently recording tape from recording additional
    tapes or quantum operations.

  For example:

  ```pycon
  >>> with qml.tape.QuantumTape():
  ...     qml.RX(0, wires=0)
  ...     current_tape = qml.tape.get_active_tape()
  ...     with current_tape.stop_recording():
  ...         qml.RY(1.0, wires=1)
  ...     qml.RZ(2, wires=1)
  >>> current_tape.operations
  [RX(0, wires=[0]), RZ(2, wires=[1])]
  ```

* When printing `qml.Hamiltonian` objects, the terms are sorted by number of wires followed by coefficients.
  [(#981)](https://github.com/PennyLaneAI/pennylane/pull/981)

* Adds `qml.math.conj` to the PennyLane math module.
  [(#1143)](https://github.com/PennyLaneAI/pennylane/pull/1143)

  This new method will do elementwise conjugation to the given tensor-like object,
  correctly dispatching to the required tensor-manipulation framework
  to preserve differentiability.

  ```python
  >>> a = np.array([1.0 + 2.0j])
  >>> qml.math.conj(a)
  array([1.0 - 2.0j])
  ```

* The four-term parameter-shift rule, as used by the controlled rotation operations,
  has been updated to use coefficients that minimize the variance as per
  https://arxiv.org/abs/2104.05695.
  [(#1206)](https://github.com/PennyLaneAI/pennylane/pull/1206)

* A new transform `qml.transforms.invisible` has been added, to make it easier
  to transform QNodes.
  [(#1175)](https://github.com/PennyLaneAI/pennylane/pull/1175)

<h3>Breaking changes</h3>

* Devices do not have an `analytic` argument or attribute anymore.
  Instead, `shots` is the source of truth for whether a simulator
  estimates return values from a finite number of shots, or whether
  it returns analytic results (`shots=None`).
  [(#1079)](https://github.com/PennyLaneAI/pennylane/pull/1079)
  [(#1196)](https://github.com/PennyLaneAI/pennylane/pull/1196)

  ```python  
  dev_analytic = qml.device('default.qubit', wires=1, shots=None)
  dev_finite_shots = qml.device('default.qubit', wires=1, shots=1000)

  def circuit():
      qml.Hadamard(wires=0)
      return qml.expval(qml.PauliZ(wires=0))

  circuit_analytic = qml.QNode(circuit, dev_analytic)
  circuit_finite_shots = qml.QNode(circuit, dev_finite_shots)
  ```

  Devices with `shots=None` return deterministic, exact results:

  ```pycon
  >>> circuit_analytic()
  0.0
  >>> circuit_analytic()
  0.0
  ```
  Devices with `shots > 0` return stochastic results estimated from
  samples in each run:

  ```pycon
  >>> circuit_finite_shots()
  -0.062
  >>> circuit_finite_shots()
  0.034
  ```

  The `qml.sample()` measurement can only be used on devices on which the number
  of shots is set explicitly.

* If creating a QNode from a quantum function with an argument named `shots`,
  a `UserWarning` is raised, warning the user that this is a reserved
  argument to change the number of shots on a per-call basis.
  [(#1075)](https://github.com/PennyLaneAI/pennylane/pull/1075)

* For devices inheriting from `QubitDevice`, the methods `expval`, `var`, `sample`
  accept two new keyword arguments --- `shot_range` and `bin_size`.
  [(#1103)](https://github.com/PennyLaneAI/pennylane/pull/1103)

  These new arguments allow for the statistics to be performed on only a subset of device samples.
  This finer level of control is accessible from the main UI by instantiating a device with a batch
  of shots.

  For example, consider the following device:

  ```pycon
  >>> dev = qml.device("my_device", shots=[5, (10, 3), 100])
  ```

  This device will execute QNodes using 135 shots, however
  measurement statistics will be **course grained** across these 135
  shots:

  * All measurement statistics will first be computed using the
    first 5 shots --- that is, `shots_range=[0, 5]`, `bin_size=5`.

  * Next, the tuple `(10, 3)` indicates 10 shots, repeated 3 times. This will use
    `shot_range=[5, 35]`, performing the expectation value in bins of size 10
    (`bin_size=10`).

  * Finally, we repeat the measurement statistics for the final 100 shots,
    `shot_range=[35, 135]`, `bin_size=100`.


* The old PennyLane core has been removed, including the following modules:
  [(#1100)](https://github.com/PennyLaneAI/pennylane/pull/1100)

  - `pennylane.variables`
  - `pennylane.qnodes`

  As part of this change, the location of the new core within the Python
  module has been moved:

  - Moves `pennylane.tape.interfaces` → `pennylane.interfaces`
  - Merges `pennylane.CircuitGraph` and `pennylane.TapeCircuitGraph`  → `pennylane.CircuitGraph`
  - Merges `pennylane.OperationRecorder` and `pennylane.TapeOperationRecorder`  →
  - `pennylane.tape.operation_recorder`
  - Merges `pennylane.measure` and `pennylane.tape.measure` → `pennylane.measure`
  - Merges `pennylane.operation` and `pennylane.tape.operation` → `pennylane.operation`
  - Merges `pennylane._queuing` and `pennylane.tape.queuing` → `pennylane.queuing`

  This has no affect on import location.

  In addition,

  - All tape-mode functions have been removed (`qml.enable_tape()`, `qml.tape_mode_active()`),
  - All tape fixtures have been deleted,
  - Tests specifically for non-tape mode have been deleted.

* The device test suite no longer accepts the `analytic` keyword.
  [(#1216)](https://github.com/PennyLaneAI/pennylane/pull/1216)

<h3>Bug fixes</h3>

* Fixes a bug where using the circuit drawer with a `ControlledQubitUnitary`
  operation raised an error.
  [(#1174)](https://github.com/PennyLaneAI/pennylane/pull/1174)

* Fixes a bug and a test where the ``QuantumTape.is_sampled`` attribute was not
  being updated.
  [(#1126)](https://github.com/PennyLaneAI/pennylane/pull/1126)

* Fixes a bug where `BasisEmbedding` would not accept inputs whose bits are all ones
  or all zeros.
  [(#1114)](https://github.com/PennyLaneAI/pennylane/pull/1114)

* The `ExpvalCost` class raises an error if instantiated
  with non-expectation measurement statistics.
  [(#1106)](https://github.com/PennyLaneAI/pennylane/pull/1106)

* Fixes a bug where decompositions would reset the differentiation method
  of a QNode.
  [(#1117)](https://github.com/PennyLaneAI/pennylane/pull/1117)

* Fixes a bug where the second-order CV parameter-shift rule would error
  if attempting to compute the gradient of a QNode with more than one
  second-order observable.
  [(#1197)](https://github.com/PennyLaneAI/pennylane/pull/1197)

* Fixes a bug where repeated Torch interface applications after expansion caused an error.
  [(#1223)](https://github.com/PennyLaneAI/pennylane/pull/1223)

* Sampling works correctly with batches of shots specified as a list.
  [(#1232)](https://github.com/PennyLaneAI/pennylane/pull/1232)

<h3>Documentation</h3>

- Updated the diagram used in the Architectural overview page of the
  Development guide such that it doesn't mention Variables.
  [(#1235)](https://github.com/PennyLaneAI/pennylane/pull/1235)

- Typos addressed in templates documentation.
  [(#1094)](https://github.com/PennyLaneAI/pennylane/pull/1094)

- Upgraded the documentation to use Sphinx 3.5.3 and the new m2r2 package.
  [(#1186)](https://github.com/PennyLaneAI/pennylane/pull/1186)

- Added `flaky` as dependency for running tests in the documentation.
  [(#1113)](https://github.com/PennyLaneAI/pennylane/pull/1113)

<h3>Contributors</h3>

This release contains contributions from (in alphabetical order):

Shahnawaz Ahmed, Juan Miguel Arrazola, Thomas Bromley, Olivia Di Matteo, Alain Delgado Gran, Kyle
Godbey, Diego Guala, Theodor Isacsson, Josh Izaac, Soran Jahangiri, Nathan Killoran, Christina Lee,
Daniel Polatajko, Chase Roberts, Sankalp Sanand, Pritish Sehzpaul, Maria Schuld, Antal Száva, David Wierichs.


# Release 0.14.1

<h3>Bug fixes</h3>

* Fixes a testing bug where tests that required JAX would fail if JAX was not installed.
  The tests will now instead be skipped if JAX can not be imported.
  [(#1066)](https://github.com/PennyLaneAI/pennylane/pull/1066)

* Fixes a bug where inverse operations could not be differentiated
  using backpropagation on `default.qubit`.
  [(#1072)](https://github.com/PennyLaneAI/pennylane/pull/1072)

* The QNode has a new keyword argument, `max_expansion`, that determines the maximum number of times
  the internal circuit should be expanded when executed on a device. In addition, the default number
  of max expansions has been increased from 2 to 10, allowing devices that require more than two
  operator decompositions to be supported.
  [(#1074)](https://github.com/PennyLaneAI/pennylane/pull/1074)

* Fixes a bug where `Hamiltonian` objects created with non-list arguments raised an error for
  arithmetic operations. [(#1082)](https://github.com/PennyLaneAI/pennylane/pull/1082)

* Fixes a bug where `Hamiltonian` objects with no coefficients or operations would return a faulty
  result when used with `ExpvalCost`. [(#1082)](https://github.com/PennyLaneAI/pennylane/pull/1082)

<h3>Documentation</h3>

* Updates mentions of `generate_hamiltonian` to `molecular_hamiltonian` in the
  docstrings of the `ExpvalCost` and `Hamiltonian` classes.
  [(#1077)](https://github.com/PennyLaneAI/pennylane/pull/1077)

<h3>Contributors</h3>

This release contains contributions from (in alphabetical order):

Thomas Bromley, Josh Izaac, Antal Száva.



# Release 0.14.0

<h3>New features since last release</h3>

<h4>Perform quantum machine learning with JAX</h4>

* QNodes created with `default.qubit` now support a JAX interface, allowing JAX to be used
  to create, differentiate, and optimize hybrid quantum-classical models.
  [(#947)](https://github.com/PennyLaneAI/pennylane/pull/947)

  This is supported internally via a new `default.qubit.jax` device. This device runs end to end in
  JAX, meaning that it supports all of the awesome JAX transformations (`jax.vmap`, `jax.jit`,
  `jax.hessian`, etc).

  Here is an example of how to use the new JAX interface:

  ```python
  dev = qml.device("default.qubit", wires=1)
  @qml.qnode(dev, interface="jax", diff_method="backprop")
  def circuit(x):
      qml.RX(x[1], wires=0)
      qml.Rot(x[0], x[1], x[2], wires=0)
      return qml.expval(qml.PauliZ(0))

  weights = jnp.array([0.2, 0.5, 0.1])
  grad_fn = jax.grad(circuit)
  print(grad_fn(weights))
  ```

  Currently, only `diff_method="backprop"` is supported, with plans to support more in the future.

<h4>New, faster, quantum gradient methods</h4>

* A new differentiation method has been added for use with simulators. The `"adjoint"`
  method operates after a forward pass by iteratively applying inverse gates to scan backwards
  through the circuit.
  [(#1032)](https://github.com/PennyLaneAI/pennylane/pull/1032)

  This method is similar to the reversible method, but has a lower time
  overhead and a similar memory overhead. It follows the approach provided by
  [Jones and Gacon](https://arxiv.org/abs/2009.02823). This method is only compatible with certain
  statevector-based devices such as `default.qubit`.

  Example use:

  ```python
  import pennylane as qml

  wires = 1
  device = qml.device("default.qubit", wires=wires)

  @qml.qnode(device, diff_method="adjoint")
  def f(params):
      qml.RX(0.1, wires=0)
      qml.Rot(*params, wires=0)
      qml.RX(-0.3, wires=0)
      return qml.expval(qml.PauliZ(0))

  params = [0.1, 0.2, 0.3]
  qml.grad(f)(params)
  ```

* The default logic for choosing the 'best' differentiation method has been altered
  to improve performance.
  [(#1008)](https://github.com/PennyLaneAI/pennylane/pull/1008)

  - If the quantum device provides its own gradient, this is now the preferred
    differentiation method.

  - If the quantum device natively supports classical
    backpropagation, this is now preferred over the parameter-shift rule.

    This will lead to marked speed improvement during optimization when using
    `default.qubit`, with a sight penalty on the forward-pass evaluation.

  More details are available below in the 'Improvements' section for plugin developers.

* PennyLane now supports analytical quantum gradients for noisy channels, in addition to its
  existing support for unitary operations. The noisy channels `BitFlip`, `PhaseFlip`, and
  `DepolarizingChannel` all support analytic gradients out of the box.
  [(#968)](https://github.com/PennyLaneAI/pennylane/pull/968)

* A method has been added for calculating the Hessian of quantum circuits using the second-order
  parameter shift formula.
  [(#961)](https://github.com/PennyLaneAI/pennylane/pull/961)

  The following example shows the calculation of the Hessian:

  ```python
  n_wires = 5
  weights = [2.73943676, 0.16289932, 3.4536312, 2.73521126, 2.6412488]

  dev = qml.device("default.qubit", wires=n_wires)

  with qml.tape.QubitParamShiftTape() as tape:
      for i in range(n_wires):
          qml.RX(weights[i], wires=i)

      qml.CNOT(wires=[0, 1])
      qml.CNOT(wires=[2, 1])
      qml.CNOT(wires=[3, 1])
      qml.CNOT(wires=[4, 3])

      qml.expval(qml.PauliZ(1))

  print(tape.hessian(dev))
  ```

  The Hessian is not yet supported via classical machine learning interfaces, but will
  be added in a future release.

<h4>More operations and templates</h4>

* Two new error channels, `BitFlip` and `PhaseFlip` have been added.
  [(#954)](https://github.com/PennyLaneAI/pennylane/pull/954)

  They can be used in the same manner as existing error channels:

  ```python
  dev = qml.device("default.mixed", wires=2)

  @qml.qnode(dev)
  def circuit():
      qml.RX(0.3, wires=0)
      qml.RY(0.5, wires=1)
      qml.BitFlip(0.01, wires=0)
      qml.PhaseFlip(0.01, wires=1)
      return qml.expval(qml.PauliZ(0))
  ```

* Apply permutations to wires using the `Permute` subroutine.
  [(#952)](https://github.com/PennyLaneAI/pennylane/pull/952)

  ```python
  import pennylane as qml
  dev = qml.device('default.qubit', wires=5)

  @qml.qnode(dev)
  def apply_perm():
      # Send contents of wire 4 to wire 0, of wire 2 to wire 1, etc.
      qml.templates.Permute([4, 2, 0, 1, 3], wires=dev.wires)
      return qml.expval(qml.PauliZ(0))
  ```

<h4>QNode transformations</h4>

* The `qml.metric_tensor` function transforms a QNode to produce the Fubini-Study
  metric tensor with full autodifferentiation support---even on hardware.
  [(#1014)](https://github.com/PennyLaneAI/pennylane/pull/1014)

  Consider the following QNode:

  ```python
  dev = qml.device("default.qubit", wires=3)

  @qml.qnode(dev, interface="autograd")
  def circuit(weights):
      # layer 1
      qml.RX(weights[0, 0], wires=0)
      qml.RX(weights[0, 1], wires=1)

      qml.CNOT(wires=[0, 1])
      qml.CNOT(wires=[1, 2])

      # layer 2
      qml.RZ(weights[1, 0], wires=0)
      qml.RZ(weights[1, 1], wires=2)

      qml.CNOT(wires=[0, 1])
      qml.CNOT(wires=[1, 2])
      return qml.expval(qml.PauliZ(0) @ qml.PauliZ(1)), qml.expval(qml.PauliY(2))
  ```

  We can use the `metric_tensor` function to generate a new function, that returns the
  metric tensor of this QNode:

  ```pycon
  >>> met_fn = qml.metric_tensor(circuit)
  >>> weights = np.array([[0.1, 0.2, 0.3], [0.4, 0.5, 0.6]], requires_grad=True)
  >>> met_fn(weights)
  tensor([[0.25  , 0.    , 0.    , 0.    ],
          [0.    , 0.25  , 0.    , 0.    ],
          [0.    , 0.    , 0.0025, 0.0024],
          [0.    , 0.    , 0.0024, 0.0123]], requires_grad=True)
  ```

  The returned metric tensor is also fully differentiable, in all interfaces.
  For example, differentiating the `(3, 2)` element:

  ```pycon
  >>> grad_fn = qml.grad(lambda x: met_fn(x)[3, 2])
  >>> grad_fn(weights)
  array([[ 0.04867729, -0.00049502,  0.        ],
         [ 0.        ,  0.        ,  0.        ]])
  ```

  Differentiation is also supported using Torch, Jax, and TensorFlow.

* Adds the new function `qml.math.cov_matrix()`. This function accepts a list of commuting
  observables, and the probability distribution in the shared observable eigenbasis after the
  application of an ansatz. It uses these to construct the covariance matrix in a *framework
  independent* manner, such that the output covariance matrix is autodifferentiable.
  [(#1012)](https://github.com/PennyLaneAI/pennylane/pull/1012)

  For example, consider the following ansatz and observable list:

  ```python3
  obs_list = [qml.PauliX(0) @ qml.PauliZ(1), qml.PauliY(2)]
  ansatz = qml.templates.StronglyEntanglingLayers
  ```

  We can construct a QNode to output the probability distribution in the shared eigenbasis of the
  observables:

  ```python
  dev = qml.device("default.qubit", wires=3)

  @qml.qnode(dev, interface="autograd")
  def circuit(weights):
      ansatz(weights, wires=[0, 1, 2])
      # rotate into the basis of the observables
      for o in obs_list:
          o.diagonalizing_gates()
      return qml.probs(wires=[0, 1, 2])
  ```

  We can now compute the covariance matrix:

  ```pycon
  >>> weights = qml.init.strong_ent_layers_normal(n_layers=2, n_wires=3)
  >>> cov = qml.math.cov_matrix(circuit(weights), obs_list)
  >>> cov
  array([[0.98707611, 0.03665537],
         [0.03665537, 0.99998377]])
  ```

  Autodifferentiation is fully supported using all interfaces:

  ```pycon
  >>> cost_fn = lambda weights: qml.math.cov_matrix(circuit(weights), obs_list)[0, 1]
  >>> qml.grad(cost_fn)(weights)[0]
  array([[[ 4.94240914e-17, -2.33786398e-01, -1.54193959e-01],
          [-3.05414996e-17,  8.40072236e-04,  5.57884080e-04],
          [ 3.01859411e-17,  8.60411436e-03,  6.15745204e-04]],

         [[ 6.80309533e-04, -1.23162742e-03,  1.08729813e-03],
          [-1.53863193e-01, -1.38700657e-02, -1.36243323e-01],
          [-1.54665054e-01, -1.89018172e-02, -1.56415558e-01]]])
  ```

* A new  `qml.draw` function is available, allowing QNodes to be easily
  drawn without execution by providing example input.
  [(#962)](https://github.com/PennyLaneAI/pennylane/pull/962)

  ```python
  @qml.qnode(dev)
  def circuit(a, w):
      qml.Hadamard(0)
      qml.CRX(a, wires=[0, 1])
      qml.Rot(*w, wires=[1])
      qml.CRX(-a, wires=[0, 1])
      return qml.expval(qml.PauliZ(0) @ qml.PauliZ(1))
  ```

  The QNode circuit structure may depend on the input arguments;
  this is taken into account by passing example QNode arguments
  to the `qml.draw()` drawing function:

  ```pycon
  >>> drawer = qml.draw(circuit)
  >>> result = drawer(a=2.3, w=[1.2, 3.2, 0.7])
  >>> print(result)
  0: ──H──╭C────────────────────────────╭C─────────╭┤ ⟨Z ⊗ Z⟩
  1: ─────╰RX(2.3)──Rot(1.2, 3.2, 0.7)──╰RX(-2.3)──╰┤ ⟨Z ⊗ Z⟩
  ```

<h4>A faster, leaner, and more flexible core</h4>

* The new core of PennyLane, rewritten from the ground up and developed over the last few release
  cycles, has achieved feature parity and has been made the new default in PennyLane v0.14. The old
  core has been marked as deprecated, and will be removed in an upcoming release.
  [(#1046)](https://github.com/PennyLaneAI/pennylane/pull/1046)
  [(#1040)](https://github.com/PennyLaneAI/pennylane/pull/1040)
  [(#1034)](https://github.com/PennyLaneAI/pennylane/pull/1034)
  [(#1035)](https://github.com/PennyLaneAI/pennylane/pull/1035)
  [(#1027)](https://github.com/PennyLaneAI/pennylane/pull/1027)
  [(#1026)](https://github.com/PennyLaneAI/pennylane/pull/1026)
  [(#1021)](https://github.com/PennyLaneAI/pennylane/pull/1021)
  [(#1054)](https://github.com/PennyLaneAI/pennylane/pull/1054)
  [(#1049)](https://github.com/PennyLaneAI/pennylane/pull/1049)

  While high-level PennyLane code and tutorials remain unchanged, the new core
  provides several advantages and improvements:

  - **Faster and more optimized**: The new core provides various performance optimizations, reducing
    pre- and post-processing overhead, and reduces the number of quantum evaluations in certain
    cases.

  - **Support for in-QNode classical processing**: this allows for differentiable classical
    processing within the QNode.

    ```python
    dev = qml.device("default.qubit", wires=1)

    @qml.qnode(dev, interface="tf")
    def circuit(p):
        qml.RX(tf.sin(p[0])**2 + p[1], wires=0)
        return qml.expval(qml.PauliZ(0))
    ```

    The classical processing functions used within the QNode must match
    the QNode interface. Here, we use TensorFlow:

    ```pycon
    >>> params = tf.Variable([0.5, 0.1], dtype=tf.float64)
    >>> with tf.GradientTape() as tape:
    ...     res = circuit(params)
    >>> grad = tape.gradient(res, params)
    >>> print(res)
    tf.Tensor(0.9460913127754935, shape=(), dtype=float64)
    >>> print(grad)
    tf.Tensor([-0.27255248 -0.32390003], shape=(2,), dtype=float64)
    ```

    As a result of this change, quantum decompositions that require classical processing
    are fully supported and end-to-end differentiable in tape mode.

  - **No more Variable wrapping**: QNode arguments no longer become `Variable`
    objects within the QNode.

    ```python
    dev = qml.device("default.qubit", wires=1)

    @qml.qnode(dev)
    def circuit(x):
        print("Parameter value:", x)
        qml.RX(x, wires=0)
        return qml.expval(qml.PauliZ(0))
    ```

    Internal QNode parameters can be easily inspected, printed, and manipulated:

    ```pycon
    >>> circuit(0.5)
    Parameter value: 0.5
    tensor(0.87758256, requires_grad=True)
    ```

  - **Less restrictive QNode signatures**: There is no longer any restriction on the QNode signature; the QNode can be
    defined and called following the same rules as standard Python functions.

    For example, the following QNode uses positional, named, and variable
    keyword arguments:

    ```python
    x = torch.tensor(0.1, requires_grad=True)
    y = torch.tensor([0.2, 0.3], requires_grad=True)
    z = torch.tensor(0.4, requires_grad=True)

    @qml.qnode(dev, interface="torch")
    def circuit(p1, p2=y, **kwargs):
        qml.RX(p1, wires=0)
        qml.RY(p2[0] * p2[1], wires=0)
        qml.RX(kwargs["p3"], wires=0)
        return qml.var(qml.PauliZ(0))
    ```

    When we call the QNode, we may pass the arguments by name
    even if defined positionally; any argument not provided will
    use the default value.

    ```pycon
    >>> res = circuit(p1=x, p3=z)
    >>> print(res)
    tensor(0.2327, dtype=torch.float64, grad_fn=<SelectBackward>)
    >>> res.backward()
    >>> print(x.grad, y.grad, z.grad)
    tensor(0.8396) tensor([0.0289, 0.0193]) tensor(0.8387)
    ```

    This extends to the `qnn` module, where `KerasLayer` and `TorchLayer` modules
    can be created from QNodes with unrestricted signatures.

  - **Smarter measurements:** QNodes can now measure wires more than once, as
    long as all observables are commuting:

    ```python
    @qml.qnode(dev)
    def circuit(x):
        qml.RX(x, wires=0)
        return [
            qml.expval(qml.PauliZ(0)),
            qml.expval(qml.PauliZ(0) @ qml.PauliZ(1))
        ]
    ```

    Further, the `qml.ExpvalCost()` function allows for optimizing
    measurements to reduce the number of quantum evaluations required.

  With the new PennyLane core, there are a few small breaking changes, detailed
  below in the 'Breaking Changes' section.

<h3>Improvements</h3>

* The built-in PennyLane optimizers allow more flexible cost functions. The cost function passed to most optimizers
  may accept any combination of trainable arguments, non-trainable arguments, and keyword arguments.
  [(#959)](https://github.com/PennyLaneAI/pennylane/pull/959)
  [(#1053)](https://github.com/PennyLaneAI/pennylane/pull/1053)

  The full changes apply to:

  * `AdagradOptimizer`
  * `AdamOptimizer`
  * `GradientDescentOptimizer`
  * `MomentumOptimizer`
  * `NesterovMomentumOptimizer`
  * `RMSPropOptimizer`
  * `RotosolveOptimizer`

  The `requires_grad=False` property must mark any non-trainable constant argument.
  The `RotoselectOptimizer` allows passing only keyword arguments.

  Example use:

  ```python
  def cost(x, y, data, scale=1.0):
      return scale * (x[0]-data)**2 + scale * (y-data)**2

  x = np.array([1.], requires_grad=True)
  y = np.array([1.0])
  data = np.array([2.], requires_grad=False)

  opt = qml.GradientDescentOptimizer()

  # the optimizer step and step_and_cost methods can
  # now update multiple parameters at once
  x_new, y_new, data = opt.step(cost, x, y, data, scale=0.5)
  (x_new, y_new, data), value = opt.step_and_cost(cost, x, y, data, scale=0.5)

  # list and tuple unpacking is also supported
  params = (x, y, data)
  params = opt.step(cost, *params)
  ```

* The circuit drawer has been updated to support the inclusion of unused or inactive
  wires, by passing the `show_all_wires` argument.
  [(#1033)](https://github.com/PennyLaneAI/pennylane/pull/1033)

  ```python
  dev = qml.device('default.qubit', wires=[-1, "a", "q2", 0])

  @qml.qnode(dev)
  def circuit():
      qml.Hadamard(wires=-1)
      qml.CNOT(wires=[-1, "q2"])
      return qml.expval(qml.PauliX(wires="q2"))
  ```

  ```pycon
  >>> print(qml.draw(circuit, show_all_wires=True)())
  >>>
   -1: ──H──╭C──┤
    a: ─────│───┤
   q2: ─────╰X──┤ ⟨X⟩
    0: ─────────┤
  ```

* The logic for choosing the 'best' differentiation method has been altered
  to improve performance.
  [(#1008)](https://github.com/PennyLaneAI/pennylane/pull/1008)

  - If the device provides its own gradient, this is now the preferred
    differentiation method.

  - If a device provides additional interface-specific versions that natively support classical
    backpropagation, this is now preferred over the parameter-shift rule.

    Devices define additional interface-specific devices via their `capabilities()` dictionary. For
    example, `default.qubit` supports supplementary devices for TensorFlow, Autograd, and JAX:

    ```python
    {
      "passthru_devices": {
          "tf": "default.qubit.tf",
          "autograd": "default.qubit.autograd",
          "jax": "default.qubit.jax",
      },
    }
    ```

  As a result of this change, if the QNode `diff_method` is not explicitly provided,
  it is possible that the QNode will run on a *supplementary device* of the device that was
  specifically provided:

  ```python
  dev = qml.device("default.qubit", wires=2)
  qml.QNode(dev) # will default to backprop on default.qubit.autograd
  qml.QNode(dev, interface="tf") # will default to backprop on default.qubit.tf
  qml.QNode(dev, interface="jax") # will default to backprop on default.qubit.jax
  ```

* The `default.qubit` device has been updated so that internally it applies operations in a more
  functional style, i.e., by accepting an input state and returning an evolved state.
  [(#1025)](https://github.com/PennyLaneAI/pennylane/pull/1025)

* A new test series, `pennylane/devices/tests/test_compare_default_qubit.py`, has been added, allowing to test if
  a chosen device gives the same result as `default.qubit`.
  [(#897)](https://github.com/PennyLaneAI/pennylane/pull/897)

  Three tests are added:

  - `test_hermitian_expectation`,
  - `test_pauliz_expectation_analytic`, and
  - `test_random_circuit`.

* Adds the following agnostic tensor manipulation functions to the `qml.math` module: `abs`,
  `angle`, `arcsin`, `concatenate`, `dot`, `squeeze`, `sqrt`, `sum`, `take`, `where`. These functions are
  required to fully support end-to-end differentiable Mottonen and Amplitude embedding.
  [(#922)](https://github.com/PennyLaneAI/pennylane/pull/922)
  [(#1011)](https://github.com/PennyLaneAI/pennylane/pull/1011)

* The `qml.math` module now supports JAX.
  [(#985)](https://github.com/XanaduAI/software-docs/pull/274)

* Several improvements have been made to the `Wires` class to reduce overhead and simplify the logic
  of how wire labels are interpreted:
  [(#1019)](https://github.com/PennyLaneAI/pennylane/pull/1019)
  [(#1010)](https://github.com/PennyLaneAI/pennylane/pull/1010)
  [(#1005)](https://github.com/PennyLaneAI/pennylane/pull/1005)
  [(#983)](https://github.com/PennyLaneAI/pennylane/pull/983)
  [(#967)](https://github.com/PennyLaneAI/pennylane/pull/967)

  - If the input `wires` to a wires class instantiation `Wires(wires)` can be iterated over,
    its elements are interpreted as wire labels. Otherwise, `wires` is interpreted as a single wire label.
    The only exception to this are strings, which are always interpreted as a single
    wire label, so users can address wires with labels such as `"ancilla"`.

  - Any type can now be a wire label as long as it is hashable. The hash is used to establish
    the uniqueness of two labels.

  - Indexing wires objects now returns a label, instead of a new `Wires` object. For example:

    ```pycon
    >>> w = Wires([0, 1, 2])
    >>> w[1]
    >>> 1
    ```

  - The check for uniqueness of wires moved from `Wires` instantiation to
    the `qml.wires._process` function in order to reduce overhead from repeated
    creation of `Wires` instances.

  - Calls to the `Wires` class are substantially reduced, for example by avoiding to call
    Wires on Wires instances on `Operation` instantiation, and by using labels instead of
    `Wires` objects inside the default qubit device.

* Adds the `PauliRot` generator to the `qml.operation` module. This
  generator is required to construct the metric tensor.
  [(#963)](https://github.com/PennyLaneAI/pennylane/pull/963)

* The templates are modified to make use of the new `qml.math` module, for framework-agnostic
  tensor manipulation. This allows the template library to be differentiable
  in backpropagation mode (`diff_method="backprop"`).
  [(#873)](https://github.com/PennyLaneAI/pennylane/pull/873)

* The circuit drawer now allows for the wire order to be (optionally) modified:
  [(#992)](https://github.com/PennyLaneAI/pennylane/pull/992)

  ```pycon
  >>> dev = qml.device('default.qubit', wires=["a", -1, "q2"])
  >>> @qml.qnode(dev)
  ... def circuit():
  ...     qml.Hadamard(wires=-1)
  ...     qml.CNOT(wires=["a", "q2"])
  ...     qml.RX(0.2, wires="a")
  ...     return qml.expval(qml.PauliX(wires="q2"))
  ```

  Printing with default wire order of the device:

  ```pycon
  >>> print(circuit.draw())
    a: ─────╭C──RX(0.2)──┤
   -1: ──H──│────────────┤
   q2: ─────╰X───────────┤ ⟨X⟩
  ```

  Changing the wire order:

  ```pycon
  >>> print(circuit.draw(wire_order=["q2", "a", -1]))
   q2: ──╭X───────────┤ ⟨X⟩
    a: ──╰C──RX(0.2)──┤
   -1: ───H───────────┤
  ```

<h3>Breaking changes</h3>

* QNodes using the new PennyLane core will no longer accept ragged arrays as inputs.

* When using the new PennyLane core and the Autograd interface, non-differentiable data passed
  as a QNode argument or a gate must have the `requires_grad` property set to `False`:

  ```python
  @qml.qnode(dev)
  def circuit(weights, data):
      basis_state = np.array([1, 0, 1, 1], requires_grad=False)
      qml.BasisState(basis_state, wires=[0, 1, 2, 3])
      qml.templates.AmplitudeEmbedding(data, wires=[0, 1, 2, 3])
      qml.templates.BasicEntanglerLayers(weights, wires=[0, 1, 2, 3])
      return qml.probs(wires=0)

  data = np.array(data, requires_grad=False)
  weights = np.array(weights, requires_grad=True)
  circuit(weights, data)
  ```

<h3>Bug fixes</h3>

* Fixes an issue where if the constituent observables of a tensor product do not exist in the queue,
  an error is raised. With this fix, they are first queued before annotation occurs.
  [(#1038)](https://github.com/PennyLaneAI/pennylane/pull/1038)

* Fixes an issue with tape expansions where information about sampling
  (specifically the `is_sampled` tape attribute) was not preserved.
  [(#1027)](https://github.com/PennyLaneAI/pennylane/pull/1027)

* Tape expansion was not properly taking into devices that supported inverse operations,
  causing inverse operations to be unnecessarily decomposed. The QNode tape expansion logic, as well
  as the `Operation.expand()` method, has been modified to fix this.
  [(#956)](https://github.com/PennyLaneAI/pennylane/pull/956)

* Fixes an issue where the Autograd interface was not unwrapping non-differentiable
  PennyLane tensors, which can cause issues on some devices.
  [(#941)](https://github.com/PennyLaneAI/pennylane/pull/941)

* `qml.vqe.Hamiltonian` prints any observable with any number of strings.
  [(#987)](https://github.com/PennyLaneAI/pennylane/pull/987)

* Fixes a bug where parameter-shift differentiation would fail if the QNode
  contained a single probability output.
  [(#1007)](https://github.com/PennyLaneAI/pennylane/pull/1007)

* Fixes an issue when using trainable parameters that are lists/arrays with `tape.vjp`.
  [(#1042)](https://github.com/PennyLaneAI/pennylane/pull/1042)

* The `TensorN` observable is updated to support being copied without any parameters or wires passed.
  [(#1047)](https://github.com/PennyLaneAI/pennylane/pull/1047)

* Fixed deprecation warning when importing `Sequence` from `collections` instead of `collections.abc` in `vqe/vqe.py`.
  [(#1051)](https://github.com/PennyLaneAI/pennylane/pull/1051)

<h3>Contributors</h3>

This release contains contributions from (in alphabetical order):

Juan Miguel Arrazola, Thomas Bromley, Olivia Di Matteo, Theodor Isacsson, Josh Izaac, Christina Lee,
Alejandro Montanez, Steven Oud, Chase Roberts, Sankalp Sanand, Maria Schuld, Antal
Száva, David Wierichs, Jiahao Yao.

# Release 0.13.0

<h3>New features since last release</h3>

<h4>Automatically optimize the number of measurements</h4>

* QNodes in tape mode now support returning observables on the same wire whenever the observables are
  qubit-wise commuting Pauli words. Qubit-wise commuting observables can be evaluated with a
  *single* device run as they are diagonal in the same basis, via a shared set of single-qubit rotations.
  [(#882)](https://github.com/PennyLaneAI/pennylane/pull/882)

  The following example shows a single QNode returning the expectation values of
  the qubit-wise commuting Pauli words `XX` and `XI`:

  ```python
  qml.enable_tape()

  @qml.qnode(dev)
  def f(x):
      qml.Hadamard(wires=0)
      qml.Hadamard(wires=1)
      qml.CRot(0.1, 0.2, 0.3, wires=[1, 0])
      qml.RZ(x, wires=1)
      return qml.expval(qml.PauliX(0) @ qml.PauliX(1)), qml.expval(qml.PauliX(0))
  ```

  ```pycon
  >>> f(0.4)
  tensor([0.89431013, 0.9510565 ], requires_grad=True)
  ```

* The `ExpvalCost` class (previously `VQECost`) now provides observable optimization using the
  `optimize` argument, resulting in potentially fewer device executions.
  [(#902)](https://github.com/PennyLaneAI/pennylane/pull/902)

  This is achieved by separating the observables composing the Hamiltonian into qubit-wise
  commuting groups and evaluating those groups on a single QNode using functionality from the
  `qml.grouping` module:

  ```python
  qml.enable_tape()
  commuting_obs = [qml.PauliX(0), qml.PauliX(0) @ qml.PauliZ(1)]
  H = qml.vqe.Hamiltonian([1, 1], commuting_obs)

  dev = qml.device("default.qubit", wires=2)
  ansatz = qml.templates.StronglyEntanglingLayers

  cost_opt = qml.ExpvalCost(ansatz, H, dev, optimize=True)
  cost_no_opt = qml.ExpvalCost(ansatz, H, dev, optimize=False)

  params = qml.init.strong_ent_layers_uniform(3, 2)
  ```

  Grouping these commuting observables leads to fewer device executions:

  ```pycon
  >>> cost_opt(params)
  >>> ex_opt = dev.num_executions
  >>> cost_no_opt(params)
  >>> ex_no_opt = dev.num_executions - ex_opt
  >>> print("Number of executions:", ex_no_opt)
  Number of executions: 2
  >>> print("Number of executions (optimized):", ex_opt)
  Number of executions (optimized): 1
  ```

<h4>New quantum gradient features</h4>

* Compute the analytic gradient of quantum circuits in parallel on supported devices.
  [(#840)](https://github.com/PennyLaneAI/pennylane/pull/840)

  This release introduces support for batch execution of circuits, via a new device API method
  `Device.batch_execute()`. Devices that implement this new API support submitting a batch of
  circuits for *parallel* evaluation simultaneously, which can significantly reduce the computation time.

  Furthermore, if using tape mode and a compatible device, gradient computations will
  automatically make use of the new batch API---providing a speedup during optimization.

* Gradient recipes are now much more powerful, allowing for operations to define their gradient
  via an arbitrary linear combination of circuit evaluations.
  [(#909)](https://github.com/PennyLaneAI/pennylane/pull/909)
  [(#915)](https://github.com/PennyLaneAI/pennylane/pull/915)

  With this change, gradient recipes can now be of the form
  :math:`\frac{\partial}{\partial\phi_k}f(\phi_k) = \sum_{i} c_i f(a_i \phi_k + s_i )`,
  and are no longer restricted to two-term shifts with identical (but opposite in sign) shift values.

  As a result, PennyLane now supports native analytic quantum gradients for the
  controlled rotation operations `CRX`, `CRY`, `CRZ`, and `CRot`. This allows for parameter-shift
  analytic gradients on hardware, without decomposition.

  Note that this is a breaking change for developers; please see the *Breaking Changes* section
  for more details.

* The `qnn.KerasLayer` class now supports differentiating the QNode through classical
  backpropagation in tape mode.
  [(#869)](https://github.com/PennyLaneAI/pennylane/pull/869)

  ```python
  qml.enable_tape()

  dev = qml.device("default.qubit.tf", wires=2)

  @qml.qnode(dev, interface="tf", diff_method="backprop")
  def f(inputs, weights):
      qml.templates.AngleEmbedding(inputs, wires=range(2))
      qml.templates.StronglyEntanglingLayers(weights, wires=range(2))
      return [qml.expval(qml.PauliZ(i)) for i in range(2)]

  weight_shapes = {"weights": (3, 2, 3)}

  qlayer = qml.qnn.KerasLayer(f, weight_shapes, output_dim=2)

  inputs = tf.constant(np.random.random((4, 2)), dtype=tf.float32)

  with tf.GradientTape() as tape:
      out = qlayer(inputs)

  tape.jacobian(out, qlayer.trainable_weights)
  ```

<h4>New operations, templates, and measurements</h4>

* Adds the `qml.density_matrix` QNode return with partial trace capabilities.
  [(#878)](https://github.com/PennyLaneAI/pennylane/pull/878)

  The density matrix over the provided wires is returned, with all other subsystems traced out.
  `qml.density_matrix` currently works for both the `default.qubit` and `default.mixed` devices.

  ```python
  qml.enable_tape()
  dev = qml.device("default.qubit", wires=2)

  def circuit(x):
      qml.PauliY(wires=0)
      qml.Hadamard(wires=1)
      return qml.density_matrix(wires=[1])  # wire 0 is traced out
  ```

* Adds the square-root X gate `SX`. [(#871)](https://github.com/PennyLaneAI/pennylane/pull/871)

  ```python
  dev = qml.device("default.qubit", wires=1)

  @qml.qnode(dev)
  def circuit():
      qml.SX(wires=[0])
      return qml.expval(qml.PauliZ(wires=[0]))
  ```

* Two new hardware-efficient particle-conserving templates have been implemented
  to perform VQE-based quantum chemistry simulations. The new templates apply
  several layers of the particle-conserving entanglers proposed in Figs. 2a and 2b
  of Barkoutsos *et al*., [arXiv:1805.04340](https://arxiv.org/abs/1805.04340)
  [(#875)](https://github.com/PennyLaneAI/pennylane/pull/875)
  [(#876)](https://github.com/PennyLaneAI/pennylane/pull/876)

<h4>Estimate and track resources</h4>

* The `QuantumTape` class now contains basic resource estimation functionality. The method
  `tape.get_resources()` returns a dictionary with a list of the constituent operations and the
  number of times they appear in the circuit. Similarly, `tape.get_depth()` computes the circuit depth.
  [(#862)](https://github.com/PennyLaneAI/pennylane/pull/862)

  ```pycon
  >>> with qml.tape.QuantumTape() as tape:
  ...    qml.Hadamard(wires=0)
  ...    qml.RZ(0.26, wires=1)
  ...    qml.CNOT(wires=[1, 0])
  ...    qml.Rot(1.8, -2.7, 0.2, wires=0)
  ...    qml.Hadamard(wires=1)
  ...    qml.CNOT(wires=[0, 1])
  ...    qml.expval(qml.PauliZ(0) @ qml.PauliZ(1))
  >>> tape.get_resources()
  {'Hadamard': 2, 'RZ': 1, 'CNOT': 2, 'Rot': 1}
  >>> tape.get_depth()
  4
  ```

* The number of device executions over a QNode's lifetime can now be returned using `num_executions`.
  [(#853)](https://github.com/PennyLaneAI/pennylane/pull/853)

  ```pycon
  >>> dev = qml.device("default.qubit", wires=2)
  >>> @qml.qnode(dev)
  ... def circuit(x, y):
  ...    qml.RX(x, wires=[0])
  ...    qml.RY(y, wires=[1])
  ...    qml.CNOT(wires=[0, 1])
  ...    return qml.expval(qml.PauliZ(0) @ qml.PauliX(1))
  >>> for _ in range(10):
  ...    circuit(0.432, 0.12)
  >>> print(dev.num_executions)
  10
  ```

<h3>Improvements</h3>

* Support for tape mode has improved across PennyLane. The following features now work in tape mode:

  - QNode collections [(#863)](https://github.com/PennyLaneAI/pennylane/pull/863)

  - `qnn.ExpvalCost` [(#863)](https://github.com/PennyLaneAI/pennylane/pull/863)
    [(#911)](https://github.com/PennyLaneAI/pennylane/pull/911)

  - `qml.qnn.KerasLayer` [(#869)](https://github.com/PennyLaneAI/pennylane/pull/869)

  - `qml.qnn.TorchLayer` [(#865)](https://github.com/PennyLaneAI/pennylane/pull/865)

  - The `qml.qaoa` module [(#905)](https://github.com/PennyLaneAI/pennylane/pull/905)

* A new function, `qml.refresh_devices()`, has been added, allowing PennyLane to
  rescan installed PennyLane plugins and refresh the device list. In addition, the `qml.device`
  loader will attempt to refresh devices if the required plugin device cannot be found.
  This will result in an improved experience if installing PennyLane and plugins within
  a running Python session (for example, on Google Colab), and avoid the need to
  restart the kernel/runtime.
  [(#907)](https://github.com/PennyLaneAI/pennylane/pull/907)

* When using `grad_fn = qml.grad(cost)` to compute the gradient of a cost function with the Autograd
  interface, the value of the intermediate forward pass is now available via the `grad_fn.forward`
  property
  [(#914)](https://github.com/PennyLaneAI/pennylane/pull/914):

  ```python
  def cost_fn(x, y):
      return 2 * np.sin(x[0]) * np.exp(-x[1]) + x[0] ** 3 + np.cos(y)

  params = np.array([0.1, 0.5], requires_grad=True)
  data = np.array(0.65, requires_grad=False)
  grad_fn = qml.grad(cost_fn)

  grad_fn(params, data)  # perform backprop and evaluate the gradient
  grad_fn.forward  # the cost function value
  ```

* Gradient-based optimizers now have a `step_and_cost` method that returns
  both the next step as well as the objective (cost) function output.
  [(#916)](https://github.com/PennyLaneAI/pennylane/pull/916)

  ```pycon
  >>> opt = qml.GradientDescentOptimizer()
  >>> params, cost = opt.step_and_cost(cost_fn, params)
  ```

* PennyLane provides a new experimental module `qml.proc` which provides framework-agnostic processing
  functions for array and tensor manipulations.
  [(#886)](https://github.com/PennyLaneAI/pennylane/pull/886)

  Given the input tensor-like object, the call is
  dispatched to the corresponding array manipulation framework, allowing for end-to-end
  differentiation to be preserved.

  ```pycon
  >>> x = torch.tensor([1., 2.])
  >>> qml.proc.ones_like(x)
  tensor([1, 1])
  >>> y = tf.Variable([[0], [5]])
  >>> qml.proc.ones_like(y, dtype=np.complex128)
  <tf.Tensor: shape=(2, 1), dtype=complex128, numpy=
  array([[1.+0.j],
         [1.+0.j]])>
  ```

  Note that these functions are experimental, and only a subset of common functionality is
  supported. Furthermore, the names and behaviour of these functions may differ from similar
  functions in common frameworks; please refer to the function docstrings for more details.

* The gradient methods in tape mode now fully separate the quantum and classical processing. Rather
  than returning the evaluated gradients directly, they now return a tuple containing the required
  quantum and classical processing steps.
  [(#840)](https://github.com/PennyLaneAI/pennylane/pull/840)

  ```python
  def gradient_method(idx, param, **options):
      # generate the quantum tapes that must be computed
      # to determine the quantum gradient
      tapes = quantum_gradient_tapes(self)

      def processing_fn(results):
          # perform classical processing on the evaluated tapes
          # returning the evaluated quantum gradient
          return classical_processing(results)

      return tapes, processing_fn
  ```

  The `JacobianTape.jacobian()` method has been similarly modified to accumulate all gradient
  quantum tapes and classical processing functions, evaluate all quantum tapes simultaneously,
  and then apply the post-processing functions to the evaluated tape results.

* The MultiRZ gate now has a defined generator, allowing it to be used in quantum natural gradient
  optimization.
  [(#912)](https://github.com/PennyLaneAI/pennylane/pull/912)

* The CRot gate now has a `decomposition` method, which breaks the gate down into rotations
  and CNOT gates. This allows `CRot` to be used on devices that do not natively support it.
  [(#908)](https://github.com/PennyLaneAI/pennylane/pull/908)

* The classical processing in the `MottonenStatePreparation` template has been largely
  rewritten to use dense matrices and tensor manipulations wherever possible.
  This is in preparation to support differentiation through the template in the future.
  [(#864)](https://github.com/PennyLaneAI/pennylane/pull/864)

* Device-based caching has replaced QNode caching. Caching is now accessed by passing a
  `cache` argument to the device.
  [(#851)](https://github.com/PennyLaneAI/pennylane/pull/851)

  The `cache` argument should be an integer specifying the size of the cache. For example, a
  cache of size 10 is created using:

  ```pycon
  >>> dev = qml.device("default.qubit", wires=2, cache=10)
  ```

* The `Operation`, `Tensor`, and `MeasurementProcess` classes now have the `__copy__` special method
  defined.
  [(#840)](https://github.com/PennyLaneAI/pennylane/pull/840)

  This allows us to ensure that, when a shallow copy is performed of an operation, the
  mutable list storing the operation parameters is *also* shallow copied. Both the old operation and
  the copied operation will continue to share the same parameter data,
  ```pycon
  >>> import copy
  >>> op = qml.RX(0.2, wires=0)
  >>> op2 = copy.copy(op)
  >>> op.data[0] is op2.data[0]
  True
  ```

  however the *list container* is not a reference:

  ```pycon
  >>> op.data is op2.data
  False
  ```

  This allows the parameters of the copied operation to be modified, without mutating
  the parameters of the original operation.

* The `QuantumTape.copy` method has been tweaked so that
  [(#840)](https://github.com/PennyLaneAI/pennylane/pull/840):

  - Optionally, the tape's operations are shallow copied in addition to the tape by passing the
    `copy_operations=True` boolean flag. This allows the copied tape's parameters to be mutated
    without affecting the original tape's parameters. (Note: the two tapes will share parameter data
    *until* one of the tapes has their parameter list modified.)

  - Copied tapes can be cast to another `QuantumTape` subclass by passing the `tape_cls` keyword
    argument.

<h3>Breaking changes</h3>

* Updated how parameter-shift gradient recipes are defined for operations, allowing for
  gradient recipes that are specified as an arbitrary number of terms.
  [(#909)](https://github.com/PennyLaneAI/pennylane/pull/909)

  Previously, `Operation.grad_recipe` was restricted to two-term parameter-shift formulas.
  With this change, the gradient recipe now contains elements of the form
  :math:`[c_i, a_i, s_i]`, resulting in a gradient recipe of
  :math:`\frac{\partial}{\partial\phi_k}f(\phi_k) = \sum_{i} c_i f(a_i \phi_k + s_i )`.

  As this is a breaking change, all custom operations with defined gradient recipes must be
  updated to continue working with PennyLane 0.13. Note though that if `grad_recipe = None`, the
  default gradient recipe remains unchanged, and corresponds to the two terms :math:`[c_0, a_0, s_0]=[1/2, 1, \pi/2]`
  and :math:`[c_1, a_1, s_1]=[-1/2, 1, -\pi/2]` for every parameter.

- The `VQECost` class has been renamed to `ExpvalCost` to reflect its general applicability
  beyond VQE. Use of `VQECost` is still possible but will result in a deprecation warning.
  [(#913)](https://github.com/PennyLaneAI/pennylane/pull/913)

<h3>Bug fixes</h3>

* The `default.qubit.tf` device is updated to handle TensorFlow objects (e.g.,
  `tf.Variable`) as gate parameters correctly when using the `MultiRZ` and
  `CRot` operations.
  [(#921)](https://github.com/PennyLaneAI/pennylane/pull/921)

* PennyLane tensor objects are now unwrapped in BaseQNode when passed as a
  keyword argument to the quantum function.
  [(#903)](https://github.com/PennyLaneAI/pennylane/pull/903)
  [(#893)](https://github.com/PennyLaneAI/pennylane/pull/893)

* The new tape mode now prevents multiple observables from being evaluated on the same wire
  if the observables are not qubit-wise commuting Pauli words.
  [(#882)](https://github.com/PennyLaneAI/pennylane/pull/882)

* Fixes a bug in `default.qubit` whereby inverses of common gates were not being applied
  via efficient gate-specific methods, instead falling back to matrix-vector multiplication.
  The following gates were affected: `PauliX`, `PauliY`, `PauliZ`, `Hadamard`, `SWAP`, `S`,
  `T`, `CNOT`, `CZ`.
  [(#872)](https://github.com/PennyLaneAI/pennylane/pull/872)

* The `PauliRot` operation now gracefully handles single-qubit Paulis, and all-identity Paulis
  [(#860)](https://github.com/PennyLaneAI/pennylane/pull/860).

* Fixes a bug whereby binary Python operators were not properly propagating the `requires_grad`
  attribute to the output tensor.
  [(#889)](https://github.com/PennyLaneAI/pennylane/pull/889)

* Fixes a bug which prevents `TorchLayer` from doing `backward` when CUDA is enabled.
  [(#899)](https://github.com/PennyLaneAI/pennylane/pull/899)

* Fixes a bug where multi-threaded execution of `QNodeCollection` sometimes fails
  because of simultaneous queuing. This is fixed by adding thread locking during queuing.
  [(#910)](https://github.com/PennyLaneAI/pennylane/pull/918)

* Fixes a bug in `QuantumTape.set_parameters()`. The previous implementation assumed
  that the `self.trainable_parms` set would always be iterated over in increasing integer
  order. However, this is not guaranteed behaviour, and can lead to the incorrect tape parameters
  being set if this is not the case.
  [(#923)](https://github.com/PennyLaneAI/pennylane/pull/923)

* Fixes broken error message if a QNode is instantiated with an unknown exception.
  [(#930)](https://github.com/PennyLaneAI/pennylane/pull/930)

<h3>Contributors</h3>

This release contains contributions from (in alphabetical order):

Juan Miguel Arrazola, Thomas Bromley, Christina Lee, Alain Delgado Gran, Olivia Di Matteo, Anthony
Hayes, Theodor Isacsson, Josh Izaac, Soran Jahangiri, Nathan Killoran, Shumpei Kobayashi, Romain
Moyard, Zeyue Niu, Maria Schuld, Antal Száva.

# Release 0.12.0

<h3>New features since last release</h3>

<h4>New and improved simulators</h4>

* PennyLane now supports a new device, `default.mixed`, designed for
  simulating mixed-state quantum computations. This enables native
  support for implementing noisy channels in a circuit, which generally
  map pure states to mixed states.
  [(#794)](https://github.com/PennyLaneAI/pennylane/pull/794)
  [(#807)](https://github.com/PennyLaneAI/pennylane/pull/807)
  [(#819)](https://github.com/PennyLaneAI/pennylane/pull/819)

  The device can be initialized as
  ```pycon
  >>> dev = qml.device("default.mixed", wires=1)
  ```

  This allows the construction of QNodes that include non-unitary operations,
  such as noisy channels:

  ```pycon
  >>> @qml.qnode(dev)
  ... def circuit(params):
  ...     qml.RX(params[0], wires=0)
  ...     qml.RY(params[1], wires=0)
  ...     qml.AmplitudeDamping(0.5, wires=0)
  ...     return qml.expval(qml.PauliZ(0))
  >>> print(circuit([0.54, 0.12]))
  0.9257702929524184
  >>> print(circuit([0, np.pi]))
  0.0
  ```

<h4>New tools for optimizing measurements</h4>

* The new `grouping` module provides functionality for grouping simultaneously measurable Pauli word
  observables.
  [(#761)](https://github.com/PennyLaneAI/pennylane/pull/761)
  [(#850)](https://github.com/PennyLaneAI/pennylane/pull/850)
  [(#852)](https://github.com/PennyLaneAI/pennylane/pull/852)

  - The `optimize_measurements` function will take as input a list of Pauli word observables and
    their corresponding coefficients (if any), and will return the partitioned Pauli terms
    diagonalized in the measurement basis and the corresponding diagonalizing circuits.

    ```python
    from pennylane.grouping import optimize_measurements
    h, nr_qubits = qml.qchem.molecular_hamiltonian("h2", "h2.xyz")
    rotations, grouped_ops, grouped_coeffs = optimize_measurements(h.ops, h.coeffs, grouping="qwc")
    ```

    The diagonalizing circuits of `rotations` correspond to the diagonalized Pauli word groupings of
    `grouped_ops`.

  - Pauli word partitioning utilities are performed by the `PauliGroupingStrategy`
    class. An input list of Pauli words can be partitioned into mutually commuting,
    qubit-wise-commuting, or anticommuting groupings.

    For example, partitioning Pauli words into anticommutative groupings by the Recursive Largest
    First (RLF) graph colouring heuristic:

    ```python
    from pennylane import PauliX, PauliY, PauliZ, Identity
    from pennylane.grouping import group_observables
    pauli_words = [
        Identity('a') @ Identity('b'),
        Identity('a') @ PauliX('b'),
        Identity('a') @ PauliY('b'),
        PauliZ('a') @ PauliX('b'),
        PauliZ('a') @ PauliY('b'),
        PauliZ('a') @ PauliZ('b')
    ]
    groupings = group_observables(pauli_words, grouping_type='anticommuting', method='rlf')
    ```

  - Various utility functions are included for obtaining and manipulating Pauli
    words in the binary symplectic vector space representation.

    For instance, two Pauli words may be converted to their binary vector representation:

    ```pycon
    >>> from pennylane.grouping import pauli_to_binary
    >>> from pennylane.wires import Wires
    >>> wire_map = {Wires('a'): 0, Wires('b'): 1}
    >>> pauli_vec_1 = pauli_to_binary(qml.PauliX('a') @ qml.PauliY('b'))
    >>> pauli_vec_2 = pauli_to_binary(qml.PauliZ('a') @ qml.PauliZ('b'))
    >>> pauli_vec_1
    [1. 1. 0. 1.]
    >>> pauli_vec_2
    [0. 0. 1. 1.]
    ```

    Their product up to a phase may be computed by taking the sum of their binary vector
    representations, and returned in the operator representation.

    ```pycon
    >>> from pennylane.grouping import binary_to_pauli
    >>> binary_to_pauli((pauli_vec_1 + pauli_vec_2) % 2, wire_map)
    Tensor product ['PauliY', 'PauliX']: 0 params, wires ['a', 'b']
    ```

    For more details on the grouping module, see the
    [grouping module documentation](https://pennylane.readthedocs.io/en/stable/code/qml_grouping.html)


<h4>Returning the quantum state from simulators</h4>

* The quantum state of a QNode can now be returned using the `qml.state()` return function.
  [(#818)](https://github.com/XanaduAI/pennylane/pull/818)

  ```python
  import pennylane as qml

  dev = qml.device("default.qubit", wires=3)
  qml.enable_tape()

  @qml.qnode(dev)
  def qfunc(x, y):
      qml.RZ(x, wires=0)
      qml.CNOT(wires=[0, 1])
      qml.RY(y, wires=1)
      qml.CNOT(wires=[0, 2])
      return qml.state()

  >>> qfunc(0.56, 0.1)
  array([0.95985437-0.27601028j, 0.        +0.j        ,
         0.04803275-0.01381203j, 0.        +0.j        ,
         0.        +0.j        , 0.        +0.j        ,
         0.        +0.j        , 0.        +0.j        ])
  ```

  Differentiating the state is currently available when using the
  classical backpropagation differentiation method (`diff_method="backprop"`) with a compatible device,
  and when using the new tape mode.

<h4>New operations and channels</h4>

* PennyLane now includes standard channels such as the Amplitude-damping,
  Phase-damping, and Depolarizing channels, as well as the ability
  to make custom qubit channels.
  [(#760)](https://github.com/PennyLaneAI/pennylane/pull/760)
  [(#766)](https://github.com/PennyLaneAI/pennylane/pull/766)
  [(#778)](https://github.com/PennyLaneAI/pennylane/pull/778)

* The controlled-Y operation is now available via `qml.CY`. For devices that do
  not natively support the controlled-Y operation, it will be decomposed
  into `qml.RY`, `qml.CNOT`, and `qml.S` operations.
  [(#806)](https://github.com/PennyLaneAI/pennylane/pull/806)

<h4>Preview the next-generation PennyLane QNode</h4>

* The new PennyLane `tape` module provides a re-formulated QNode class, rewritten from the ground-up,
  that uses a new `QuantumTape` object to represent the QNode's quantum circuit. Tape mode
  provides several advantages over the standard PennyLane QNode.
  [(#785)](https://github.com/PennyLaneAI/pennylane/pull/785)
  [(#792)](https://github.com/PennyLaneAI/pennylane/pull/792)
  [(#796)](https://github.com/PennyLaneAI/pennylane/pull/796)
  [(#800)](https://github.com/PennyLaneAI/pennylane/pull/800)
  [(#803)](https://github.com/PennyLaneAI/pennylane/pull/803)
  [(#804)](https://github.com/PennyLaneAI/pennylane/pull/804)
  [(#805)](https://github.com/PennyLaneAI/pennylane/pull/805)
  [(#808)](https://github.com/PennyLaneAI/pennylane/pull/808)
  [(#810)](https://github.com/PennyLaneAI/pennylane/pull/810)
  [(#811)](https://github.com/PennyLaneAI/pennylane/pull/811)
  [(#815)](https://github.com/PennyLaneAI/pennylane/pull/815)
  [(#820)](https://github.com/PennyLaneAI/pennylane/pull/820)
  [(#823)](https://github.com/PennyLaneAI/pennylane/pull/823)
  [(#824)](https://github.com/PennyLaneAI/pennylane/pull/824)
  [(#829)](https://github.com/PennyLaneAI/pennylane/pull/829)

  - Support for in-QNode classical processing: Tape mode allows for differentiable classical
    processing within the QNode.

  - No more Variable wrapping: In tape mode, QNode arguments no longer become `Variable`
    objects within the QNode.

  - Less restrictive QNode signatures: There is no longer any restriction on the QNode signature;
    the QNode can be defined and called following the same rules as standard Python functions.

  - Unifying all QNodes: The tape-mode QNode merges all QNodes (including the
    `JacobianQNode` and the `PassthruQNode`) into a single unified QNode, with
    identical behaviour regardless of the differentiation type.

  - Optimizations: Tape mode provides various performance optimizations, reducing pre- and
    post-processing overhead, and reduces the number of quantum evaluations in certain cases.

  Note that tape mode is **experimental**, and does not currently have feature-parity with the
  existing QNode. [Feedback and bug reports](https://github.com/PennyLaneAI/pennylane/issues) are
  encouraged and will help improve the new tape mode.

  Tape mode can be enabled globally via the `qml.enable_tape` function, without changing your
  PennyLane code:

  ```python
  qml.enable_tape()
  dev = qml.device("default.qubit", wires=1)

  @qml.qnode(dev, interface="tf")
  def circuit(p):
      print("Parameter value:", p)
      qml.RX(tf.sin(p[0])**2 + p[1], wires=0)
      return qml.expval(qml.PauliZ(0))
  ```

  For more details, please see the [tape mode
  documentation](https://pennylane.readthedocs.io/en/stable/code/qml_tape.html).

<h3>Improvements</h3>

* QNode caching has been introduced, allowing the QNode to keep track of the results of previous
  device executions and reuse those results in subsequent calls.
  Note that QNode caching is only supported in the new and experimental tape-mode.
  [(#817)](https://github.com/PennyLaneAI/pennylane/pull/817)

  Caching is available by passing a `caching` argument to the QNode:

  ```python
  dev = qml.device("default.qubit", wires=2)
  qml.enable_tape()

  @qml.qnode(dev, caching=10)  # cache up to 10 evaluations
  def qfunc(x):
      qml.RX(x, wires=0)
      qml.RX(0.3, wires=1)
      qml.CNOT(wires=[0, 1])
      return qml.expval(qml.PauliZ(1))

  qfunc(0.1)  # first evaluation executes on the device
  qfunc(0.1)  # second evaluation accesses the cached result
  ```

* Sped up the application of certain gates in `default.qubit` by using array/tensor
  manipulation tricks. The following gates are affected: `PauliX`, `PauliY`, `PauliZ`,
  `Hadamard`, `SWAP`, `S`, `T`, `CNOT`, `CZ`.
  [(#772)](https://github.com/PennyLaneAI/pennylane/pull/772)

* The computation of marginal probabilities has been made more efficient for devices
  with a large number of wires, achieving in some cases a 5x speedup.
  [(#799)](https://github.com/PennyLaneAI/pennylane/pull/799)

* Adds arithmetic operations (addition, tensor product,
  subtraction, and scalar multiplication) between `Hamiltonian`,
  `Tensor`, and `Observable` objects, and inline arithmetic
  operations between Hamiltonians and other observables.
  [(#765)](https://github.com/PennyLaneAI/pennylane/pull/765)

  Hamiltonians can now easily be defined as sums of observables:

  ```pycon3
  >>> H = 3 * qml.PauliZ(0) - (qml.PauliX(0) @ qml.PauliX(1)) + qml.Hamiltonian([4], [qml.PauliZ(0)])
  >>> print(H)
  (7.0) [Z0] + (-1.0) [X0 X1]
  ```

* Adds `compare()` method to `Observable` and `Hamiltonian` classes, which allows
  for comparison between observable quantities.
  [(#765)](https://github.com/PennyLaneAI/pennylane/pull/765)

  ```pycon3
  >>> H = qml.Hamiltonian([1], [qml.PauliZ(0)])
  >>> obs = qml.PauliZ(0) @ qml.Identity(1)
  >>> print(H.compare(obs))
  True
  ```

  ```pycon3
  >>> H = qml.Hamiltonian([2], [qml.PauliZ(0)])
  >>> obs = qml.PauliZ(1) @ qml.Identity(0)
  >>> print(H.compare(obs))
  False
  ```

* Adds `simplify()` method to the `Hamiltonian` class.
  [(#765)](https://github.com/PennyLaneAI/pennylane/pull/765)

  ```pycon3
  >>> H = qml.Hamiltonian([1, 2], [qml.PauliZ(0), qml.PauliZ(0) @ qml.Identity(1)])
  >>> H.simplify()
  >>> print(H)
  (3.0) [Z0]
  ```

* Added a new bit-flip mixer to the `qml.qaoa` module.
  [(#774)](https://github.com/PennyLaneAI/pennylane/pull/774)

* Summation of two `Wires` objects is now supported and will return
  a `Wires` object containing the set of all wires defined by the
  terms in the summation.
  [(#812)](https://github.com/PennyLaneAI/pennylane/pull/812)

<h3>Breaking changes</h3>

* The PennyLane NumPy module now returns scalar (zero-dimensional) arrays where
  Python scalars were previously returned.
  [(#820)](https://github.com/PennyLaneAI/pennylane/pull/820)
  [(#833)](https://github.com/PennyLaneAI/pennylane/pull/833)

  For example, this affects array element indexing, and summation:

  ```pycon
  >>> x = np.array([1, 2, 3], requires_grad=False)
  >>> x[0]
  tensor(1, requires_grad=False)
  >>> np.sum(x)
  tensor(6, requires_grad=True)
  ```

  This may require small updates to user code. A convenience method, `np.tensor.unwrap()`,
  has been added to help ease the transition. This converts PennyLane NumPy tensors
  to standard NumPy arrays and Python scalars:

  ```pycon
  >>> x = np.array(1.543, requires_grad=False)
  >>> x.unwrap()
  1.543
  ```

  Note, however, that information regarding array differentiability will be
  lost.

* The device capabilities dictionary has been redesigned, for clarity and robustness. In particular,
  the capabilities dictionary is now inherited from the parent class, various keys have more
  expressive names, and all keys are now defined in the base device class. For more details, please
  [refer to the developer
  documentation](https://pennylane.readthedocs.io/en/stable/development/plugins.html#device-capabilities).
  [(#781)](https://github.com/PennyLaneAI/pennylane/pull/781/files)

<h3>Bug fixes</h3>

* Changed to use lists for storing variable values inside `BaseQNode`
  allowing complex matrices to be passed to `QubitUnitary`.
  [(#773)](https://github.com/PennyLaneAI/pennylane/pull/773)

* Fixed a bug within `default.qubit`, resulting in greater efficiency
  when applying a state vector to all wires on the device.
  [(#849)](https://github.com/PennyLaneAI/pennylane/pull/849)

<h3>Documentation</h3>

* Equations have been added to the `qml.sample` and `qml.probs` docstrings
  to clarify the mathematical foundation of the performed measurements.
  [(#843)](https://github.com/PennyLaneAI/pennylane/pull/843)

<h3>Contributors</h3>

This release contains contributions from (in alphabetical order):

Aroosa Ijaz, Juan Miguel Arrazola, Thomas Bromley, Jack Ceroni, Alain Delgado Gran, Josh Izaac,
Soran Jahangiri, Nathan Killoran, Robert Lang, Cedric Lin, Olivia Di Matteo, Nicolás Quesada, Maria
Schuld, Antal Száva.

# Release 0.11.0

<h3>New features since last release</h3>

<h4>New and improved simulators</h4>

* Added a new device, `default.qubit.autograd`, a pure-state qubit simulator written using Autograd.
  This device supports classical backpropagation (`diff_method="backprop"`); this can
  be faster than the parameter-shift rule for computing quantum gradients
  when the number of parameters to be optimized is large.
  [(#721)](https://github.com/XanaduAI/pennylane/pull/721)

  ```pycon
  >>> dev = qml.device("default.qubit.autograd", wires=1)
  >>> @qml.qnode(dev, diff_method="backprop")
  ... def circuit(x):
  ...     qml.RX(x[1], wires=0)
  ...     qml.Rot(x[0], x[1], x[2], wires=0)
  ...     return qml.expval(qml.PauliZ(0))
  >>> weights = np.array([0.2, 0.5, 0.1])
  >>> grad_fn = qml.grad(circuit)
  >>> print(grad_fn(weights))
  array([-2.25267173e-01, -1.00864546e+00,  6.93889390e-18])
  ```

  See the [device documentation](https://pennylane.readthedocs.io/en/stable/code/api/pennylane.devices.default_qubit_autograd.DefaultQubitAutograd.html) for more details.

* A new experimental C++ state-vector simulator device is now available, `lightning.qubit`. It
  uses the C++ Eigen library to perform fast linear algebra calculations for simulating quantum
  state-vector evolution.

  `lightning.qubit` is currently in beta; it can be installed via `pip`:

  ```console
  $ pip install pennylane-lightning
  ```

  Once installed, it can be used as a PennyLane device:

  ```pycon
  >>> dev = qml.device("lightning.qubit", wires=2)
  ```

  For more details, please see the [lightning qubit documentation](https://pennylane-lightning.readthedocs.io).

<h4>New algorithms and templates</h4>

* Added built-in QAOA functionality via the new `qml.qaoa` module.
  [(#712)](https://github.com/PennyLaneAI/pennylane/pull/712)
  [(#718)](https://github.com/PennyLaneAI/pennylane/pull/718)
  [(#741)](https://github.com/PennyLaneAI/pennylane/pull/741)
  [(#720)](https://github.com/PennyLaneAI/pennylane/pull/720)

  This includes the following features:

  * New `qml.qaoa.x_mixer` and `qml.qaoa.xy_mixer` functions for defining Pauli-X and XY
    mixer Hamiltonians.

  * MaxCut: The `qml.qaoa.maxcut` function allows easy construction of the cost Hamiltonian
    and recommended mixer Hamiltonian for solving the MaxCut problem for a supplied graph.

  * Layers: `qml.qaoa.cost_layer` and `qml.qaoa.mixer_layer` take cost and mixer
    Hamiltonians, respectively, and apply the corresponding QAOA cost and mixer layers
    to the quantum circuit

  For example, using PennyLane to construct and solve a MaxCut problem with QAOA:

  ```python
  wires = range(3)
  graph = Graph([(0, 1), (1, 2), (2, 0)])
  cost_h, mixer_h = qaoa.maxcut(graph)

  def qaoa_layer(gamma, alpha):
      qaoa.cost_layer(gamma, cost_h)
      qaoa.mixer_layer(alpha, mixer_h)

  def antatz(params, **kwargs):

      for w in wires:
          qml.Hadamard(wires=w)

      # repeat the QAOA layer two times
      qml.layer(qaoa_layer, 2, params[0], params[1])

  dev = qml.device('default.qubit', wires=len(wires))
  cost_function = qml.VQECost(ansatz, cost_h, dev)
  ```

* Added an `ApproxTimeEvolution` template to the PennyLane templates module, which
  can be used to implement Trotterized time-evolution under a Hamiltonian.
  [(#710)](https://github.com/XanaduAI/pennylane/pull/710)

  <img src="https://pennylane.readthedocs.io/en/latest/_static/templates/subroutines/approx_time_evolution.png" width=50%/>

* Added a `qml.layer` template-constructing function, which takes a unitary, and
  repeatedly applies it on a set of wires to a given depth.
  [(#723)](https://github.com/PennyLaneAI/pennylane/pull/723)

  ```python
  def subroutine():
      qml.Hadamard(wires=[0])
      qml.CNOT(wires=[0, 1])
      qml.PauliX(wires=[1])

  dev = qml.device('default.qubit', wires=3)

  @qml.qnode(dev)
  def circuit():
      qml.layer(subroutine, 3)
      return [qml.expval(qml.PauliZ(0)), qml.expval(qml.PauliZ(1))]
  ```

  This creates the following circuit:
  ```pycon
  >>> circuit()
  >>> print(circuit.draw())
  0: ──H──╭C──X──H──╭C──X──H──╭C──X──┤ ⟨Z⟩
  1: ─────╰X────────╰X────────╰X─────┤ ⟨Z⟩
  ```

* Added the `qml.utils.decompose_hamiltonian` function. This function can be used to
  decompose a Hamiltonian into a linear combination of Pauli operators.
  [(#671)](https://github.com/XanaduAI/pennylane/pull/671)

  ```pycon
  >>> A = np.array(
  ... [[-2, -2+1j, -2, -2],
  ... [-2-1j,  0,  0, -1],
  ... [-2,  0, -2, -1],
  ... [-2, -1, -1,  0]])
  >>> coeffs, obs_list = decompose_hamiltonian(A)
  ```

<h4>New device features</h4>

* It is now possible to specify custom wire labels, such as `['anc1', 'anc2', 0, 1, 3]`, where the labels
  can be strings or numbers.
  [(#666)](https://github.com/XanaduAI/pennylane/pull/666)

  Custom wire labels are defined by passing a list to the `wires` argument when creating the device:

  ```pycon
  >>> dev = qml.device("default.qubit", wires=['anc1', 'anc2', 0, 1, 3])
  ```

  Quantum operations should then be invoked with these custom wire labels:

  ``` pycon
  >>> @qml.qnode(dev)
  >>> def circuit():
  ...    qml.Hadamard(wires='anc2')
  ...    qml.CNOT(wires=['anc1', 3])
  ...    ...
  ```

  The existing behaviour, in which the number of wires is specified on device initialization,
  continues to work as usual. This gives a default behaviour where wires are labelled
  by consecutive integers.

  ```pycon
  >>> dev = qml.device("default.qubit", wires=5)
  ```

* An integrated device test suite has been added, which can be used
  to run basic integration tests on core or external devices.
  [(#695)](https://github.com/PennyLaneAI/pennylane/pull/695)
  [(#724)](https://github.com/PennyLaneAI/pennylane/pull/724)
  [(#733)](https://github.com/PennyLaneAI/pennylane/pull/733)

  The test can be invoked against a particular device by calling the `pl-device-test`
  command line program:

  ```console
  $ pl-device-test --device=default.qubit --shots=1234 --analytic=False
  ```

  If the tests are run on external devices, the device and its dependencies must be
  installed locally. For more details, please see the
  [plugin test documentation](http://pennylane.readthedocs.io/en/latest/code/api/pennylane.devices.tests.html).

<h3>Improvements</h3>

* The functions implementing the quantum circuits building the Unitary Coupled-Cluster
  (UCCSD) VQE ansatz have been improved, with a more consistent naming convention and
  improved docstrings.
  [(#748)](https://github.com/PennyLaneAI/pennylane/pull/748)

  The changes include:

  - The terms *1particle-1hole (ph)* and *2particle-2hole (pphh)* excitations
    were replaced with the names *single* and *double* excitations, respectively.

  - The non-differentiable arguments in the `UCCSD` template were renamed accordingly:
    `ph` → `s_wires`, `pphh` → `d_wires`

  - The term *virtual*, previously used to refer the *unoccupied* orbitals, was discarded.

  - The Usage Details sections were updated and improved.

* Added support for TensorFlow 2.3 and PyTorch 1.6.
  [(#725)](https://github.com/PennyLaneAI/pennylane/pull/725)

* Returning probabilities is now supported from photonic QNodes.
  As with qubit QNodes, photonic QNodes returning probabilities are
  end-to-end differentiable.
  [(#699)](https://github.com/XanaduAI/pennylane/pull/699/)

  ```pycon
  >>> dev = qml.device("strawberryfields.fock", wires=2, cutoff_dim=5)
  >>> @qml.qnode(dev)
  ... def circuit(a):
  ...     qml.Displacement(a, 0, wires=0)
  ...     return qml.probs(wires=0)
  >>> print(circuit(0.5))
  [7.78800783e-01 1.94700196e-01 2.43375245e-02 2.02812704e-03 1.26757940e-04]
  ```

<h3>Breaking changes</h3>

* The `pennylane.plugins` and `pennylane.beta.plugins` folders have been renamed to
  `pennylane.devices` and `pennylane.beta.devices`, to reflect their content better.
  [(#726)](https://github.com/XanaduAI/pennylane/pull/726)

<h3>Bug fixes</h3>

* The PennyLane interface conversion functions can now convert QNodes with
  pre-existing interfaces.
  [(#707)](https://github.com/XanaduAI/pennylane/pull/707)

<h3>Documentation</h3>

* The interfaces section of the documentation has been renamed to 'Interfaces and training',
  and updated with the latest variable handling details.
  [(#753)](https://github.com/PennyLaneAI/pennylane/pull/753)

<h3>Contributors</h3>

This release contains contributions from (in alphabetical order):

Juan Miguel Arrazola, Thomas Bromley, Jack Ceroni, Alain Delgado Gran, Shadab Hussain, Theodor
Isacsson, Josh Izaac, Nathan Killoran, Maria Schuld, Antal Száva, Nicola Vitucci.

# Release 0.10.0

<h3>New features since last release</h3>

<h4>New and improved simulators</h4>

* Added a new device, `default.qubit.tf`, a pure-state qubit simulator written using TensorFlow.
  As a result, it supports classical backpropagation as a means to compute the Jacobian. This can
  be faster than the parameter-shift rule for computing quantum gradients
  when the number of parameters to be optimized is large.

  `default.qubit.tf` is designed to be used with end-to-end classical backpropagation
  (`diff_method="backprop"`) with the TensorFlow interface. This is the default method
  of differentiation when creating a QNode with this device.

  Using this method, the created QNode is a 'white-box' that is
  tightly integrated with your TensorFlow computation, including
  [AutoGraph](https://www.tensorflow.org/guide/function) support:

  ```pycon
  >>> dev = qml.device("default.qubit.tf", wires=1)
  >>> @tf.function
  ... @qml.qnode(dev, interface="tf", diff_method="backprop")
  ... def circuit(x):
  ...     qml.RX(x[1], wires=0)
  ...     qml.Rot(x[0], x[1], x[2], wires=0)
  ...     return qml.expval(qml.PauliZ(0))
  >>> weights = tf.Variable([0.2, 0.5, 0.1])
  >>> with tf.GradientTape() as tape:
  ...     res = circuit(weights)
  >>> print(tape.gradient(res, weights))
  tf.Tensor([-2.2526717e-01 -1.0086454e+00  1.3877788e-17], shape=(3,), dtype=float32)
  ```

  See the `default.qubit.tf`
  [documentation](https://pennylane.ai/en/stable/code/api/pennylane.beta.plugins.DefaultQubitTF.html)
  for more details.

* The [default.tensor plugin](https://github.com/XanaduAI/pennylane/blob/master/pennylane/beta/plugins/default_tensor.py)
  has been significantly upgraded. It now allows two different
  tensor network representations to be used: `"exact"` and `"mps"`. The former uses a
  exact factorized representation of quantum states, while the latter uses a matrix product state
  representation.
  ([#572](https://github.com/XanaduAI/pennylane/pull/572))
  ([#599](https://github.com/XanaduAI/pennylane/pull/599))

<h4>New machine learning functionality and integrations</h4>

* PennyLane QNodes can now be converted into Torch layers, allowing for creation of quantum and
  hybrid models using the `torch.nn` API.
  [(#588)](https://github.com/XanaduAI/pennylane/pull/588)

  A PennyLane QNode can be converted into a `torch.nn` layer using the `qml.qnn.TorchLayer` class:

  ```pycon
  >>> @qml.qnode(dev)
  ... def qnode(inputs, weights_0, weight_1):
  ...    # define the circuit
  ...    # ...

  >>> weight_shapes = {"weights_0": 3, "weight_1": 1}
  >>> qlayer = qml.qnn.TorchLayer(qnode, weight_shapes)
  ```

  A hybrid model can then be easily constructed:

  ```pycon
  >>> model = torch.nn.Sequential(qlayer, torch.nn.Linear(2, 2))
  ```

* Added a new "reversible" differentiation method which can be used in simulators, but not hardware.

  The reversible approach is similar to backpropagation, but trades off extra computation for
  enhanced memory efficiency. Where backpropagation caches the state tensors at each step during
  a simulated evolution, the reversible method only caches the final pre-measurement state.

  Compared to the parameter-shift method, the reversible method can be faster or slower,
  depending on the density and location of parametrized gates in a circuit
  (circuits with higher density of parametrized gates near the end of the circuit will see a benefit).
  [(#670)](https://github.com/XanaduAI/pennylane/pull/670)

  ```pycon
  >>> dev = qml.device("default.qubit", wires=2)
  ... @qml.qnode(dev, diff_method="reversible")
  ... def circuit(x):
  ...     qml.RX(x, wires=0)
  ...     qml.RX(x, wires=0)
  ...     qml.CNOT(wires=[0,1])
  ...     return qml.expval(qml.PauliZ(0))
  >>> qml.grad(circuit)(0.5)
  (array(-0.47942554),)
  ```

<h4>New templates and cost functions</h4>

* Added the new templates `UCCSD`, `SingleExcitationUnitary`, and`DoubleExcitationUnitary`,
  which together implement the Unitary Coupled-Cluster Singles and Doubles (UCCSD) ansatz
  to perform VQE-based quantum chemistry simulations using PennyLane-QChem.
  [(#622)](https://github.com/XanaduAI/pennylane/pull/622)
  [(#638)](https://github.com/XanaduAI/pennylane/pull/638)
  [(#654)](https://github.com/XanaduAI/pennylane/pull/654)
  [(#659)](https://github.com/XanaduAI/pennylane/pull/659)
  [(#622)](https://github.com/XanaduAI/pennylane/pull/622)

* Added module `pennylane.qnn.cost` with class `SquaredErrorLoss`. The module contains classes
  to calculate losses and cost functions on circuits with trainable parameters.
  [(#642)](https://github.com/XanaduAI/pennylane/pull/642)

<h3>Improvements</h3>

* Improves the wire management by making the `Operator.wires` attribute a `wires` object.
  [(#666)](https://github.com/XanaduAI/pennylane/pull/666)

* A significant improvement with respect to how QNodes and interfaces mark quantum function
  arguments as differentiable when using Autograd, designed to improve performance and make
  QNodes more intuitive.
  [(#648)](https://github.com/XanaduAI/pennylane/pull/648)
  [(#650)](https://github.com/XanaduAI/pennylane/pull/650)

  In particular, the following changes have been made:

  - A new `ndarray` subclass `pennylane.numpy.tensor`, which extends NumPy arrays with
    the keyword argument and attribute `requires_grad`. Tensors which have `requires_grad=False`
    are treated as non-differentiable by the Autograd interface.

  - A new subpackage `pennylane.numpy`, which wraps `autograd.numpy` such that NumPy functions
    accept the `requires_grad` keyword argument, and allows Autograd to differentiate
    `pennylane.numpy.tensor` objects.

  - The `argnum` argument to `qml.grad` is now optional; if not provided, arguments explicitly
    marked as `requires_grad=False` are excluded for the list of differentiable arguments.
    The ability to pass `argnum` has been retained for backwards compatibility, and
    if present the old behaviour persists.

* The QNode Torch interface now inspects QNode positional arguments.
  If any argument does not have the attribute `requires_grad=True`, it
  is automatically excluded from quantum gradient computations.
  [(#652)](https://github.com/XanaduAI/pennylane/pull/652)
  [(#660)](https://github.com/XanaduAI/pennylane/pull/660)

* The QNode TF interface now inspects QNode positional arguments.
  If any argument is not being watched by a `tf.GradientTape()`,
  it is automatically excluded from quantum gradient computations.
  [(#655)](https://github.com/XanaduAI/pennylane/pull/655)
  [(#660)](https://github.com/XanaduAI/pennylane/pull/660)

* QNodes have two new public methods: `QNode.set_trainable_args()` and `QNode.get_trainable_args()`.
  These are designed to be called by interfaces, to specify to the QNode which of its
  input arguments are differentiable. Arguments which are non-differentiable will not be converted
  to PennyLane Variable objects within the QNode.
  [(#660)](https://github.com/XanaduAI/pennylane/pull/660)

* Added `decomposition` method to PauliX, PauliY, PauliZ, S, T, Hadamard, and PhaseShift gates, which
  decomposes each of these gates into rotation gates.
  [(#668)](https://github.com/XanaduAI/pennylane/pull/668)

* The `CircuitGraph` class now supports serializing contained circuit operations
  and measurement basis rotations to an OpenQASM2.0 script via the new
  `CircuitGraph.to_openqasm()` method.
  [(#623)](https://github.com/XanaduAI/pennylane/pull/623)

<h3>Breaking changes</h3>

* Removes support for Python 3.5.
  [(#639)](https://github.com/XanaduAI/pennylane/pull/639)

<h3>Documentation</h3>

* Various small typos were fixed.

<h3>Contributors</h3>

This release contains contributions from (in alphabetical order):

Thomas Bromley, Jack Ceroni, Alain Delgado Gran, Theodor Isacsson, Josh Izaac,
Nathan Killoran, Maria Schuld, Antal Száva, Nicola Vitucci.


# Release 0.9.0

<h3>New features since last release</h3>

<h4>New machine learning integrations</h4>

* PennyLane QNodes can now be converted into Keras layers, allowing for creation of quantum and
  hybrid models using the Keras API.
  [(#529)](https://github.com/XanaduAI/pennylane/pull/529)

  A PennyLane QNode can be converted into a Keras layer using the `KerasLayer` class:

  ```python
  from pennylane.qnn import KerasLayer

  @qml.qnode(dev)
  def circuit(inputs, weights_0, weight_1):
     # define the circuit
     # ...

  weight_shapes = {"weights_0": 3, "weight_1": 1}
  qlayer = qml.qnn.KerasLayer(circuit, weight_shapes, output_dim=2)
  ```

  A hybrid model can then be easily constructed:

  ```python
  model = tf.keras.models.Sequential([qlayer, tf.keras.layers.Dense(2)])
  ```

* Added a new type of QNode, `qml.qnodes.PassthruQNode`. For simulators which are coded in an
  external library which supports automatic differentiation, PennyLane will treat a PassthruQNode as
  a "white box", and rely on the external library to directly provide gradients via backpropagation.
  This can be more efficient than the using parameter-shift rule for a large number of parameters.
  [(#488)](https://github.com/XanaduAI/pennylane/pull/488)

  Currently this behaviour is supported by PennyLane's `default.tensor.tf` device backend,
  compatible with the `'tf'` interface using TensorFlow 2:

  ```python
  dev = qml.device('default.tensor.tf', wires=2)

  @qml.qnode(dev, diff_method="backprop")
  def circuit(params):
      qml.RX(params[0], wires=0)
      qml.RX(params[1], wires=1)
      qml.CNOT(wires=[0, 1])
      return qml.expval(qml.PauliZ(0))

  qnode = PassthruQNode(circuit, dev)
  params = tf.Variable([0.3, 0.1])

  with tf.GradientTape() as tape:
      tape.watch(params)
      res = qnode(params)

  grad = tape.gradient(res, params)
  ```

<h4>New optimizers</h4>

* Added the `qml.RotosolveOptimizer`, a gradient-free optimizer
  that minimizes the quantum function by updating each parameter,
  one-by-one, via a closed-form expression while keeping other parameters
  fixed.
  [(#636)](https://github.com/XanaduAI/pennylane/pull/636)
  [(#539)](https://github.com/XanaduAI/pennylane/pull/539)

* Added the `qml.RotoselectOptimizer`, which uses Rotosolve to
  minimizes a quantum function with respect to both the
  rotation operations applied and the rotation parameters.
  [(#636)](https://github.com/XanaduAI/pennylane/pull/636)
  [(#539)](https://github.com/XanaduAI/pennylane/pull/539)

  For example, given a quantum function `f` that accepts parameters `x`
  and a list of corresponding rotation operations `generators`,
  the Rotoselect optimizer will, at each step, update both the parameter
  values and the list of rotation gates to minimize the loss:

  ```pycon
  >>> opt = qml.optimize.RotoselectOptimizer()
  >>> x = [0.3, 0.7]
  >>> generators = [qml.RX, qml.RY]
  >>> for _ in range(100):
  ...     x, generators = opt.step(f, x, generators)
  ```


<h4>New operations</h4>

* Added the `PauliRot` gate, which performs an arbitrary
  Pauli rotation on multiple qubits, and the `MultiRZ` gate,
  which performs a rotation generated by a tensor product
  of Pauli Z operators.
  [(#559)](https://github.com/XanaduAI/pennylane/pull/559)

  ```python
  dev = qml.device('default.qubit', wires=4)

  @qml.qnode(dev)
  def circuit(angle):
      qml.PauliRot(angle, "IXYZ", wires=[0, 1, 2, 3])
      return [qml.expval(qml.PauliZ(wire)) for wire in [0, 1, 2, 3]]
  ```

  ```pycon
  >>> circuit(0.4)
  [1.         0.92106099 0.92106099 1.        ]
  >>> print(circuit.draw())
   0: ──╭RI(0.4)──┤ ⟨Z⟩
   1: ──├RX(0.4)──┤ ⟨Z⟩
   2: ──├RY(0.4)──┤ ⟨Z⟩
   3: ──╰RZ(0.4)──┤ ⟨Z⟩
  ```

  If the `PauliRot` gate is not supported on the target device, it will
  be decomposed into `Hadamard`, `RX` and `MultiRZ` gates. Note that
  identity gates in the Pauli word result in untouched wires:

  ```pycon
  >>> print(circuit.draw())
   0: ───────────────────────────────────┤ ⟨Z⟩
   1: ──H──────────╭RZ(0.4)──H───────────┤ ⟨Z⟩
   2: ──RX(1.571)──├RZ(0.4)──RX(-1.571)──┤ ⟨Z⟩
   3: ─────────────╰RZ(0.4)──────────────┤ ⟨Z⟩
  ```

  If the `MultiRZ` gate is not supported, it will be decomposed into
  `CNOT` and `RZ` gates:

  ```pycon
  >>> print(circuit.draw())
   0: ──────────────────────────────────────────────────┤ ⟨Z⟩
   1: ──H──────────────╭X──RZ(0.4)──╭X──────H───────────┤ ⟨Z⟩
   2: ──RX(1.571)──╭X──╰C───────────╰C──╭X──RX(-1.571)──┤ ⟨Z⟩
   3: ─────────────╰C───────────────────╰C──────────────┤ ⟨Z⟩
  ```

* PennyLane now provides `DiagonalQubitUnitary` for diagonal gates, that are e.g.,
  encountered in IQP circuits. These kinds of gates can be evaluated much faster on
  a simulator device.
  [(#567)](https://github.com/XanaduAI/pennylane/pull/567)

  The gate can be used, for example, to efficiently simulate oracles:

  ```python
  dev = qml.device('default.qubit', wires=3)

  # Function as a bitstring
  f = np.array([1, 0, 0, 1, 1, 0, 1, 0])

  @qml.qnode(dev)
  def circuit(weights1, weights2):
      qml.templates.StronglyEntanglingLayers(weights1, wires=[0, 1, 2])

      # Implements the function as a phase-kickback oracle
      qml.DiagonalQubitUnitary((-1)**f, wires=[0, 1, 2])

      qml.templates.StronglyEntanglingLayers(weights2, wires=[0, 1, 2])
      return [qml.expval(qml.PauliZ(w)) for w in range(3)]
  ```

* Added the `TensorN` CVObservable that can represent the tensor product of the
  `NumberOperator` on photonic backends.
  [(#608)](https://github.com/XanaduAI/pennylane/pull/608)

<h4>New templates</h4>

* Added the `ArbitraryUnitary` and `ArbitraryStatePreparation` templates, which use
  `PauliRot` gates to perform an arbitrary unitary and prepare an arbitrary basis
  state with the minimal number of parameters.
  [(#590)](https://github.com/XanaduAI/pennylane/pull/590)

  ```python
  dev = qml.device('default.qubit', wires=3)

  @qml.qnode(dev)
  def circuit(weights1, weights2):
        qml.templates.ArbitraryStatePreparation(weights1, wires=[0, 1, 2])
        qml.templates.ArbitraryUnitary(weights2, wires=[0, 1, 2])
        return qml.probs(wires=[0, 1, 2])
  ```

* Added the `IQPEmbedding` template, which encodes inputs into the diagonal gates of an
  IQP circuit.
  [(#605)](https://github.com/XanaduAI/pennylane/pull/605)

  <img src="https://pennylane.readthedocs.io/en/latest/_images/iqp.png"
  width=50%></img>

* Added the `SimplifiedTwoDesign` template, which implements the circuit
  design of [Cerezo et al. (2020)](<https://arxiv.org/abs/2001.00550>).
  [(#556)](https://github.com/XanaduAI/pennylane/pull/556)

  <img src="https://pennylane.readthedocs.io/en/latest/_images/simplified_two_design.png"
  width=50%></img>

* Added the `BasicEntanglerLayers` template, which is a simple layer architecture
  of rotations and CNOT nearest-neighbour entanglers.
  [(#555)](https://github.com/XanaduAI/pennylane/pull/555)

  <img src="https://pennylane.readthedocs.io/en/latest/_images/basic_entangler.png"
  width=50%></img>

* PennyLane now offers a broadcasting function to easily construct templates:
  `qml.broadcast()` takes single quantum operations or other templates and applies
  them to wires in a specific pattern.
  [(#515)](https://github.com/XanaduAI/pennylane/pull/515)
  [(#522)](https://github.com/XanaduAI/pennylane/pull/522)
  [(#526)](https://github.com/XanaduAI/pennylane/pull/526)
  [(#603)](https://github.com/XanaduAI/pennylane/pull/603)

  For example, we can use broadcast to repeat a custom template
  across multiple wires:

  ```python
  from pennylane.templates import template

  @template
  def mytemplate(pars, wires):
      qml.Hadamard(wires=wires)
      qml.RY(pars, wires=wires)

  dev = qml.device('default.qubit', wires=3)

  @qml.qnode(dev)
  def circuit(pars):
      qml.broadcast(mytemplate, pattern="single", wires=[0,1,2], parameters=pars)
      return qml.expval(qml.PauliZ(0))
  ```

  ```pycon
  >>> circuit([1, 1, 0.1])
  -0.841470984807896
  >>> print(circuit.draw())
   0: ──H──RY(1.0)──┤ ⟨Z⟩
   1: ──H──RY(1.0)──┤
   2: ──H──RY(0.1)──┤
  ```

  For other available patterns, see the
  [broadcast function documentation](https://pennylane.readthedocs.io/en/latest/code/api/pennylane.broadcast.html).

<h3>Breaking changes</h3>

* The `QAOAEmbedding` now uses the new `MultiRZ` gate as a `ZZ` entangler,
  which changes the convention. While
  previously, the `ZZ` gate in the embedding was implemented as

  ```python
  CNOT(wires=[wires[0], wires[1]])
  RZ(2 * parameter, wires=wires[0])
  CNOT(wires=[wires[0], wires[1]])
  ```

  the `MultiRZ` corresponds to

  ```python
  CNOT(wires=[wires[1], wires[0]])
  RZ(parameter, wires=wires[0])
  CNOT(wires=[wires[1], wires[0]])
  ```

  which differs in the factor of `2`, and fixes a bug in the
  wires that the `CNOT` was applied to.
  [(#609)](https://github.com/XanaduAI/pennylane/pull/609)

* Probability methods are handled by `QubitDevice` and device method
  requirements are modified to simplify plugin development.
  [(#573)](https://github.com/XanaduAI/pennylane/pull/573)

* The internal variables `All` and `Any` to mark an `Operation` as acting on all or any
  wires have been renamed to `AllWires` and `AnyWires`.
  [(#614)](https://github.com/XanaduAI/pennylane/pull/614)

<h3>Improvements</h3>

* A new `Wires` class was introduced for the internal
  bookkeeping of wire indices.
  [(#615)](https://github.com/XanaduAI/pennylane/pull/615)

* Improvements to the speed/performance of the `default.qubit` device.
  [(#567)](https://github.com/XanaduAI/pennylane/pull/567)
  [(#559)](https://github.com/XanaduAI/pennylane/pull/559)

* Added the `"backprop"` and `"device"` differentiation methods to the `qnode`
  decorator.
  [(#552)](https://github.com/XanaduAI/pennylane/pull/552)

  - `"backprop"`: Use classical backpropagation. Default on simulator
    devices that are classically end-to-end differentiable.
    The returned QNode can only be used with the same machine learning
    framework (e.g., `default.tensor.tf` simulator with the `tensorflow` interface).

  - `"device"`: Queries the device directly for the gradient.

  Using the `"backprop"` differentiation method with the `default.tensor.tf`
  device, the created QNode is a 'white-box', and is tightly integrated with
  the overall TensorFlow computation:

  ```python
  >>> dev = qml.device("default.tensor.tf", wires=1)
  >>> @qml.qnode(dev, interface="tf", diff_method="backprop")
  >>> def circuit(x):
  ...     qml.RX(x[1], wires=0)
  ...     qml.Rot(x[0], x[1], x[2], wires=0)
  ...     return qml.expval(qml.PauliZ(0))
  >>> vars = tf.Variable([0.2, 0.5, 0.1])
  >>> with tf.GradientTape() as tape:
  ...     res = circuit(vars)
  >>> tape.gradient(res, vars)
  <tf.Tensor: shape=(3,), dtype=float32, numpy=array([-2.2526717e-01, -1.0086454e+00,  1.3877788e-17], dtype=float32)>
  ```

* The circuit drawer now displays inverted operations, as well as wires
  where probabilities are returned from the device:
  [(#540)](https://github.com/XanaduAI/pennylane/pull/540)

  ```python
  >>> @qml.qnode(dev)
  ... def circuit(theta):
  ...     qml.RX(theta, wires=0)
  ...     qml.CNOT(wires=[0, 1])
  ...     qml.S(wires=1).inv()
  ...     return qml.probs(wires=[0, 1])
  >>> circuit(0.2)
  array([0.99003329, 0.        , 0.        , 0.00996671])
  >>> print(circuit.draw())
  0: ──RX(0.2)──╭C───────╭┤ Probs
  1: ───────────╰X──S⁻¹──╰┤ Probs
  ```

* You can now evaluate the metric tensor of a VQE Hamiltonian via the new
  `VQECost.metric_tensor` method. This allows `VQECost` objects to be directly
  optimized by the quantum natural gradient optimizer (`qml.QNGOptimizer`).
  [(#618)](https://github.com/XanaduAI/pennylane/pull/618)

* The input check functions in `pennylane.templates.utils` are now public
  and visible in the API documentation.
  [(#566)](https://github.com/XanaduAI/pennylane/pull/566)

* Added keyword arguments for step size and order to the `qnode` decorator, as well as
  the `QNode` and `JacobianQNode` classes. This enables the user to set the step size
  and order when using finite difference methods. These options are also exposed when
  creating QNode collections.
  [(#530)](https://github.com/XanaduAI/pennylane/pull/530)
  [(#585)](https://github.com/XanaduAI/pennylane/pull/585)
  [(#587)](https://github.com/XanaduAI/pennylane/pull/587)

* The decomposition for the `CRY` gate now uses the simpler form `RY @ CNOT @ RY @ CNOT`
  [(#547)](https://github.com/XanaduAI/pennylane/pull/547)

* The underlying queuing system was refactored, removing the `qml._current_context`
  property that held the currently active `QNode` or `OperationRecorder`. Now, all
  objects that expose a queue for operations inherit from `QueuingContext` and
  register their queue globally.
  [(#548)](https://github.com/XanaduAI/pennylane/pull/548)

* The PennyLane repository has a new benchmarking tool which supports the comparison of different git revisions.
  [(#568)](https://github.com/XanaduAI/pennylane/pull/568)
  [(#560)](https://github.com/XanaduAI/pennylane/pull/560)
  [(#516)](https://github.com/XanaduAI/pennylane/pull/516)

<h3>Documentation</h3>

* Updated the development section by creating a landing page with links to sub-pages
  containing specific guides.
  [(#596)](https://github.com/XanaduAI/pennylane/pull/596)

* Extended the developer's guide by a section explaining how to add new templates.
  [(#564)](https://github.com/XanaduAI/pennylane/pull/564)

<h3>Bug fixes</h3>

* `tf.GradientTape().jacobian()` can now be evaluated on QNodes using the TensorFlow interface.
  [(#626)](https://github.com/XanaduAI/pennylane/pull/626)

* `RandomLayers()` is now compatible with the qiskit devices.
  [(#597)](https://github.com/XanaduAI/pennylane/pull/597)

* `DefaultQubit.probability()` now returns the correct probability when called with
  `device.analytic=False`.
  [(#563)](https://github.com/XanaduAI/pennylane/pull/563)

* Fixed a bug in the `StronglyEntanglingLayers` template, allowing it to
  work correctly when applied to a single wire.
  [(544)](https://github.com/XanaduAI/pennylane/pull/544)

* Fixed a bug when inverting operations with decompositions; operations marked as inverted
  are now correctly inverted when the fallback decomposition is called.
  [(#543)](https://github.com/XanaduAI/pennylane/pull/543)

* The `QNode.print_applied()` method now correctly displays wires where
  `qml.prob()` is being returned.
  [#542](https://github.com/XanaduAI/pennylane/pull/542)

<h3>Contributors</h3>

This release contains contributions from (in alphabetical order):

Ville Bergholm, Lana Bozanic, Thomas Bromley, Theodor Isacsson, Josh Izaac, Nathan Killoran,
Maggie Li, Johannes Jakob Meyer, Maria Schuld, Sukin Sim, Antal Száva.

# Release 0.8.1

<h3>Improvements</h3>

* Beginning of support for Python 3.8, with the test suite
  now being run in a Python 3.8 environment.
  [(#501)](https://github.com/XanaduAI/pennylane/pull/501)

<h3>Documentation</h3>

* Present templates as a gallery of thumbnails showing the
  basic circuit architecture.
  [(#499)](https://github.com/XanaduAI/pennylane/pull/499)

<h3>Bug fixes</h3>

* Fixed a bug where multiplying a QNode parameter by 0 caused a divide
  by zero error when calculating the parameter shift formula.
  [(#512)](https://github.com/XanaduAI/pennylane/pull/512)

* Fixed a bug where the shape of differentiable QNode arguments
  was being cached on the first construction, leading to indexing
  errors if the QNode was re-evaluated if the argument changed shape.
  [(#505)](https://github.com/XanaduAI/pennylane/pull/505)

<h3>Contributors</h3>

This release contains contributions from (in alphabetical order):

Ville Bergholm, Josh Izaac, Johannes Jakob Meyer, Maria Schuld, Antal Száva.

# Release 0.8.0

<h3>New features since last release</h3>

* Added a quantum chemistry package, `pennylane.qchem`, which supports
  integration with OpenFermion, Psi4, PySCF, and OpenBabel.
  [(#453)](https://github.com/XanaduAI/pennylane/pull/453)

  Features include:

  - Generate the qubit Hamiltonians directly starting with the atomic structure of the molecule.
  - Calculate the mean-field (Hartree-Fock) electronic structure of molecules.
  - Allow to define an active space based on the number of active electrons and active orbitals.
  - Perform the fermionic-to-qubit transformation of the electronic Hamiltonian by
    using different functions implemented in OpenFermion.
  - Convert OpenFermion's QubitOperator to a Pennylane `Hamiltonian` class.
  - Perform a Variational Quantum Eigensolver (VQE) computation with this Hamiltonian in PennyLane.

  Check out the [quantum chemistry quickstart](https://pennylane.readthedocs.io/en/latest/introduction/chemistry.html), as well the quantum chemistry and VQE tutorials.

* PennyLane now has some functions and classes for creating and solving VQE
  problems. [(#467)](https://github.com/XanaduAI/pennylane/pull/467)

  - `qml.Hamiltonian`: a lightweight class for representing qubit Hamiltonians
  - `qml.VQECost`: a class for quickly constructing a differentiable cost function
    given a circuit ansatz, Hamiltonian, and one or more devices

    ```python
    >>> H = qml.vqe.Hamiltonian(coeffs, obs)
    >>> cost = qml.VQECost(ansatz, hamiltonian, dev, interface="torch")
    >>> params = torch.rand([4, 3])
    >>> cost(params)
    tensor(0.0245, dtype=torch.float64)
    ```

* Added a circuit drawing feature that provides a text-based representation
  of a QNode instance. It can be invoked via `qnode.draw()`. The user can specify
  to display variable names instead of variable values and choose either an ASCII
  or Unicode charset.
  [(#446)](https://github.com/XanaduAI/pennylane/pull/446)

  Consider the following circuit as an example:
  ```python3
  @qml.qnode(dev)
  def qfunc(a, w):
      qml.Hadamard(0)
      qml.CRX(a, wires=[0, 1])
      qml.Rot(w[0], w[1], w[2], wires=[1])
      qml.CRX(-a, wires=[0, 1])

      return qml.expval(qml.PauliZ(0) @ qml.PauliZ(1))
  ```

  We can draw the circuit after it has been executed:

  ```python
  >>> result = qfunc(2.3, [1.2, 3.2, 0.7])
  >>> print(qfunc.draw())
   0: ──H──╭C────────────────────────────╭C─────────╭┤ ⟨Z ⊗ Z⟩
   1: ─────╰RX(2.3)──Rot(1.2, 3.2, 0.7)──╰RX(-2.3)──╰┤ ⟨Z ⊗ Z⟩
  >>> print(qfunc.draw(charset="ascii"))
   0: --H--+C----------------------------+C---------+| <Z @ Z>
   1: -----+RX(2.3)--Rot(1.2, 3.2, 0.7)--+RX(-2.3)--+| <Z @ Z>
  >>> print(qfunc.draw(show_variable_names=True))
   0: ──H──╭C─────────────────────────────╭C─────────╭┤ ⟨Z ⊗ Z⟩
   1: ─────╰RX(a)──Rot(w[0], w[1], w[2])──╰RX(-1*a)──╰┤ ⟨Z ⊗ Z⟩
  ```

* Added `QAOAEmbedding` and its parameter initialization
  as a new trainable template.
  [(#442)](https://github.com/XanaduAI/pennylane/pull/442)

  <img src="https://pennylane.readthedocs.io/en/latest/_images/qaoa_layers.png"
  width=70%></img>

* Added the `qml.probs()` measurement function, allowing QNodes
  to differentiate variational circuit probabilities
  on simulators and hardware.
  [(#432)](https://github.com/XanaduAI/pennylane/pull/432)

  ```python
  @qml.qnode(dev)
  def circuit(x):
      qml.Hadamard(wires=0)
      qml.RY(x, wires=0)
      qml.RX(x, wires=1)
      qml.CNOT(wires=[0, 1])
      return qml.probs(wires=[0])
  ```
  Executing this circuit gives the marginal probability of wire 1:
  ```python
  >>> circuit(0.2)
  [0.40066533 0.59933467]
  ```
  QNodes that return probabilities fully support autodifferentiation.

* Added the convenience load functions `qml.from_pyquil`, `qml.from_quil` and
  `qml.from_quil_file` that convert pyQuil objects and Quil code to PennyLane
  templates. This feature requires version 0.8 or above of the PennyLane-Forest
  plugin.
  [(#459)](https://github.com/XanaduAI/pennylane/pull/459)

* Added a `qml.inv` method that inverts templates and sequences of Operations.
  Added a `@qml.template` decorator that makes templates return the queued Operations.
  [(#462)](https://github.com/XanaduAI/pennylane/pull/462)

  For example, using this function to invert a template inside a QNode:

  ```python3
      @qml.template
      def ansatz(weights, wires):
          for idx, wire in enumerate(wires):
              qml.RX(weights[idx], wires=[wire])

          for idx in range(len(wires) - 1):
              qml.CNOT(wires=[wires[idx], wires[idx + 1]])

      dev = qml.device('default.qubit', wires=2)

      @qml.qnode(dev)
      def circuit(weights):
          qml.inv(ansatz(weights, wires=[0, 1]))
          return qml.expval(qml.PauliZ(0) @ qml.PauliZ(1))
    ```

* Added the `QNodeCollection` container class, that allows independent
  QNodes to be stored and evaluated simultaneously. Experimental support
  for asynchronous evaluation of contained QNodes is provided with the
  `parallel=True` keyword argument.
  [(#466)](https://github.com/XanaduAI/pennylane/pull/466)

* Added a high level `qml.map` function, that maps a quantum
  circuit template over a list of observables or devices, returning
  a `QNodeCollection`.
  [(#466)](https://github.com/XanaduAI/pennylane/pull/466)

  For example:

  ```python3
  >>> def my_template(params, wires, **kwargs):
  >>>    qml.RX(params[0], wires=wires[0])
  >>>    qml.RX(params[1], wires=wires[1])
  >>>    qml.CNOT(wires=wires)

  >>> obs_list = [qml.PauliX(0) @ qml.PauliZ(1), qml.PauliZ(0) @ qml.PauliX(1)]
  >>> dev = qml.device("default.qubit", wires=2)
  >>> qnodes = qml.map(my_template, obs_list, dev, measure="expval")
  >>> qnodes([0.54, 0.12])
  array([-0.06154835  0.99280864])
  ```

* Added high level `qml.sum`, `qml.dot`, `qml.apply` functions
  that act on QNode collections.
  [(#466)](https://github.com/XanaduAI/pennylane/pull/466)

  `qml.apply` allows vectorized functions to act over the entire QNode
  collection:
  ```python
  >>> qnodes = qml.map(my_template, obs_list, dev, measure="expval")
  >>> cost = qml.apply(np.sin, qnodes)
  >>> cost([0.54, 0.12])
  array([-0.0615095  0.83756375])
  ```

  `qml.sum` and `qml.dot` take the sum of a QNode collection, and a
  dot product of tensors/arrays/QNode collections, respectively.

<h3>Breaking changes</h3>

* Deprecated the old-style `QNode` such that only the new-style `QNode` and its syntax can be used,
  moved all related files from the `pennylane/beta` folder to `pennylane`.
  [(#440)](https://github.com/XanaduAI/pennylane/pull/440)

<h3>Improvements</h3>

* Added the `Tensor.prune()` method and the `Tensor.non_identity_obs` property for extracting
  non-identity instances from the observables making up a `Tensor` instance.
  [(#498)](https://github.com/XanaduAI/pennylane/pull/498)

* Renamed the `expt.tensornet` and `expt.tensornet.tf` devices to `default.tensor` and
  `default.tensor.tf`.
  [(#495)](https://github.com/XanaduAI/pennylane/pull/495)

* Added a serialization method to the `CircuitGraph` class that is used to create a unique
  hash for each quantum circuit graph.
  [(#470)](https://github.com/XanaduAI/pennylane/pull/470)

* Added the `Observable.eigvals` method to return the eigenvalues of observables.
  [(#449)](https://github.com/XanaduAI/pennylane/pull/449)

* Added the `Observable.diagonalizing_gates` method to return the gates
  that diagonalize an observable in the computational basis.
  [(#454)](https://github.com/XanaduAI/pennylane/pull/454)

* Added the `Operator.matrix` method to return the matrix representation
  of an operator in the computational basis.
  [(#454)](https://github.com/XanaduAI/pennylane/pull/454)

* Added a `QubitDevice` class which implements common functionalities of plugin devices such that
  plugin devices can rely on these implementations. The new `QubitDevice` also includes
  a new `execute` method, which allows for more convenient plugin design. In addition, `QubitDevice`
  also unifies the way samples are generated on qubit-based devices.
  [(#452)](https://github.com/XanaduAI/pennylane/pull/452)
  [(#473)](https://github.com/XanaduAI/pennylane/pull/473)

* Improved documentation of `AmplitudeEmbedding` and `BasisEmbedding` templates.
  [(#441)](https://github.com/XanaduAI/pennylane/pull/441)
  [(#439)](https://github.com/XanaduAI/pennylane/pull/439)

* Codeblocks in the documentation now have a 'copy' button for easily
  copying examples.
  [(#437)](https://github.com/XanaduAI/pennylane/pull/437)

<h3>Documentation</h3>

* Update the developers plugin guide to use QubitDevice.
  [(#483)](https://github.com/XanaduAI/pennylane/pull/483)

<h3>Bug fixes</h3>

* Fixed a bug in `CVQNode._pd_analytic`, where non-descendant observables were not
  Heisenberg-transformed before evaluating the partial derivatives when using the
  order-2 parameter-shift method, resulting in an erroneous Jacobian for some circuits.
  [(#433)](https://github.com/XanaduAI/pennylane/pull/433)

<h3>Contributors</h3>

This release contains contributions from (in alphabetical order):

Juan Miguel Arrazola, Ville Bergholm, Alain Delgado Gran, Olivia Di Matteo,
Theodor Isacsson, Josh Izaac, Soran Jahangiri, Nathan Killoran, Johannes Jakob Meyer,
Zeyue Niu, Maria Schuld, Antal Száva.

# Release 0.7.0

<h3>New features since last release</h3>

* Custom padding constant in `AmplitudeEmbedding` is supported (see 'Breaking changes'.)
  [(#419)](https://github.com/XanaduAI/pennylane/pull/419)

* `StronglyEntanglingLayer` and `RandomLayer` now work with a single wire.
  [(#409)](https://github.com/XanaduAI/pennylane/pull/409)
  [(#413)](https://github.com/XanaduAI/pennylane/pull/413)

* Added support for applying the inverse of an `Operation` within a circuit.
  [(#377)](https://github.com/XanaduAI/pennylane/pull/377)

* Added an `OperationRecorder()` context manager, that allows templates
  and quantum functions to be executed while recording events. The
  recorder can be used with and without QNodes as a debugging utility.
  [(#388)](https://github.com/XanaduAI/pennylane/pull/388)

* Operations can now specify a decomposition that is used when the desired operation
  is not supported on the target device.
  [(#396)](https://github.com/XanaduAI/pennylane/pull/396)

* The ability to load circuits from external frameworks as templates
  has been added via the new `qml.load()` function. This feature
  requires plugin support --- this initial release provides support
  for Qiskit circuits and QASM files when `pennylane-qiskit` is installed,
  via the functions `qml.from_qiskit` and `qml.from_qasm`.
  [(#418)](https://github.com/XanaduAI/pennylane/pull/418)

* An experimental tensor network device has been added
  [(#416)](https://github.com/XanaduAI/pennylane/pull/416)
  [(#395)](https://github.com/XanaduAI/pennylane/pull/395)
  [(#394)](https://github.com/XanaduAI/pennylane/pull/394)
  [(#380)](https://github.com/XanaduAI/pennylane/pull/380)

* An experimental tensor network device which uses TensorFlow for
  backpropagation has been added
  [(#427)](https://github.com/XanaduAI/pennylane/pull/427)

* Custom padding constant in `AmplitudeEmbedding` is supported (see 'Breaking changes'.)
  [(#419)](https://github.com/XanaduAI/pennylane/pull/419)

<h3>Breaking changes</h3>

* The `pad` parameter in `AmplitudeEmbedding()` is now either `None` (no automatic padding), or a
  number that is used as the padding constant.
  [(#419)](https://github.com/XanaduAI/pennylane/pull/419)

* Initialization functions now return a single array of weights per function. Utilities for multi-weight templates
  `Interferometer()` and `CVNeuralNetLayers()` are provided.
  [(#412)](https://github.com/XanaduAI/pennylane/pull/412)

* The single layer templates `RandomLayer()`, `CVNeuralNetLayer()` and `StronglyEntanglingLayer()`
  have been turned into private functions `_random_layer()`, `_cv_neural_net_layer()` and
  `_strongly_entangling_layer()`. Recommended use is now via the corresponding `Layers()` templates.
  [(#413)](https://github.com/XanaduAI/pennylane/pull/413)

<h3>Improvements</h3>

* Added extensive input checks in templates.
  [(#419)](https://github.com/XanaduAI/pennylane/pull/419)

* Templates integration tests are rewritten - now cover keyword/positional argument passing,
  interfaces and combinations of templates.
  [(#409)](https://github.com/XanaduAI/pennylane/pull/409)
  [(#419)](https://github.com/XanaduAI/pennylane/pull/419)

* State vector preparation operations in the `default.qubit` plugin can now be
  applied to subsets of wires, and are restricted to being the first operation
  in a circuit.
  [(#346)](https://github.com/XanaduAI/pennylane/pull/346)

* The `QNode` class is split into a hierarchy of simpler classes.
  [(#354)](https://github.com/XanaduAI/pennylane/pull/354)
  [(#398)](https://github.com/XanaduAI/pennylane/pull/398)
  [(#415)](https://github.com/XanaduAI/pennylane/pull/415)
  [(#417)](https://github.com/XanaduAI/pennylane/pull/417)
  [(#425)](https://github.com/XanaduAI/pennylane/pull/425)

* Added the gates U1, U2 and U3 parametrizing arbitrary unitaries on 1, 2 and 3
  qubits and the Toffoli gate to the set of qubit operations.
  [(#396)](https://github.com/XanaduAI/pennylane/pull/396)

* Changes have been made to accomodate the movement of the main function
  in `pytest._internal` to `pytest._internal.main` in pip 19.3.
  [(#404)](https://github.com/XanaduAI/pennylane/pull/404)

* Added the templates `BasisStatePreparation` and `MottonenStatePreparation` that use
  gates to prepare a basis state and an arbitrary state respectively.
  [(#336)](https://github.com/XanaduAI/pennylane/pull/336)

* Added decompositions for `BasisState` and `QubitStateVector` based on state
  preparation templates.
  [(#414)](https://github.com/XanaduAI/pennylane/pull/414)

* Replaces the pseudo-inverse in the quantum natural gradient optimizer
  (which can be numerically unstable) with `np.linalg.solve`.
  [(#428)](https://github.com/XanaduAI/pennylane/pull/428)

<h3>Contributors</h3>

This release contains contributions from (in alphabetical order):

Ville Bergholm, Josh Izaac, Nathan Killoran, Angus Lowe, Johannes Jakob Meyer,
Oluwatobi Ogunbayo, Maria Schuld, Antal Száva.

# Release 0.6.1

<h3>New features since last release</h3>

* Added a `print_applied` method to QNodes, allowing the operation
  and observable queue to be printed as last constructed.
  [(#378)](https://github.com/XanaduAI/pennylane/pull/378)

<h3>Improvements</h3>

* A new `Operator` base class is introduced, which is inherited by both the
  `Observable` class and the `Operation` class.
  [(#355)](https://github.com/XanaduAI/pennylane/pull/355)

* Removed deprecated `@abstractproperty` decorators
  in `_device.py`.
  [(#374)](https://github.com/XanaduAI/pennylane/pull/374)

* The `CircuitGraph` class is updated to deal with `Operation` instances directly.
  [(#344)](https://github.com/XanaduAI/pennylane/pull/344)

* Comprehensive gradient tests have been added for the interfaces.
  [(#381)](https://github.com/XanaduAI/pennylane/pull/381)

<h3>Documentation</h3>

* The new restructured documentation has been polished and updated.
  [(#387)](https://github.com/XanaduAI/pennylane/pull/387)
  [(#375)](https://github.com/XanaduAI/pennylane/pull/375)
  [(#372)](https://github.com/XanaduAI/pennylane/pull/372)
  [(#370)](https://github.com/XanaduAI/pennylane/pull/370)
  [(#369)](https://github.com/XanaduAI/pennylane/pull/369)
  [(#367)](https://github.com/XanaduAI/pennylane/pull/367)
  [(#364)](https://github.com/XanaduAI/pennylane/pull/364)

* Updated the development guides.
  [(#382)](https://github.com/XanaduAI/pennylane/pull/382)
  [(#379)](https://github.com/XanaduAI/pennylane/pull/379)

* Added all modules, classes, and functions to the API section
  in the documentation.
  [(#373)](https://github.com/XanaduAI/pennylane/pull/373)

<h3>Bug fixes</h3>

* Replaces the existing `np.linalg.norm` normalization with hand-coded
  normalization, allowing `AmplitudeEmbedding` to be used with differentiable
  parameters. AmplitudeEmbedding tests have been added and improved.
  [(#376)](https://github.com/XanaduAI/pennylane/pull/376)

<h3>Contributors</h3>

This release contains contributions from (in alphabetical order):

Ville Bergholm, Josh Izaac, Nathan Killoran, Maria Schuld, Antal Száva

# Release 0.6.0

<h3>New features since last release</h3>

* The devices `default.qubit` and `default.gaussian` have a new initialization parameter
  `analytic` that indicates if expectation values and variances should be calculated
  analytically and not be estimated from data.
  [(#317)](https://github.com/XanaduAI/pennylane/pull/317)

* Added C-SWAP gate to the set of qubit operations
  [(#330)](https://github.com/XanaduAI/pennylane/pull/330)

* The TensorFlow interface has been renamed from `"tfe"` to `"tf"`, and
  now supports TensorFlow 2.0.
  [(#337)](https://github.com/XanaduAI/pennylane/pull/337)

* Added the S and T gates to the set of qubit operations.
  [(#343)](https://github.com/XanaduAI/pennylane/pull/343)

* Tensor observables are now supported within the `expval`,
  `var`, and `sample` functions, by using the `@` operator.
  [(#267)](https://github.com/XanaduAI/pennylane/pull/267)


<h3>Breaking changes</h3>

* The argument `n` specifying the number of samples in the method `Device.sample` was removed.
  Instead, the method will always return `Device.shots` many samples.
  [(#317)](https://github.com/XanaduAI/pennylane/pull/317)

<h3>Improvements</h3>

* The number of shots / random samples used to estimate expectation values and variances, `Device.shots`,
  can now be changed after device creation.
  [(#317)](https://github.com/XanaduAI/pennylane/pull/317)

* Unified import shortcuts to be under qml in qnode.py
  and test_operation.py
  [(#329)](https://github.com/XanaduAI/pennylane/pull/329)

* The quantum natural gradient now uses `scipy.linalg.pinvh` which is more efficient for symmetric matrices
  than the previously used `scipy.linalg.pinv`.
  [(#331)](https://github.com/XanaduAI/pennylane/pull/331)

* The deprecated `qml.expval.Observable` syntax has been removed.
  [(#267)](https://github.com/XanaduAI/pennylane/pull/267)

* Remainder of the unittest-style tests were ported to pytest.
  [(#310)](https://github.com/XanaduAI/pennylane/pull/310)

* The `do_queue` argument for operations now only takes effect
  within QNodes. Outside of QNodes, operations can now be instantiated
  without needing to specify `do_queue`.
  [(#359)](https://github.com/XanaduAI/pennylane/pull/359)

<h3>Documentation</h3>

* The docs are rewritten and restructured to contain a code introduction section as well as an API section.
  [(#314)](https://github.com/XanaduAI/pennylane/pull/275)

* Added Ising model example to the tutorials
  [(#319)](https://github.com/XanaduAI/pennylane/pull/319)

* Added tutorial for QAOA on MaxCut problem
  [(#328)](https://github.com/XanaduAI/pennylane/pull/328)

* Added QGAN flow chart figure to its tutorial
  [(#333)](https://github.com/XanaduAI/pennylane/pull/333)

* Added missing figures for gallery thumbnails of state-preparation
  and QGAN tutorials
  [(#326)](https://github.com/XanaduAI/pennylane/pull/326)

* Fixed typos in the state preparation tutorial
  [(#321)](https://github.com/XanaduAI/pennylane/pull/321)

* Fixed bug in VQE tutorial 3D plots
  [(#327)](https://github.com/XanaduAI/pennylane/pull/327)

<h3>Bug fixes</h3>

* Fixed typo in measurement type error message in qnode.py
  [(#341)](https://github.com/XanaduAI/pennylane/pull/341)

<h3>Contributors</h3>

This release contains contributions from (in alphabetical order):

Shahnawaz Ahmed, Ville Bergholm, Aroosa Ijaz, Josh Izaac, Nathan Killoran, Angus Lowe,
Johannes Jakob Meyer, Maria Schuld, Antal Száva, Roeland Wiersema.

# Release 0.5.0

<h3>New features since last release</h3>

* Adds a new optimizer, `qml.QNGOptimizer`, which optimizes QNodes using
  quantum natural gradient descent. See https://arxiv.org/abs/1909.02108
  for more details.
  [(#295)](https://github.com/XanaduAI/pennylane/pull/295)
  [(#311)](https://github.com/XanaduAI/pennylane/pull/311)

* Adds a new QNode method, `QNode.metric_tensor()`,
  which returns the block-diagonal approximation to the Fubini-Study
  metric tensor evaluated on the attached device.
  [(#295)](https://github.com/XanaduAI/pennylane/pull/295)

* Sampling support: QNodes can now return a specified number of samples
  from a given observable via the top-level `pennylane.sample()` function.
  To support this on plugin devices, there is a new `Device.sample` method.

  Calculating gradients of QNodes that involve sampling is not possible.
  [(#256)](https://github.com/XanaduAI/pennylane/pull/256)

* `default.qubit` has been updated to provide support for sampling.
  [(#256)](https://github.com/XanaduAI/pennylane/pull/256)

* Added controlled rotation gates to PennyLane operations and `default.qubit` plugin.
  [(#251)](https://github.com/XanaduAI/pennylane/pull/251)

<h3>Breaking changes</h3>

* The method `Device.supported` was removed, and replaced with the methods
  `Device.supports_observable` and `Device.supports_operation`.
  Both methods can be called with string arguments (`dev.supports_observable('PauliX')`) and
  class arguments (`dev.supports_observable(qml.PauliX)`).
  [(#276)](https://github.com/XanaduAI/pennylane/pull/276)

* The following CV observables were renamed to comply with the new Operation/Observable
  scheme: `MeanPhoton` to `NumberOperator`, `Homodyne` to `QuadOperator` and `NumberState` to `FockStateProjector`.
  [(#254)](https://github.com/XanaduAI/pennylane/pull/254)

<h3>Improvements</h3>

* The `AmplitudeEmbedding` function now provides options to normalize and
  pad features to ensure a valid state vector is prepared.
  [(#275)](https://github.com/XanaduAI/pennylane/pull/275)

* Operations can now optionally specify generators, either as existing PennyLane
  operations, or by providing a NumPy array.
  [(#295)](https://github.com/XanaduAI/pennylane/pull/295)
  [(#313)](https://github.com/XanaduAI/pennylane/pull/313)

* Adds a `Device.parameters` property, so that devices can view a dictionary mapping free
  parameters to operation parameters. This will allow plugin devices to take advantage
  of parametric compilation.
  [(#283)](https://github.com/XanaduAI/pennylane/pull/283)

* Introduces two enumerations: `Any` and `All`, representing any number of wires
  and all wires in the system respectively. They can be imported from
  `pennylane.operation`, and can be used when defining the `Operation.num_wires`
  class attribute of operations.
  [(#277)](https://github.com/XanaduAI/pennylane/pull/277)

  As part of this change:

  - `All` is equivalent to the integer 0, for backwards compatibility with the
    existing test suite

  - `Any` is equivalent to the integer -1 to allow numeric comparison
    operators to continue working

  - An additional validation is now added to the `Operation` class,
    which will alert the user that an operation with `num_wires = All`
    is being incorrectly.

* The one-qubit rotations in `pennylane.plugins.default_qubit` no longer depend on Scipy's `expm`. Instead
  they are calculated with Euler's formula.
  [(#292)](https://github.com/XanaduAI/pennylane/pull/292)

* Creates an `ObservableReturnTypes` enumeration class containing `Sample`,
  `Variance` and `Expectation`. These new values can be assigned to the `return_type`
  attribute of an `Observable`.
  [(#290)](https://github.com/XanaduAI/pennylane/pull/290)

* Changed the signature of the `RandomLayer` and `RandomLayers` templates to have a fixed seed by default.
  [(#258)](https://github.com/XanaduAI/pennylane/pull/258)

* `setup.py` has been cleaned up, removing the non-working shebang,
  and removing unused imports.
  [(#262)](https://github.com/XanaduAI/pennylane/pull/262)

<h3>Documentation</h3>

* A documentation refactor to simplify the tutorials and
  include Sphinx-Gallery.
  [(#291)](https://github.com/XanaduAI/pennylane/pull/291)

  - Examples and tutorials previously split across the `examples/`
    and `doc/tutorials/` directories, in a mixture of ReST and Jupyter notebooks,
    have been rewritten as Python scripts with ReST comments in a single location,
    the `examples/` folder.

  - Sphinx-Gallery is used to automatically build and run the tutorials.
    Rendered output is displayed in the Sphinx documentation.

  - Links are provided at the top of every tutorial page for downloading the
    tutorial as an executable python script, downloading the tutorial
    as a Jupyter notebook, or viewing the notebook on GitHub.

  - The tutorials table of contents have been moved to a single quick start page.

* Fixed a typo in `QubitStateVector`.
  [(#296)](https://github.com/XanaduAI/pennylane/pull/296)

* Fixed a typo in the `default_gaussian.gaussian_state` function.
  [(#293)](https://github.com/XanaduAI/pennylane/pull/293)

* Fixed a typo in the gradient recipe within the `RX`, `RY`, `RZ`
  operation docstrings.
  [(#248)](https://github.com/XanaduAI/pennylane/pull/248)

* Fixed a broken link in the tutorial documentation, as a
  result of the `qml.expval.Observable` deprecation.
  [(#246)](https://github.com/XanaduAI/pennylane/pull/246)

<h3>Bug fixes</h3>

* Fixed a bug where a `PolyXP` observable would fail if applied to subsets
  of wires on `default.gaussian`.
  [(#277)](https://github.com/XanaduAI/pennylane/pull/277)

<h3>Contributors</h3>

This release contains contributions from (in alphabetical order):

Simon Cross, Aroosa Ijaz, Josh Izaac, Nathan Killoran, Johannes Jakob Meyer,
Rohit Midha, Nicolás Quesada, Maria Schuld, Antal Száva, Roeland Wiersema.

# Release 0.4.0

<h3>New features since last release</h3>

* `pennylane.expval()` is now a top-level *function*, and is no longer
  a package of classes. For now, the existing `pennylane.expval.Observable`
  interface continues to work, but will raise a deprecation warning.
  [(#232)](https://github.com/XanaduAI/pennylane/pull/232)

* Variance support: QNodes can now return the variance of observables,
  via the top-level `pennylane.var()` function. To support this on
  plugin devices, there is a new `Device.var` method.

  The following observables support analytic gradients of variances:

  - All qubit observables (requiring 3 circuit evaluations for involutory
    observables such as `Identity`, `X`, `Y`, `Z`; and 5 circuit evals for
    non-involutary observables, currently only `qml.Hermitian`)

  - First-order CV observables (requiring 5 circuit evaluations)

  Second-order CV observables support numerical variance gradients.

* `pennylane.about()` function added, providing details
  on current PennyLane version, installed plugins, Python,
  platform, and NumPy versions [(#186)](https://github.com/XanaduAI/pennylane/pull/186)

* Removed the logic that allowed `wires` to be passed as a positional
  argument in quantum operations. This allows us to raise more useful
  error messages for the user if incorrect syntax is used.
  [(#188)](https://github.com/XanaduAI/pennylane/pull/188)

* Adds support for multi-qubit expectation values of the `pennylane.Hermitian()`
  observable [(#192)](https://github.com/XanaduAI/pennylane/pull/192)

* Adds support for multi-qubit expectation values in `default.qubit`.
  [(#202)](https://github.com/XanaduAI/pennylane/pull/202)

* Organize templates into submodules [(#195)](https://github.com/XanaduAI/pennylane/pull/195).
  This included the following improvements:

  - Distinguish embedding templates from layer templates.

  - New random initialization functions supporting the templates available
    in the new submodule `pennylane.init`.

  - Added a random circuit template (`RandomLayers()`), in which rotations and 2-qubit gates are randomly
    distributed over the wires

  - Add various embedding strategies

<h3>Breaking changes</h3>

* The `Device` methods `expectations`, `pre_expval`, and `post_expval` have been
  renamed to `observables`, `pre_measure`, and `post_measure` respectively.
  [(#232)](https://github.com/XanaduAI/pennylane/pull/232)

<h3>Improvements</h3>

* `default.qubit` plugin now uses `np.tensordot` when applying quantum operations
  and evaluating expectations, resulting in significant speedup
  [(#239)](https://github.com/XanaduAI/pennylane/pull/239),
  [(#241)](https://github.com/XanaduAI/pennylane/pull/241)

* PennyLane now allows division of quantum operation parameters by a constant
  [(#179)](https://github.com/XanaduAI/pennylane/pull/179)

* Portions of the test suite are in the process of being ported to pytest.
  Note: this is still a work in progress.

  Ported tests include:

  - `test_ops.py`
  - `test_about.py`
  - `test_classical_gradients.py`
  - `test_observables.py`
  - `test_measure.py`
  - `test_init.py`
  - `test_templates*.py`
  - `test_ops.py`
  - `test_variable.py`
  - `test_qnode.py` (partial)

<h3>Bug fixes</h3>

* Fixed a bug in `Device.supported`, which would incorrectly
  mark an operation as supported if it shared a name with an
  observable [(#203)](https://github.com/XanaduAI/pennylane/pull/203)

* Fixed a bug in `Operation.wires`, by explicitly casting the
  type of each wire to an integer [(#206)](https://github.com/XanaduAI/pennylane/pull/206)

* Removed code in PennyLane which configured the logger,
  as this would clash with users' configurations
  [(#208)](https://github.com/XanaduAI/pennylane/pull/208)

* Fixed a bug in `default.qubit`, in which `QubitStateVector` operations
  were accidentally being cast to `np.float` instead of `np.complex`.
  [(#211)](https://github.com/XanaduAI/pennylane/pull/211)


<h3>Contributors</h3>

This release contains contributions from:

Shahnawaz Ahmed, riveSunder, Aroosa Ijaz, Josh Izaac, Nathan Killoran, Maria Schuld.

# Release 0.3.1

<h3>Bug fixes</h3>

* Fixed a bug where the interfaces submodule was not correctly being packaged via setup.py

# Release 0.3.0

<h3>New features since last release</h3>

* PennyLane now includes a new `interfaces` submodule, which enables QNode integration with additional machine learning libraries.
* Adds support for an experimental PyTorch interface for QNodes
* Adds support for an experimental TensorFlow eager execution interface for QNodes
* Adds a PyTorch+GPU+QPU tutorial to the documentation
* Documentation now includes links and tutorials including the new [PennyLane-Forest](https://github.com/rigetti/pennylane-forest) plugin.

<h3>Improvements</h3>

* Printing a QNode object, via `print(qnode)` or in an interactive terminal, now displays more useful information regarding the QNode,
  including the device it runs on, the number of wires, it's interface, and the quantum function it uses:

  ```python
  >>> print(qnode)
  <QNode: device='default.qubit', func=circuit, wires=2, interface=PyTorch>
  ```

<h3>Contributors</h3>

This release contains contributions from:

Josh Izaac and Nathan Killoran.


# Release 0.2.0

<h3>New features since last release</h3>

* Added the `Identity` expectation value for both CV and qubit models [(#135)](https://github.com/XanaduAI/pennylane/pull/135)
* Added the `templates.py` submodule, containing some commonly used QML models to be used as ansatz in QNodes [(#133)](https://github.com/XanaduAI/pennylane/pull/133)
* Added the `qml.Interferometer` CV operation [(#152)](https://github.com/XanaduAI/pennylane/pull/152)
* Wires are now supported as free QNode parameters [(#151)](https://github.com/XanaduAI/pennylane/pull/151)
* Added ability to update stepsizes of the optimizers [(#159)](https://github.com/XanaduAI/pennylane/pull/159)

<h3>Improvements</h3>

* Removed use of hardcoded values in the optimizers, made them parameters (see [#131](https://github.com/XanaduAI/pennylane/pull/131) and [#132](https://github.com/XanaduAI/pennylane/pull/132))
* Created the new `PlaceholderExpectation`, to be used when both CV and qubit expval modules contain expectations with the same name
* Provide a way for plugins to view the operation queue _before_ applying operations. This allows for on-the-fly modifications of
  the queue, allowing hardware-based plugins to support the full range of qubit expectation values. [(#143)](https://github.com/XanaduAI/pennylane/pull/143)
* QNode return values now support _any_ form of sequence, such as lists, sets, etc. [(#144)](https://github.com/XanaduAI/pennylane/pull/144)
* CV analytic gradient calculation is now more robust, allowing for operations which may not themselves be differentiated, but have a
  well defined `_heisenberg_rep` method, and so may succeed operations that are analytically differentiable [(#152)](https://github.com/XanaduAI/pennylane/pull/152)

<h3>Bug fixes</h3>

* Fixed a bug where the variational classifier example was not batching when learning parity (see [#128](https://github.com/XanaduAI/pennylane/pull/128) and [#129](https://github.com/XanaduAI/pennylane/pull/129))
* Fixed an inconsistency where some initial state operations were documented as accepting complex parameters - all operations
  now accept real values [(#146)](https://github.com/XanaduAI/pennylane/pull/146)

<h3>Contributors</h3>

This release contains contributions from:

Christian Gogolin, Josh Izaac, Nathan Killoran, and Maria Schuld.


# Release 0.1.0

Initial public release.

<h3>Contributors</h3>
This release contains contributions from:

Ville Bergholm, Josh Izaac, Maria Schuld, Christian Gogolin, and Nathan Killoran.<|MERGE_RESOLUTION|>--- conflicted
+++ resolved
@@ -108,14 +108,8 @@
 
 This release contains contributions from (in alphabetical order):
 
-<<<<<<< HEAD
-Thomas Bromley, Diego Guala, Anthony Hayes, Josh Izaac, Christina Lee,
- Maria Schuld, Antal Száva.
-
-=======
 Thomas Bromley, Olivia Di Matteo, Diego Guala, Anthony Hayes, Ryan Hill,
-Josh Izaac, Maria Schuld, Antal Száva.
->>>>>>> 8fe31ad6
+Josh Izaac, Christina Lee, Maria Schuld, Antal Száva.
 
 # Release 0.15.0
 
