# Release 0.16.0-dev (development release)

<h3>New features since last release</h3>

<h3>Improvements</h3>

<h3>Breaking changes</h3>

<h3>Bug fixes</h3>

<h3>Documentation</h3>

<h3>Contributors</h3>

This release contains contributions from:

# Release 0.15.0 (current release)

<h3>New features since last release</h3>

<h4>Better and more flexible shot control</h4>

* Adds a new optimizer `qml.ShotAdaptiveOptimizer`, a gradient-descent optimizer where
  the shot rate is adaptively calculated using the variances of the parameter-shift gradient.
  [(#1139)](https://github.com/PennyLaneAI/pennylane/pull/1139)

  By keeping a running average of the parameter-shift gradient and the *variance* of the
  parameter-shift gradient, this optimizer frugally distributes a shot budget across the partial
  derivatives of each parameter.

  In addition, if computing the expectation value of a Hamiltonian, weighted random sampling can be
  used to further distribute the shot budget across the local terms from which the Hamiltonian is
  constructed.

  This optimizer is based on both the [iCANS1](https://quantum-journal.org/papers/q-2020-05-11-263)
  and [Rosalin](https://arxiv.org/abs/2004.06252) shot-adaptive optimizers.

  Once constructed, the cost function can be passed directly to the optimizer's `step` method.  The
  attribute `opt.total_shots_used` can be used to track the number of shots per iteration.

  ```pycon
  >>> coeffs = [2, 4, -1, 5, 2]
  >>> obs = [
  ...   qml.PauliX(1),
  ...   qml.PauliZ(1),
  ...   qml.PauliX(0) @ qml.PauliX(1),
  ...   qml.PauliY(0) @ qml.PauliY(1),
  ...   qml.PauliZ(0) @ qml.PauliZ(1)
  ... ]
  >>> H = qml.Hamiltonian(coeffs, obs)
  >>> dev = qml.device("default.qubit", wires=2, shots=100)
  >>> cost = qml.ExpvalCost(qml.templates.StronglyEntanglingLayers, H, dev)
  >>> params = qml.init.strong_ent_layers_uniform(n_layers=2, n_wires=2)
  >>> opt = qml.ShotAdaptiveOptimizer(min_shots=10)
  >>> for i in range(5):
  ...    params = opt.step(cost, params)
  ...    print(f"Step {i}: cost = {cost(params):.2f}, shots_used = {opt.total_shots_used}")
  Step 0: cost = -5.68, shots_used = 240
  Step 1: cost = -2.98, shots_used = 336
  Step 2: cost = -4.97, shots_used = 624
  Step 3: cost = -5.53, shots_used = 1054
  Step 4: cost = -6.50, shots_used = 1798
  ```

* Batches of shots can now be specified as a list, allowing measurement statistics
  to be course-grained with a single QNode evaluation.
  [(#1103)](https://github.com/PennyLaneAI/pennylane/pull/1103)

  ```pycon
  >>> shots_list = [5, 10, 1000]
  >>> dev = qml.device("default.qubit", wires=2, shots=shots_list)
  ```

  When QNodes are executed on this device, a single execution of 1015 shots will be submitted.
  However, three sets of measurement statistics will be returned; using the first 5 shots,
  second set of 10 shots, and final 1000 shots, separately.

  For example, executing a circuit with two outputs will lead to a result of shape `(3, 2)`:

  ```pycon
  >>> @qml.qnode(dev)
  ... def circuit(x):
  ...     qml.RX(x, wires=0)
  ...     qml.CNOT(wires=[0, 1])
  ...     return qml.expval(qml.PauliZ(0) @ qml.PauliX(1)), qml.expval(qml.PauliZ(0))
  >>> circuit(0.5)
  [[0.33333333 1.        ]
   [0.2        1.        ]
   [0.012      0.868     ]]
  ```

  This output remains fully differentiable.

- The number of shots can now be specified on a per-call basis when evaluating a QNode.
  [(#1075)](https://github.com/PennyLaneAI/pennylane/pull/1075).
  
  For this, the qnode should be called with an additional `shots` keyword argument:

  ```pycon
  >>> dev = qml.device('default.qubit', wires=1, shots=10) # default is 10
  >>> @qml.qnode(dev)
  ... def circuit(a):
  ...     qml.RX(a, wires=0)
  ...     return qml.sample(qml.PauliZ(wires=0))
  >>> circuit(0.8)
  [ 1  1  1 -1 -1  1  1  1  1  1]
  >>> circuit(0.8, shots=3)
  [ 1  1  1]
  >>> circuit(0.8)
  [ 1  1  1 -1 -1  1  1  1  1  1]
  ```

<h4>New differentiable quantum transforms</h4>

A new module is available,
[qml.transforms](https://pennylane.rtfd.io/en/stable/code/qml_transforms.html),
which contains *differentiable quantum transforms*. These are functions that act
on QNodes, quantum functions, devices, and tapes, transforming them while remaining
fully differentiable.

* A new adjoint transform has been added. 
  [(#1111)](https://github.com/PennyLaneAI/pennylane/pull/1111)
  [(#1135)](https://github.com/PennyLaneAI/pennylane/pull/1135)

  This new method allows users to apply the adjoint of an arbitrary sequence of operations.

  ```python
  def subroutine(wire):
      qml.RX(0.123, wires=wire)
      qml.RY(0.456, wires=wire)

  dev = qml.device('default.qubit', wires=1)
  @qml.qnode(dev)
  def circuit():
      subroutine(0)
      qml.adjoint(subroutine)(0)
      return qml.expval(qml.PauliZ(0))
  ```

  This creates the following circuit:

  ```pycon
  >>> print(qml.draw(circuit)())
  0: --RX(0.123)--RY(0.456)--RY(-0.456)--RX(-0.123)--| <Z>
  ```

  Directly applying to a gate also works as expected.

  ```python
  qml.adjoint(qml.RX)(0.123, wires=0) # applies RX(-0.123)
  ```

* A new transform `qml.ctrl` is now available that adds control wires to subroutines.
  [(#1157)](https://github.com/PennyLaneAI/pennylane/pull/1157)

  ```python
  def my_ansatz(params):
     qml.RX(params[0], wires=0)
     qml.RZ(params[1], wires=1)

  # Create a new operation that applies `my_ansatz`
  # controlled by the "2" wire.
  my_ansatz2 = qml.ctrl(my_ansatz, control=2)

  @qml.qnode(dev)
  def circuit(params):
      my_ansatz2(params)
      return qml.state()
  ```

  This is equivalent to:

  ```python
  @qml.qnode(...)
  def circuit(params):
      qml.CRX(params[0], wires=[2, 0])
      qml.CRZ(params[1], wires=[2, 1])
      return qml.state()
  ```

* The `qml.transforms.classical_jacobian` transform has been added.
  [(#1186)](https://github.com/PennyLaneAI/pennylane/pull/1186)

  This transform returns a function to extract the Jacobian matrix of the classical part of a
  QNode, allowing the classical dependence between the QNode arguments and the quantum gate
  arguments to be extracted.

  For example, given the following QNode:

  ```pycon
  >>> @qml.qnode(dev)
  ... def circuit(weights):
  ...     qml.RX(weights[0], wires=0)
  ...     qml.RY(weights[0], wires=1)
  ...     qml.RZ(weights[2] ** 2, wires=1)
  ...     return qml.expval(qml.PauliZ(0))
  ```

  We can use this transform to extract the relationship
  :math:`f: \mathbb{R}^n \rightarrow\mathbb{R}^m` between the input QNode
  arguments :math:`w` and the gate arguments :math:`g`, for
  a given value of the QNode arguments:

  ```pycon
  >>> cjac_fn = qml.transforms.classical_jacobian(circuit)
  >>> weights = np.array([1., 1., 1.], requires_grad=True)
  >>> cjac = cjac_fn(weights)
  >>> print(cjac)
  [[1. 0. 0.]
   [1. 0. 0.]
   [0. 0. 2.]]
  ```

  The returned Jacobian has rows corresponding to gate arguments, and columns corresponding to
  QNode arguments; that is, :math:`J_{ij} = \frac{\partial}{\partial g_i} f(w_j)`.

<h4>More operations and templates</h4>

* Added the `SingleExcitation` two-qubit operation, which is useful for quantum 
  chemistry applications.
  [(#1121)](https://github.com/PennyLaneAI/pennylane/pull/1121)
  
  It can be used to perform an SO(2) rotation in the subspace 
  spanned by the states :math:`|01\rangle` and :math:`|10\rangle`. 
  For example, the following circuit performs the transformation
  :math:`|10\rangle \rightarrow \cos(\phi/2)|10\rangle - \sin(\phi/2)|01\rangle`:    
  
  ```python
  dev = qml.device('default.qubit', wires=2)

  @qml.qnode(dev)
  def circuit(phi):
      qml.PauliX(wires=0)
      qml.SingleExcitation(phi, wires=[0, 1])
  ```
  
  The `SingleExcitation` operation supports analytic gradients on hardware
  using only four expectation value calculations, following results from
  [Kottmann et al.](https://arxiv.org/abs/2011.05938) 
  
* Added the `DoubleExcitation` four-qubit operation, which is useful for quantum
  chemistry applications.
  [(#1123)](https://github.com/PennyLaneAI/pennylane/pull/1123)

  It can be used to perform an SO(2) rotation in the subspace 
  spanned by the states :math:`|1100\rangle` and :math:`|0011\rangle`. 
  For example, the following circuit performs the transformation
  :math:`|1100\rangle\rightarrow \cos(\phi/2)|1100\rangle - \sin(\phi/2)|0011\rangle`:   

  ```python
  dev = qml.device('default.qubit', wires=2)

  @qml.qnode(dev)
  def circuit(phi):
      qml.PauliX(wires=0)
      qml.PauliX(wires=1)
      qml.DoubleExcitation(phi, wires=[0, 1, 2, 3])
  ```
  
  The `DoubleExcitation` operation supports analytic gradients on hardware using only
  four expectation value calculations, following results from
  [Kottmann et al.](https://arxiv.org/abs/2011.05938).

* Added the `QuantumMonteCarlo` template for performing quantum Monte Carlo estimation of an
  expectation value on simulator.
  [(#1130)](https://github.com/PennyLaneAI/pennylane/pull/1130)

  The following example shows how the expectation value of sine squared over a standard normal
  distribution can be approximated:
  
  ```python
  from scipy.stats import norm

  m = 5
  M = 2 ** m
  n = 10
  N = 2 ** n
  target_wires = range(m + 1)
  estimation_wires = range(m + 1, n + m + 1)

  xmax = np.pi  # bound to region [-pi, pi]
  xs = np.linspace(-xmax, xmax, M)

  probs = np.array([norm().pdf(x) for x in xs])
  probs /= np.sum(probs)

  func = lambda i: np.sin(xs[i]) ** 2

  dev = qml.device("default.qubit", wires=(n + m + 1))

  @qml.qnode(dev)
  def circuit():
      qml.templates.QuantumMonteCarlo(
          probs,
          func,
          target_wires=target_wires,
          estimation_wires=estimation_wires,
      )
      return qml.probs(estimation_wires)

  phase_estimated = np.argmax(circuit()[:int(N / 2)]) / N
  expectation_estimated = (1 - np.cos(np.pi * phase_estimated)) / 2
  ```

* Added the `QuantumPhaseEstimation` template for performing quantum phase estimation for an input
  unitary matrix.
  [(#1095)](https://github.com/PennyLaneAI/pennylane/pull/1095)
  
  Consider the matrix corresponding to a rotation from an `RX` gate:
  
  ```pycon
  >>> phase = 5
  >>> target_wires = [0]
  >>> unitary = qml.RX(phase, wires=0).matrix
  ```
  
  The ``phase`` parameter can be estimated using ``QuantumPhaseEstimation``. For example, using five
  phase-estimation qubits:
  
  ```python
  n_estimation_wires = 5
  estimation_wires = range(1, n_estimation_wires + 1)

  dev = qml.device("default.qubit", wires=n_estimation_wires + 1)

  @qml.qnode(dev)
  def circuit():
      # Start in the |+> eigenstate of the unitary
      qml.Hadamard(wires=target_wires)

      QuantumPhaseEstimation(
          unitary,
          target_wires=target_wires,
          estimation_wires=estimation_wires,
      )

      return qml.probs(estimation_wires)

  phase_estimated = np.argmax(circuit()) / 2 ** n_estimation_wires

  # Need to rescale phase due to convention of RX gate
  phase_estimated = 4 * np.pi * (1 - phase)
  ```

- Added the `ControlledPhaseShift` gate as well as the `QFT` operation for applying quantum Fourier
  transforms.
  [(#1064)](https://github.com/PennyLaneAI/pennylane/pull/1064)

  ```python
  @qml.qnode(dev)
  def circuit_qft(basis_state):
      qml.BasisState(basis_state, wires=range(3))
      qml.QFT(wires=range(3))
      return qml.state()
  ```

- Added the `ControlledQubitUnitary` operation. This
  enables implementation of multi-qubit gates with a variable number of
  control qubits. It is also possible to specify a different state for the
  control qubits using the `control_values` argument (also known as a
  mixed-polarity multi-controlled operation).
  [(#1069)](https://github.com/PennyLaneAI/pennylane/pull/1069)
  [(#1104)](https://github.com/PennyLaneAI/pennylane/pull/1104)
  
  For example, we can  create a multi-controlled T gate using:

  ```python
  T = qml.T._matrix()
  qml.ControlledQubitUnitary(T, control_wires=[0, 1, 3], wires=2, control_values="110")
  ```

  Here, the T gate will be applied to wire `2` if control wires `0` and `1` are in
  state `1`, and control wire `3` is in state `0`. If no value is passed to
  `control_values`, the gate will be applied if all control wires are in
  the `1` state.

- Added `MultiControlledX` for multi-controlled `NOT` gates.
  This is a special case of `ControlledQubitUnitary` that applies a
  Pauli X gate conditioned on the state of an arbitrary number of
  control qubits.
  [(#1104)](https://github.com/PennyLaneAI/pennylane/pull/1104)

<h4>Support for higher-order derivatives on hardware</h4> 

* Computing second derivatives and Hessians of QNodes is now supported with
  the parameter-shift differentiation method, on all machine learning interfaces.
  [(#1130)](https://github.com/PennyLaneAI/pennylane/pull/1130)
  [(#1129)](https://github.com/PennyLaneAI/pennylane/pull/1129)
  [(#1110)](https://github.com/PennyLaneAI/pennylane/pull/1110) 

  Hessians are computed using the parameter-shift rule, and can be
  evaluated on both hardware and simulator devices.

  ```python
  dev = qml.device('default.qubit', wires=1)

  @qml.qnode(dev, diff_method="parameter-shift")
  def circuit(p):
      qml.RY(p[0], wires=0)
      qml.RX(p[1], wires=0)
      return qml.expval(qml.PauliZ(0))

  x = np.array([1.0, 2.0], requires_grad=True)
  ```

  ```python
  >>> hessian_fn = qml.jacobian(qml.grad(circuit))
  >>> hessian_fn(x)
  [[0.2248451 0.7651474]
   [0.7651474 0.2248451]]
  ```

* Added the function `finite_diff()` to compute finite-difference
  approximations to the gradient and the second-order derivatives of
  arbitrary callable functions.
  [(#1090)](https://github.com/PennyLaneAI/pennylane/pull/1090)

  This is useful to compute the derivative of parametrized
  `pennylane.Hamiltonian` observables with respect to their parameters.

  For example, in quantum chemistry simulations it can be used to evaluate
  the derivatives of the electronic Hamiltonian with respect to the nuclear
  coordinates:

  ```pycon
  >>> def H(x):
  ...    return qml.qchem.molecular_hamiltonian(['H', 'H'], x)[0]
  >>> x = np.array([0., 0., -0.66140414, 0., 0., 0.66140414])
  >>> grad_fn = qml.finite_diff(H, N=1)
  >>> grad = grad_fn(x)
  >>> deriv2_fn = qml.finite_diff(H, N=2, idx=[0, 1])
  >>> deriv2_fn(x)
  ```

* The JAX interface now supports all devices, including hardware devices,
  via the parameter-shift differentiation method.
  [(#1076)](https://github.com/PennyLaneAI/pennylane/pull/1076)

  For example, using the JAX interface with Cirq:

  ```python
  dev = qml.device('cirq.simulator', wires=1)
  @qml.qnode(dev, interface="jax", diff_method="parameter-shift")
  def circuit(x):
      qml.RX(x[1], wires=0)
      qml.Rot(x[0], x[1], x[2], wires=0)
      return qml.expval(qml.PauliZ(0))
  weights = jnp.array([0.2, 0.5, 0.1])
  print(circuit(weights))
  ```

  Currently, when used with the parameter-shift differentiation method,
  only a single returned expectation value or variance is supported.
  Multiple expectations/variances, as well as probability and state returns,
  are not currently allowed.

<h3>Improvements</h3>

* The ``MottonenStatePreparation`` template has improved performance on states with only real
  amplitudes by reducing the number of redundant CNOT gates at the end of a circuit.

  ```python
  dev = qml.device("default.qubit", wires=2)
  
  inputstate = [np.sqrt(0.2), np.sqrt(0.3), np.sqrt(0.4), np.sqrt(0.1)]
  
  @qml.qnode(dev)
  def circuit():
      mottonen.MottonenStatePreparation(inputstate,wires=[0, 1])
      return qml.expval(qml.PauliZ(0))
  ```

  Previously returned:

  ```pycon
  >>> print(qml.draw(circuit)())
  0: ──RY(1.57)──╭C─────────────╭C──╭C──╭C──┤ ⟨Z⟩ 
  1: ──RY(1.35)──╰X──RY(0.422)──╰X──╰X──╰X──┤   
  ```

  In this release, it now returns:

  ```pycon
  >>> print(qml.draw(circuit)())
  0: ──RY(1.57)──╭C─────────────╭C──┤ ⟨Z⟩ 
  1: ──RY(1.35)──╰X──RY(0.422)──╰X──┤   
  ```

- The templates are now classes inheriting
  from `Operation`, and define the ansatz in their `expand()` method. This 
  change does not affect the user interface. 
  [(#1138)](https://github.com/PennyLaneAI/pennylane/pull/1138)
  [(#1156)](https://github.com/PennyLaneAI/pennylane/pull/1156)
  [(#1163)](https://github.com/PennyLaneAI/pennylane/pull/1163)
  [(#1192)](https://github.com/PennyLaneAI/pennylane/pull/1192)

  For convenience, some templates have a new method that returns the expected
  shape of the trainable parameter tensor, which can be used to create 
  random tensors.
  
  ```python
  shape = qml.templates.BasicEntanglerLayers.shape(n_layers=2, n_wires=4)
  weights = np.random.random(shape)
  qml.templates.BasicEntanglerLayers(weights, wires=range(4))
  ```

- `QubitUnitary` now validates to ensure the input matrix is two dimensional.
  [(#1128)](https://github.com/PennyLaneAI/pennylane/pull/1128)

* Most layers in Pytorch or Keras accept arbitrary dimension inputs, where each dimension barring
  the last (in the case where the actual weight function of the layer operates on one-dimensional
  vectors) is broadcast over. This is now also supported by KerasLayer and TorchLayer.
  [(#1062)](https://github.com/PennyLaneAI/pennylane/pull/1062).

  Example use:

  ```python
  dev = qml.device("default.qubit", wires=4)
  x = tf.ones((5, 4, 4))

  @qml.qnode(dev)
  def layer(weights, inputs):
      qml.templates.AngleEmbedding(inputs, wires=range(4))
      qml.templates.StronglyEntanglingLayers(weights, wires=range(4))
      return [qml.expval(qml.PauliZ(i)) for i in range(4)]

  qlayer = qml.qnn.KerasLayer(layer, {"weights": (4, 4, 3)}, output_dim=4)
  out = qlayer(x)
  ```

  The output tensor has the following shape:
  ```pycon
  >>> out.shape
  (5, 4, 4)
  ```

* If only one argument to the function `qml.grad` has the `requires_grad` attribute
  set to True, then the returned gradient will be a NumPy array, rather than a
  tuple of length 1.
  [(#1067)](https://github.com/PennyLaneAI/pennylane/pull/1067)
  [(#1081)](https://github.com/PennyLaneAI/pennylane/pull/1081)

* An improvement has been made to how `QubitDevice` generates and post-processess samples,
  allowing QNode measurement statistics to work on devices with more than 32 qubits.
  [(#1088)](https://github.com/PennyLaneAI/pennylane/pull/1088)

* Due to the addition of `density_matrix()` as a return type from a QNode, tuples are now supported
  by the `output_dim` parameter in `qnn.KerasLayer`.
  [(#1070)](https://github.com/PennyLaneAI/pennylane/pull/1070)

* Two new utility methods are provided for working with quantum tapes.
  [(#1175)](https://github.com/PennyLaneAI/pennylane/pull/1175)

  - `qml.tape.get_active_tape()` gets the currently recording tape.

  - `tape.stop_recording()` is a context manager that temporarily
    stops the currently recording tape from recording additional
    tapes or quantum operations.

  For example:

  ```pycon
  >>> with qml.tape.QuantumTape():
  ...     qml.RX(0, wires=0)
  ...     current_tape = qml.tape.get_active_tape()
  ...     with current_tape.stop_recording():
  ...         qml.RY(1.0, wires=1)
  ...     qml.RZ(2, wires=1)
  >>> current_tape.operations
  [RX(0, wires=[0]), RZ(2, wires=[1])]
  ```

* When printing `qml.Hamiltonian` objects, the terms are sorted by number of wires followed by coefficients.
  [(#981)](https://github.com/PennyLaneAI/pennylane/pull/981)
  
* Adds `qml.math.conj` to the PennyLane math module.
  [(#1143)](https://github.com/PennyLaneAI/pennylane/pull/1143)

  This new method will do elementwise conjugation to the given tensor-like object,
  correctly dispatching to the required tensor-manipulation framework
  to preserve differentiability.

  ```python
  >>> a = np.array([1.0 + 2.0j])
  >>> qml.math.conj(a)
  array([1.0 - 2.0j])
  ```

* The four-term parameter-shift rule, as used by the controlled rotation operations,
  has been updated to use coefficients that minimize the variance as per
  https://arxiv.org/abs/2104.05695.
  [(#1206)](https://github.com/PennyLaneAI/pennylane/pull/1206)

* A new transform `qml.transforms.invisible` has been added, to make it easier
  to transform QNodes.
  [(#1175)](https://github.com/PennyLaneAI/pennylane/pull/1175)

<<<<<<< HEAD
* Removes support for Python 3.6 and begin testing for Python 3.9.
  [(#1228)](https://github.com/XanaduAI/pennylane/pull/1228)

* Adds an informative error message for removal of the `analytic` keyword in devices. Users are directed to use `shots=None` instead.
  [(#1196)](https://github.com/PennyLaneAI/pennylane/pull/1196)
=======
<h3>Breaking changes</h3>
>>>>>>> 8bbb23e6

* Devices do not have an `analytic` argument or attribute anymore. 
  Instead, `shots` is the source of truth for whether a simulator 
  estimates return values from a finite number of shots, or whether 
  it returns analytic results (`shots=None`).
  [(#1079)](https://github.com/PennyLaneAI/pennylane/pull/1079)
  [(#1196)](https://github.com/PennyLaneAI/pennylane/pull/1196)
  
  ```python  
  dev_analytic = qml.device('default.qubit', wires=1, shots=None)
  dev_finite_shots = qml.device('default.qubit', wires=1, shots=1000)
  
  def circuit():
      qml.Hadamard(wires=0)
      return qml.expval(qml.PauliZ(wires=0))
  
  circuit_analytic = qml.QNode(circuit, dev_analytic)
  circuit_finite_shots = qml.QNode(circuit, dev_finite_shots)
  ```
  
  Devices with `shots=None` return deterministic, exact results:
  
  ```pycon
  >>> circuit_analytic()
  0.0
  >>> circuit_analytic()
  0.0
  ```
  Devices with `shots > 0` return stochastic results estimated from 
  samples in each run:

  ```pycon
  >>> circuit_finite_shots()
  -0.062
  >>> circuit_finite_shots()
  0.034
  ```
  
  The `qml.sample()` measurement can only be used on devices on which the number 
  of shots is set explicitly. 

* If creating a QNode from a quantum function with an argument named `shots`,
  a `DeprecationWarning` is raised, warning the user that this is a reserved
  argument to change the number of shots on a per-call basis.
  [(#1075)](https://github.com/PennyLaneAI/pennylane/pull/1075)

* For devices inheriting from `QubitDevice`, the methods `expval`, `var`, `sample`
  accept two new keyword arguments --- `shot_range` and `bin_size`.
  [(#1103)](https://github.com/PennyLaneAI/pennylane/pull/1103)

  These new arguments allow for the statistics to be performed on only a subset of device samples.
  This finer level of control is accessible from the main UI by instantiating a device with a batch
  of shots.

  For example, consider the following device:

  ```pycon
  >>> dev = qml.device("my_device", shots=[5, (10, 3), 100])
  ```

  This device will execute QNodes using 135 shots, however
  measurement statistics will be **course grained** across these 135
  shots:

  * All measurement statistics will first be computed using the
    first 5 shots --- that is, `shots_range=[0, 5]`, `bin_size=5`.

  * Next, the tuple `(10, 3)` indicates 10 shots, repeated 3 times. This will use
    `shot_range=[5, 35]`, performing the expectation value in bins of size 10
    (`bin_size=10`).

  * Finally, we repeat the measurement statistics for the final 100 shots,
    `shot_range=[35, 135]`, `bin_size=100`.


* The old PennyLane core has been removed, including the following modules:
  [(#1100)](https://github.com/PennyLaneAI/pennylane/pull/1100)

  - `pennylane.variables`
  - `pennylane.qnodes`

  As part of this change, the location of the new core within the Python
  module has been moved:

  - Moves `pennylane.tape.interfaces` → `pennylane.interfaces`
  - Merges `pennylane.CircuitGraph` and `pennylane.TapeCircuitGraph`  → `pennylane.CircuitGraph`
  - Merges `pennylane.OperationRecorder` and `pennylane.TapeOperationRecorder`  →
  - `pennylane.tape.operation_recorder`
  - Merges `pennylane.measure` and `pennylane.tape.measure` → `pennylane.measure`
  - Merges `pennylane.operation` and `pennylane.tape.operation` → `pennylane.operation`
  - Merges `pennylane._queuing` and `pennylane.tape.queuing` → `pennylane.queuing`

  This has no affect on import location.

  In addition,

  - All tape-mode functions have been removed (`qml.enable_tape()`, `qml.tape_mode_active()`),
  - All tape fixtures have been deleted,
  - Tests specifically for non-tape mode have been deleted.

* The device test suite no longer accepts the `analytic` keyword.
  [(#1216)](https://github.com/PennyLaneAI/pennylane/pull/1216)

<h3>Bug fixes</h3>

* Fixes a bug where using the circuit drawer with a `ControlledQubitUnitary`
  operation raised an error.
  [(#1174)](https://github.com/PennyLaneAI/pennylane/pull/1174)

* Fixes a bug and a test where the ``QuantumTape.is_sampled`` attribute was not
  being updated.
  [(#1126)](https://github.com/PennyLaneAI/pennylane/pull/1126)

* Fixes a bug where `BasisEmbedding` would not accept inputs whose bits are all ones 
  or all zeros. 
  [(#1114)](https://github.com/PennyLaneAI/pennylane/pull/1114)

* The `ExpvalCost` class raises an error if instantiated
  with non-expectation measurement statistics.
  [(#1106)](https://github.com/PennyLaneAI/pennylane/pull/1106)

* Fixes a bug where decompositions would reset the differentiation method
  of a QNode.
  [(#1117)](https://github.com/PennyLaneAI/pennylane/pull/1117)

* Fixes a bug where the second-order CV parameter-shift rule would error
  if attempting to compute the gradient of a QNode with more than one
  second-order observable.
  [(#1197)](https://github.com/PennyLaneAI/pennylane/pull/1197)

* Fixes a bug where repeated Torch interface applications after expansion caused an error.
  [(#1223)](https://github.com/PennyLaneAI/pennylane/pull/1223)

* Sampling works correctly with batches of shots specified as a list.
  [(#1232)](https://github.com/PennyLaneAI/pennylane/pull/1232)

<h3>Documentation</h3>

- Updated the diagram used in the Architectural overview page of the
  Development guide such that it doesn't mention Variables.
  [(#1235)](https://github.com/PennyLaneAI/pennylane/pull/1235)

- Typos addressed in templates documentation.
  [(#1094)](https://github.com/PennyLaneAI/pennylane/pull/1094)

- Upgraded the documentation to use Sphinx 3.5.3 and the new m2r2 package.
  [(#1186)](https://github.com/PennyLaneAI/pennylane/pull/1186)

- Added `flaky` as dependency for running tests in the documentation.
  [(#1113)](https://github.com/PennyLaneAI/pennylane/pull/1113)

<h3>Contributors</h3>

This release contains contributions from (in alphabetical order):

Shahnawaz Ahmed, Juan Miguel Arrazola, Thomas Bromley, Olivia Di Matteo, Alain Delgado Gran, Kyle
Godbey, Diego Guala, Theodor Isacsson, Josh Izaac, Soran Jahangiri, Nathan Killoran, Christina Lee,
Daniel Polatajko, Chase Roberts, Sankalp Sanand, Pritish Sehzpaul, Maria Schuld, Antal Száva, David Wierichs.


# Release 0.14.1

<h3>Bug fixes</h3>

* Fixes a testing bug where tests that required JAX would fail if JAX was not installed.
  The tests will now instead be skipped if JAX can not be imported.
  [(#1066)](https://github.com/PennyLaneAI/pennylane/pull/1066)

* Fixes a bug where inverse operations could not be differentiated
  using backpropagation on `default.qubit`.
  [(#1072)](https://github.com/PennyLaneAI/pennylane/pull/1072)

* The QNode has a new keyword argument, `max_expansion`, that determines the maximum number of times
  the internal circuit should be expanded when executed on a device. In addition, the default number
  of max expansions has been increased from 2 to 10, allowing devices that require more than two
  operator decompositions to be supported.
  [(#1074)](https://github.com/PennyLaneAI/pennylane/pull/1074)

* Fixes a bug where `Hamiltonian` objects created with non-list arguments raised an error for
  arithmetic operations. [(#1082)](https://github.com/PennyLaneAI/pennylane/pull/1082)

* Fixes a bug where `Hamiltonian` objects with no coefficients or operations would return a faulty
  result when used with `ExpvalCost`. [(#1082)](https://github.com/PennyLaneAI/pennylane/pull/1082)

<h3>Documentation</h3>

* Updates mentions of `generate_hamiltonian` to `molecular_hamiltonian` in the
  docstrings of the `ExpvalCost` and `Hamiltonian` classes.
  [(#1077)](https://github.com/PennyLaneAI/pennylane/pull/1077)

<h3>Contributors</h3>

This release contains contributions from (in alphabetical order):

Thomas Bromley, Josh Izaac, Antal Száva.



# Release 0.14.0

<h3>New features since last release</h3>

<h4>Perform quantum machine learning with JAX</h4>

* QNodes created with `default.qubit` now support a JAX interface, allowing JAX to be used
  to create, differentiate, and optimize hybrid quantum-classical models.
  [(#947)](https://github.com/PennyLaneAI/pennylane/pull/947)

  This is supported internally via a new `default.qubit.jax` device. This device runs end to end in
  JAX, meaning that it supports all of the awesome JAX transformations (`jax.vmap`, `jax.jit`,
  `jax.hessian`, etc).

  Here is an example of how to use the new JAX interface:

  ```python
  dev = qml.device("default.qubit", wires=1)
  @qml.qnode(dev, interface="jax", diff_method="backprop")
  def circuit(x):
      qml.RX(x[1], wires=0)
      qml.Rot(x[0], x[1], x[2], wires=0)
      return qml.expval(qml.PauliZ(0))

  weights = jnp.array([0.2, 0.5, 0.1])
  grad_fn = jax.grad(circuit)
  print(grad_fn(weights))
  ```

  Currently, only `diff_method="backprop"` is supported, with plans to support more in the future.

<h4>New, faster, quantum gradient methods</h4>

* A new differentiation method has been added for use with simulators. The `"adjoint"`
  method operates after a forward pass by iteratively applying inverse gates to scan backwards
  through the circuit.
  [(#1032)](https://github.com/PennyLaneAI/pennylane/pull/1032)

  This method is similar to the reversible method, but has a lower time
  overhead and a similar memory overhead. It follows the approach provided by
  [Jones and Gacon](https://arxiv.org/abs/2009.02823). This method is only compatible with certain
  statevector-based devices such as `default.qubit`.

  Example use:

  ```python
  import pennylane as qml

  wires = 1
  device = qml.device("default.qubit", wires=wires)

  @qml.qnode(device, diff_method="adjoint")
  def f(params):
      qml.RX(0.1, wires=0)
      qml.Rot(*params, wires=0)
      qml.RX(-0.3, wires=0)
      return qml.expval(qml.PauliZ(0))

  params = [0.1, 0.2, 0.3]
  qml.grad(f)(params)
  ```

* The default logic for choosing the 'best' differentiation method has been altered
  to improve performance.
  [(#1008)](https://github.com/PennyLaneAI/pennylane/pull/1008)

  - If the quantum device provides its own gradient, this is now the preferred
    differentiation method.

  - If the quantum device natively supports classical
    backpropagation, this is now preferred over the parameter-shift rule.

    This will lead to marked speed improvement during optimization when using
    `default.qubit`, with a sight penalty on the forward-pass evaluation.

  More details are available below in the 'Improvements' section for plugin developers.

* PennyLane now supports analytical quantum gradients for noisy channels, in addition to its
  existing support for unitary operations. The noisy channels `BitFlip`, `PhaseFlip`, and
  `DepolarizingChannel` all support analytic gradients out of the box.
  [(#968)](https://github.com/PennyLaneAI/pennylane/pull/968)

* A method has been added for calculating the Hessian of quantum circuits using the second-order
  parameter shift formula.
  [(#961)](https://github.com/PennyLaneAI/pennylane/pull/961)

  The following example shows the calculation of the Hessian:

  ```python
  n_wires = 5
  weights = [2.73943676, 0.16289932, 3.4536312, 2.73521126, 2.6412488]

  dev = qml.device("default.qubit", wires=n_wires)

  with qml.tape.QubitParamShiftTape() as tape:
      for i in range(n_wires):
          qml.RX(weights[i], wires=i)

      qml.CNOT(wires=[0, 1])
      qml.CNOT(wires=[2, 1])
      qml.CNOT(wires=[3, 1])
      qml.CNOT(wires=[4, 3])

      qml.expval(qml.PauliZ(1))

  print(tape.hessian(dev))
  ```

  The Hessian is not yet supported via classical machine learning interfaces, but will
  be added in a future release.

<h4>More operations and templates</h4>

* Two new error channels, `BitFlip` and `PhaseFlip` have been added.
  [(#954)](https://github.com/PennyLaneAI/pennylane/pull/954)

  They can be used in the same manner as existing error channels:

  ```python
  dev = qml.device("default.mixed", wires=2)

  @qml.qnode(dev)
  def circuit():
      qml.RX(0.3, wires=0)
      qml.RY(0.5, wires=1)
      qml.BitFlip(0.01, wires=0)
      qml.PhaseFlip(0.01, wires=1)
      return qml.expval(qml.PauliZ(0))
  ```

* Apply permutations to wires using the `Permute` subroutine.
  [(#952)](https://github.com/PennyLaneAI/pennylane/pull/952)

  ```python
  import pennylane as qml
  dev = qml.device('default.qubit', wires=5)

  @qml.qnode(dev)
  def apply_perm():
      # Send contents of wire 4 to wire 0, of wire 2 to wire 1, etc.
      qml.templates.Permute([4, 2, 0, 1, 3], wires=dev.wires)
      return qml.expval(qml.PauliZ(0))
  ```

<h4>QNode transformations</h4>

* The `qml.metric_tensor` function transforms a QNode to produce the Fubini-Study
  metric tensor with full autodifferentiation support---even on hardware.
  [(#1014)](https://github.com/PennyLaneAI/pennylane/pull/1014)

  Consider the following QNode:

  ```python
  dev = qml.device("default.qubit", wires=3)

  @qml.qnode(dev, interface="autograd")
  def circuit(weights):
      # layer 1
      qml.RX(weights[0, 0], wires=0)
      qml.RX(weights[0, 1], wires=1)

      qml.CNOT(wires=[0, 1])
      qml.CNOT(wires=[1, 2])

      # layer 2
      qml.RZ(weights[1, 0], wires=0)
      qml.RZ(weights[1, 1], wires=2)

      qml.CNOT(wires=[0, 1])
      qml.CNOT(wires=[1, 2])
      return qml.expval(qml.PauliZ(0) @ qml.PauliZ(1)), qml.expval(qml.PauliY(2))
  ```

  We can use the `metric_tensor` function to generate a new function, that returns the
  metric tensor of this QNode:

  ```pycon
  >>> met_fn = qml.metric_tensor(circuit)
  >>> weights = np.array([[0.1, 0.2, 0.3], [0.4, 0.5, 0.6]], requires_grad=True)
  >>> met_fn(weights)
  tensor([[0.25  , 0.    , 0.    , 0.    ],
          [0.    , 0.25  , 0.    , 0.    ],
          [0.    , 0.    , 0.0025, 0.0024],
          [0.    , 0.    , 0.0024, 0.0123]], requires_grad=True)
  ```

  The returned metric tensor is also fully differentiable, in all interfaces.
  For example, differentiating the `(3, 2)` element:

  ```pycon
  >>> grad_fn = qml.grad(lambda x: met_fn(x)[3, 2])
  >>> grad_fn(weights)
  array([[ 0.04867729, -0.00049502,  0.        ],
         [ 0.        ,  0.        ,  0.        ]])
  ```

  Differentiation is also supported using Torch, Jax, and TensorFlow.

* Adds the new function `qml.math.cov_matrix()`. This function accepts a list of commuting
  observables, and the probability distribution in the shared observable eigenbasis after the
  application of an ansatz. It uses these to construct the covariance matrix in a *framework
  independent* manner, such that the output covariance matrix is autodifferentiable.
  [(#1012)](https://github.com/PennyLaneAI/pennylane/pull/1012)

  For example, consider the following ansatz and observable list:

  ```python3
  obs_list = [qml.PauliX(0) @ qml.PauliZ(1), qml.PauliY(2)]
  ansatz = qml.templates.StronglyEntanglingLayers
  ```

  We can construct a QNode to output the probability distribution in the shared eigenbasis of the
  observables:

  ```python
  dev = qml.device("default.qubit", wires=3)

  @qml.qnode(dev, interface="autograd")
  def circuit(weights):
      ansatz(weights, wires=[0, 1, 2])
      # rotate into the basis of the observables
      for o in obs_list:
          o.diagonalizing_gates()
      return qml.probs(wires=[0, 1, 2])
  ```

  We can now compute the covariance matrix:

  ```pycon
  >>> weights = qml.init.strong_ent_layers_normal(n_layers=2, n_wires=3)
  >>> cov = qml.math.cov_matrix(circuit(weights), obs_list)
  >>> cov
  array([[0.98707611, 0.03665537],
         [0.03665537, 0.99998377]])
  ```

  Autodifferentiation is fully supported using all interfaces:

  ```pycon
  >>> cost_fn = lambda weights: qml.math.cov_matrix(circuit(weights), obs_list)[0, 1]
  >>> qml.grad(cost_fn)(weights)[0]
  array([[[ 4.94240914e-17, -2.33786398e-01, -1.54193959e-01],
          [-3.05414996e-17,  8.40072236e-04,  5.57884080e-04],
          [ 3.01859411e-17,  8.60411436e-03,  6.15745204e-04]],

         [[ 6.80309533e-04, -1.23162742e-03,  1.08729813e-03],
          [-1.53863193e-01, -1.38700657e-02, -1.36243323e-01],
          [-1.54665054e-01, -1.89018172e-02, -1.56415558e-01]]])
  ```

* A new  `qml.draw` function is available, allowing QNodes to be easily
  drawn without execution by providing example input.
  [(#962)](https://github.com/PennyLaneAI/pennylane/pull/962)

  ```python
  @qml.qnode(dev)
  def circuit(a, w):
      qml.Hadamard(0)
      qml.CRX(a, wires=[0, 1])
      qml.Rot(*w, wires=[1])
      qml.CRX(-a, wires=[0, 1])
      return qml.expval(qml.PauliZ(0) @ qml.PauliZ(1))
  ```

  The QNode circuit structure may depend on the input arguments;
  this is taken into account by passing example QNode arguments
  to the `qml.draw()` drawing function:

  ```pycon
  >>> drawer = qml.draw(circuit)
  >>> result = drawer(a=2.3, w=[1.2, 3.2, 0.7])
  >>> print(result)
  0: ──H──╭C────────────────────────────╭C─────────╭┤ ⟨Z ⊗ Z⟩
  1: ─────╰RX(2.3)──Rot(1.2, 3.2, 0.7)──╰RX(-2.3)──╰┤ ⟨Z ⊗ Z⟩
  ```

<h4>A faster, leaner, and more flexible core</h4>

* The new core of PennyLane, rewritten from the ground up and developed over the last few release
  cycles, has achieved feature parity and has been made the new default in PennyLane v0.14. The old
  core has been marked as deprecated, and will be removed in an upcoming release.
  [(#1046)](https://github.com/PennyLaneAI/pennylane/pull/1046)
  [(#1040)](https://github.com/PennyLaneAI/pennylane/pull/1040)
  [(#1034)](https://github.com/PennyLaneAI/pennylane/pull/1034)
  [(#1035)](https://github.com/PennyLaneAI/pennylane/pull/1035)
  [(#1027)](https://github.com/PennyLaneAI/pennylane/pull/1027)
  [(#1026)](https://github.com/PennyLaneAI/pennylane/pull/1026)
  [(#1021)](https://github.com/PennyLaneAI/pennylane/pull/1021)
  [(#1054)](https://github.com/PennyLaneAI/pennylane/pull/1054)
  [(#1049)](https://github.com/PennyLaneAI/pennylane/pull/1049)

  While high-level PennyLane code and tutorials remain unchanged, the new core
  provides several advantages and improvements:

  - **Faster and more optimized**: The new core provides various performance optimizations, reducing
    pre- and post-processing overhead, and reduces the number of quantum evaluations in certain
    cases.

  - **Support for in-QNode classical processing**: this allows for differentiable classical
    processing within the QNode.

    ```python
    dev = qml.device("default.qubit", wires=1)

    @qml.qnode(dev, interface="tf")
    def circuit(p):
        qml.RX(tf.sin(p[0])**2 + p[1], wires=0)
        return qml.expval(qml.PauliZ(0))
    ```

    The classical processing functions used within the QNode must match
    the QNode interface. Here, we use TensorFlow:

    ```pycon
    >>> params = tf.Variable([0.5, 0.1], dtype=tf.float64)
    >>> with tf.GradientTape() as tape:
    ...     res = circuit(params)
    >>> grad = tape.gradient(res, params)
    >>> print(res)
    tf.Tensor(0.9460913127754935, shape=(), dtype=float64)
    >>> print(grad)
    tf.Tensor([-0.27255248 -0.32390003], shape=(2,), dtype=float64)
    ```

    As a result of this change, quantum decompositions that require classical processing
    are fully supported and end-to-end differentiable in tape mode.

  - **No more Variable wrapping**: QNode arguments no longer become `Variable`
    objects within the QNode.

    ```python
    dev = qml.device("default.qubit", wires=1)

    @qml.qnode(dev)
    def circuit(x):
        print("Parameter value:", x)
        qml.RX(x, wires=0)
        return qml.expval(qml.PauliZ(0))
    ```

    Internal QNode parameters can be easily inspected, printed, and manipulated:

    ```pycon
    >>> circuit(0.5)
    Parameter value: 0.5
    tensor(0.87758256, requires_grad=True)
    ```

  - **Less restrictive QNode signatures**: There is no longer any restriction on the QNode signature; the QNode can be
    defined and called following the same rules as standard Python functions.

    For example, the following QNode uses positional, named, and variable
    keyword arguments:

    ```python
    x = torch.tensor(0.1, requires_grad=True)
    y = torch.tensor([0.2, 0.3], requires_grad=True)
    z = torch.tensor(0.4, requires_grad=True)

    @qml.qnode(dev, interface="torch")
    def circuit(p1, p2=y, **kwargs):
        qml.RX(p1, wires=0)
        qml.RY(p2[0] * p2[1], wires=0)
        qml.RX(kwargs["p3"], wires=0)
        return qml.var(qml.PauliZ(0))
    ```

    When we call the QNode, we may pass the arguments by name
    even if defined positionally; any argument not provided will
    use the default value.

    ```pycon
    >>> res = circuit(p1=x, p3=z)
    >>> print(res)
    tensor(0.2327, dtype=torch.float64, grad_fn=<SelectBackward>)
    >>> res.backward()
    >>> print(x.grad, y.grad, z.grad)
    tensor(0.8396) tensor([0.0289, 0.0193]) tensor(0.8387)
    ```

    This extends to the `qnn` module, where `KerasLayer` and `TorchLayer` modules
    can be created from QNodes with unrestricted signatures.

  - **Smarter measurements:** QNodes can now measure wires more than once, as
    long as all observables are commuting:

    ```python
    @qml.qnode(dev)
    def circuit(x):
        qml.RX(x, wires=0)
        return [
            qml.expval(qml.PauliZ(0)),
            qml.expval(qml.PauliZ(0) @ qml.PauliZ(1))
        ]
    ```

    Further, the `qml.ExpvalCost()` function allows for optimizing
    measurements to reduce the number of quantum evaluations required.

  With the new PennyLane core, there are a few small breaking changes, detailed
  below in the 'Breaking Changes' section.

<h3>Improvements</h3>

* The built-in PennyLane optimizers allow more flexible cost functions. The cost function passed to most optimizers
  may accept any combination of trainable arguments, non-trainable arguments, and keyword arguments.
  [(#959)](https://github.com/PennyLaneAI/pennylane/pull/959)
  [(#1053)](https://github.com/PennyLaneAI/pennylane/pull/1053)

  The full changes apply to:

  * `AdagradOptimizer`
  * `AdamOptimizer`
  * `GradientDescentOptimizer`
  * `MomentumOptimizer`
  * `NesterovMomentumOptimizer`
  * `RMSPropOptimizer`
  * `RotosolveOptimizer`

  The `requires_grad=False` property must mark any non-trainable constant argument.
  The `RotoselectOptimizer` allows passing only keyword arguments.

  Example use:

  ```python
  def cost(x, y, data, scale=1.0):
      return scale * (x[0]-data)**2 + scale * (y-data)**2

  x = np.array([1.], requires_grad=True)
  y = np.array([1.0])
  data = np.array([2.], requires_grad=False)

  opt = qml.GradientDescentOptimizer()

  # the optimizer step and step_and_cost methods can
  # now update multiple parameters at once
  x_new, y_new, data = opt.step(cost, x, y, data, scale=0.5)
  (x_new, y_new, data), value = opt.step_and_cost(cost, x, y, data, scale=0.5)

  # list and tuple unpacking is also supported
  params = (x, y, data)
  params = opt.step(cost, *params)
  ```

* The circuit drawer has been updated to support the inclusion of unused or inactive
  wires, by passing the `show_all_wires` argument.
  [(#1033)](https://github.com/PennyLaneAI/pennylane/pull/1033)

  ```python
  dev = qml.device('default.qubit', wires=[-1, "a", "q2", 0])

  @qml.qnode(dev)
  def circuit():
      qml.Hadamard(wires=-1)
      qml.CNOT(wires=[-1, "q2"])
      return qml.expval(qml.PauliX(wires="q2"))
  ```

  ```pycon
  >>> print(qml.draw(circuit, show_all_wires=True)())
  >>>
   -1: ──H──╭C──┤
    a: ─────│───┤
   q2: ─────╰X──┤ ⟨X⟩
    0: ─────────┤
  ```

* The logic for choosing the 'best' differentiation method has been altered
  to improve performance.
  [(#1008)](https://github.com/PennyLaneAI/pennylane/pull/1008)

  - If the device provides its own gradient, this is now the preferred
    differentiation method.

  - If a device provides additional interface-specific versions that natively support classical
    backpropagation, this is now preferred over the parameter-shift rule.

    Devices define additional interface-specific devices via their `capabilities()` dictionary. For
    example, `default.qubit` supports supplementary devices for TensorFlow, Autograd, and JAX:

    ```python
    {
      "passthru_devices": {
          "tf": "default.qubit.tf",
          "autograd": "default.qubit.autograd",
          "jax": "default.qubit.jax",
      },
    }
    ```

  As a result of this change, if the QNode `diff_method` is not explicitly provided,
  it is possible that the QNode will run on a *supplementary device* of the device that was
  specifically provided:

  ```python
  dev = qml.device("default.qubit", wires=2)
  qml.QNode(dev) # will default to backprop on default.qubit.autograd
  qml.QNode(dev, interface="tf") # will default to backprop on default.qubit.tf
  qml.QNode(dev, interface="jax") # will default to backprop on default.qubit.jax
  ```

* The `default.qubit` device has been updated so that internally it applies operations in a more
  functional style, i.e., by accepting an input state and returning an evolved state.
  [(#1025)](https://github.com/PennyLaneAI/pennylane/pull/1025)

* A new test series, `pennylane/devices/tests/test_compare_default_qubit.py`, has been added, allowing to test if
  a chosen device gives the same result as `default.qubit`.
  [(#897)](https://github.com/PennyLaneAI/pennylane/pull/897)

  Three tests are added:

  - `test_hermitian_expectation`,
  - `test_pauliz_expectation_analytic`, and
  - `test_random_circuit`.

* Adds the following agnostic tensor manipulation functions to the `qml.math` module: `abs`,
  `angle`, `arcsin`, `concatenate`, `dot`, `squeeze`, `sqrt`, `sum`, `take`, `where`. These functions are
  required to fully support end-to-end differentiable Mottonen and Amplitude embedding.
  [(#922)](https://github.com/PennyLaneAI/pennylane/pull/922)
  [(#1011)](https://github.com/PennyLaneAI/pennylane/pull/1011)

* The `qml.math` module now supports JAX.
  [(#985)](https://github.com/XanaduAI/software-docs/pull/274)

* Several improvements have been made to the `Wires` class to reduce overhead and simplify the logic
  of how wire labels are interpreted:
  [(#1019)](https://github.com/PennyLaneAI/pennylane/pull/1019)
  [(#1010)](https://github.com/PennyLaneAI/pennylane/pull/1010)
  [(#1005)](https://github.com/PennyLaneAI/pennylane/pull/1005)
  [(#983)](https://github.com/PennyLaneAI/pennylane/pull/983)
  [(#967)](https://github.com/PennyLaneAI/pennylane/pull/967)

  - If the input `wires` to a wires class instantiation `Wires(wires)` can be iterated over,
    its elements are interpreted as wire labels. Otherwise, `wires` is interpreted as a single wire label.
    The only exception to this are strings, which are always interpreted as a single
    wire label, so users can address wires with labels such as `"ancilla"`.

  - Any type can now be a wire label as long as it is hashable. The hash is used to establish
    the uniqueness of two labels.

  - Indexing wires objects now returns a label, instead of a new `Wires` object. For example:

    ```pycon
    >>> w = Wires([0, 1, 2])
    >>> w[1]
    >>> 1
    ```

  - The check for uniqueness of wires moved from `Wires` instantiation to
    the `qml.wires._process` function in order to reduce overhead from repeated
    creation of `Wires` instances.

  - Calls to the `Wires` class are substantially reduced, for example by avoiding to call
    Wires on Wires instances on `Operation` instantiation, and by using labels instead of
    `Wires` objects inside the default qubit device.

* Adds the `PauliRot` generator to the `qml.operation` module. This
  generator is required to construct the metric tensor.
  [(#963)](https://github.com/PennyLaneAI/pennylane/pull/963)

* The templates are modified to make use of the new `qml.math` module, for framework-agnostic
  tensor manipulation. This allows the template library to be differentiable
  in backpropagation mode (`diff_method="backprop"`).
  [(#873)](https://github.com/PennyLaneAI/pennylane/pull/873)

* The circuit drawer now allows for the wire order to be (optionally) modified:
  [(#992)](https://github.com/PennyLaneAI/pennylane/pull/992)

  ```pycon
  >>> dev = qml.device('default.qubit', wires=["a", -1, "q2"])
  >>> @qml.qnode(dev)
  ... def circuit():
  ...     qml.Hadamard(wires=-1)
  ...     qml.CNOT(wires=["a", "q2"])
  ...     qml.RX(0.2, wires="a")
  ...     return qml.expval(qml.PauliX(wires="q2"))
  ```

  Printing with default wire order of the device:

  ```pycon
  >>> print(circuit.draw())
    a: ─────╭C──RX(0.2)──┤
   -1: ──H──│────────────┤
   q2: ─────╰X───────────┤ ⟨X⟩
  ```

  Changing the wire order:

  ```pycon
  >>> print(circuit.draw(wire_order=["q2", "a", -1]))
   q2: ──╭X───────────┤ ⟨X⟩
    a: ──╰C──RX(0.2)──┤
   -1: ───H───────────┤
  ```

<h3>Breaking changes</h3>

* QNodes using the new PennyLane core will no longer accept ragged arrays as inputs.

* When using the new PennyLane core and the Autograd interface, non-differentiable data passed
  as a QNode argument or a gate must have the `requires_grad` property set to `False`:

  ```python
  @qml.qnode(dev)
  def circuit(weights, data):
      basis_state = np.array([1, 0, 1, 1], requires_grad=False)
      qml.BasisState(basis_state, wires=[0, 1, 2, 3])
      qml.templates.AmplitudeEmbedding(data, wires=[0, 1, 2, 3])
      qml.templates.BasicEntanglerLayers(weights, wires=[0, 1, 2, 3])
      return qml.probs(wires=0)

  data = np.array(data, requires_grad=False)
  weights = np.array(weights, requires_grad=True)
  circuit(weights, data)
  ```

<h3>Bug fixes</h3>

* Fixes an issue where if the constituent observables of a tensor product do not exist in the queue,
  an error is raised. With this fix, they are first queued before annotation occurs.
  [(#1038)](https://github.com/PennyLaneAI/pennylane/pull/1038)

* Fixes an issue with tape expansions where information about sampling
  (specifically the `is_sampled` tape attribute) was not preserved.
  [(#1027)](https://github.com/PennyLaneAI/pennylane/pull/1027)

* Tape expansion was not properly taking into devices that supported inverse operations,
  causing inverse operations to be unnecessarily decomposed. The QNode tape expansion logic, as well
  as the `Operation.expand()` method, has been modified to fix this.
  [(#956)](https://github.com/PennyLaneAI/pennylane/pull/956)

* Fixes an issue where the Autograd interface was not unwrapping non-differentiable
  PennyLane tensors, which can cause issues on some devices.
  [(#941)](https://github.com/PennyLaneAI/pennylane/pull/941)

* `qml.vqe.Hamiltonian` prints any observable with any number of strings.
  [(#987)](https://github.com/PennyLaneAI/pennylane/pull/987)

* Fixes a bug where parameter-shift differentiation would fail if the QNode
  contained a single probability output.
  [(#1007)](https://github.com/PennyLaneAI/pennylane/pull/1007)

* Fixes an issue when using trainable parameters that are lists/arrays with `tape.vjp`.
  [(#1042)](https://github.com/PennyLaneAI/pennylane/pull/1042)

* The `TensorN` observable is updated to support being copied without any parameters or wires passed.
  [(#1047)](https://github.com/PennyLaneAI/pennylane/pull/1047)

* Fixed deprecation warning when importing `Sequence` from `collections` instead of `collections.abc` in `vqe/vqe.py`.
  [(#1051)](https://github.com/PennyLaneAI/pennylane/pull/1051)

<h3>Contributors</h3>

This release contains contributions from (in alphabetical order):

Juan Miguel Arrazola, Thomas Bromley, Olivia Di Matteo, Theodor Isacsson, Josh Izaac, Christina Lee,
Alejandro Montanez, Steven Oud, Chase Roberts, Sankalp Sanand, Maria Schuld, Antal
Száva, David Wierichs, Jiahao Yao.

# Release 0.13.0

<h3>New features since last release</h3>

<h4>Automatically optimize the number of measurements</h4>

* QNodes in tape mode now support returning observables on the same wire whenever the observables are
  qubit-wise commuting Pauli words. Qubit-wise commuting observables can be evaluated with a
  *single* device run as they are diagonal in the same basis, via a shared set of single-qubit rotations.
  [(#882)](https://github.com/PennyLaneAI/pennylane/pull/882)

  The following example shows a single QNode returning the expectation values of
  the qubit-wise commuting Pauli words `XX` and `XI`:

  ```python
  qml.enable_tape()

  @qml.qnode(dev)
  def f(x):
      qml.Hadamard(wires=0)
      qml.Hadamard(wires=1)
      qml.CRot(0.1, 0.2, 0.3, wires=[1, 0])
      qml.RZ(x, wires=1)
      return qml.expval(qml.PauliX(0) @ qml.PauliX(1)), qml.expval(qml.PauliX(0))
  ```

  ```pycon
  >>> f(0.4)
  tensor([0.89431013, 0.9510565 ], requires_grad=True)
  ```

* The `ExpvalCost` class (previously `VQECost`) now provides observable optimization using the
  `optimize` argument, resulting in potentially fewer device executions.
  [(#902)](https://github.com/PennyLaneAI/pennylane/pull/902)

  This is achieved by separating the observables composing the Hamiltonian into qubit-wise
  commuting groups and evaluating those groups on a single QNode using functionality from the
  `qml.grouping` module:

  ```python
  qml.enable_tape()
  commuting_obs = [qml.PauliX(0), qml.PauliX(0) @ qml.PauliZ(1)]
  H = qml.vqe.Hamiltonian([1, 1], commuting_obs)

  dev = qml.device("default.qubit", wires=2)
  ansatz = qml.templates.StronglyEntanglingLayers

  cost_opt = qml.ExpvalCost(ansatz, H, dev, optimize=True)
  cost_no_opt = qml.ExpvalCost(ansatz, H, dev, optimize=False)

  params = qml.init.strong_ent_layers_uniform(3, 2)
  ```

  Grouping these commuting observables leads to fewer device executions:

  ```pycon
  >>> cost_opt(params)
  >>> ex_opt = dev.num_executions
  >>> cost_no_opt(params)
  >>> ex_no_opt = dev.num_executions - ex_opt
  >>> print("Number of executions:", ex_no_opt)
  Number of executions: 2
  >>> print("Number of executions (optimized):", ex_opt)
  Number of executions (optimized): 1
  ```

<h4>New quantum gradient features</h4>

* Compute the analytic gradient of quantum circuits in parallel on supported devices.
  [(#840)](https://github.com/PennyLaneAI/pennylane/pull/840)

  This release introduces support for batch execution of circuits, via a new device API method
  `Device.batch_execute()`. Devices that implement this new API support submitting a batch of
  circuits for *parallel* evaluation simultaneously, which can significantly reduce the computation time.

  Furthermore, if using tape mode and a compatible device, gradient computations will
  automatically make use of the new batch API---providing a speedup during optimization.

* Gradient recipes are now much more powerful, allowing for operations to define their gradient
  via an arbitrary linear combination of circuit evaluations.
  [(#909)](https://github.com/PennyLaneAI/pennylane/pull/909)
  [(#915)](https://github.com/PennyLaneAI/pennylane/pull/915)

  With this change, gradient recipes can now be of the form
  :math:`\frac{\partial}{\partial\phi_k}f(\phi_k) = \sum_{i} c_i f(a_i \phi_k + s_i )`,
  and are no longer restricted to two-term shifts with identical (but opposite in sign) shift values.

  As a result, PennyLane now supports native analytic quantum gradients for the
  controlled rotation operations `CRX`, `CRY`, `CRZ`, and `CRot`. This allows for parameter-shift
  analytic gradients on hardware, without decomposition.

  Note that this is a breaking change for developers; please see the *Breaking Changes* section
  for more details.

* The `qnn.KerasLayer` class now supports differentiating the QNode through classical
  backpropagation in tape mode.
  [(#869)](https://github.com/PennyLaneAI/pennylane/pull/869)

  ```python
  qml.enable_tape()

  dev = qml.device("default.qubit.tf", wires=2)

  @qml.qnode(dev, interface="tf", diff_method="backprop")
  def f(inputs, weights):
      qml.templates.AngleEmbedding(inputs, wires=range(2))
      qml.templates.StronglyEntanglingLayers(weights, wires=range(2))
      return [qml.expval(qml.PauliZ(i)) for i in range(2)]

  weight_shapes = {"weights": (3, 2, 3)}

  qlayer = qml.qnn.KerasLayer(f, weight_shapes, output_dim=2)

  inputs = tf.constant(np.random.random((4, 2)), dtype=tf.float32)

  with tf.GradientTape() as tape:
      out = qlayer(inputs)

  tape.jacobian(out, qlayer.trainable_weights)
  ```

<h4>New operations, templates, and measurements</h4>

* Adds the `qml.density_matrix` QNode return with partial trace capabilities.
  [(#878)](https://github.com/PennyLaneAI/pennylane/pull/878)

  The density matrix over the provided wires is returned, with all other subsystems traced out.
  `qml.density_matrix` currently works for both the `default.qubit` and `default.mixed` devices.

  ```python
  qml.enable_tape()
  dev = qml.device("default.qubit", wires=2)

  def circuit(x):
      qml.PauliY(wires=0)
      qml.Hadamard(wires=1)
      return qml.density_matrix(wires=[1])  # wire 0 is traced out
  ```

* Adds the square-root X gate `SX`. [(#871)](https://github.com/PennyLaneAI/pennylane/pull/871)

  ```python
  dev = qml.device("default.qubit", wires=1)

  @qml.qnode(dev)
  def circuit():
      qml.SX(wires=[0])
      return qml.expval(qml.PauliZ(wires=[0]))
  ```

* Two new hardware-efficient particle-conserving templates have been implemented
  to perform VQE-based quantum chemistry simulations. The new templates apply
  several layers of the particle-conserving entanglers proposed in Figs. 2a and 2b
  of Barkoutsos *et al*., [arXiv:1805.04340](https://arxiv.org/abs/1805.04340)
  [(#875)](https://github.com/PennyLaneAI/pennylane/pull/875)
  [(#876)](https://github.com/PennyLaneAI/pennylane/pull/876)

<h4>Estimate and track resources</h4>

* The `QuantumTape` class now contains basic resource estimation functionality. The method
  `tape.get_resources()` returns a dictionary with a list of the constituent operations and the
  number of times they appear in the circuit. Similarly, `tape.get_depth()` computes the circuit depth.
  [(#862)](https://github.com/PennyLaneAI/pennylane/pull/862)

  ```pycon
  >>> with qml.tape.QuantumTape() as tape:
  ...    qml.Hadamard(wires=0)
  ...    qml.RZ(0.26, wires=1)
  ...    qml.CNOT(wires=[1, 0])
  ...    qml.Rot(1.8, -2.7, 0.2, wires=0)
  ...    qml.Hadamard(wires=1)
  ...    qml.CNOT(wires=[0, 1])
  ...    qml.expval(qml.PauliZ(0) @ qml.PauliZ(1))
  >>> tape.get_resources()
  {'Hadamard': 2, 'RZ': 1, 'CNOT': 2, 'Rot': 1}
  >>> tape.get_depth()
  4
  ```

* The number of device executions over a QNode's lifetime can now be returned using `num_executions`.
  [(#853)](https://github.com/PennyLaneAI/pennylane/pull/853)

  ```pycon
  >>> dev = qml.device("default.qubit", wires=2)
  >>> @qml.qnode(dev)
  ... def circuit(x, y):
  ...    qml.RX(x, wires=[0])
  ...    qml.RY(y, wires=[1])
  ...    qml.CNOT(wires=[0, 1])
  ...    return qml.expval(qml.PauliZ(0) @ qml.PauliX(1))
  >>> for _ in range(10):
  ...    circuit(0.432, 0.12)
  >>> print(dev.num_executions)
  10
  ```

<h3>Improvements</h3>

* Support for tape mode has improved across PennyLane. The following features now work in tape mode:

  - QNode collections [(#863)](https://github.com/PennyLaneAI/pennylane/pull/863)

  - `qnn.ExpvalCost` [(#863)](https://github.com/PennyLaneAI/pennylane/pull/863)
    [(#911)](https://github.com/PennyLaneAI/pennylane/pull/911)

  - `qml.qnn.KerasLayer` [(#869)](https://github.com/PennyLaneAI/pennylane/pull/869)

  - `qml.qnn.TorchLayer` [(#865)](https://github.com/PennyLaneAI/pennylane/pull/865)

  - The `qml.qaoa` module [(#905)](https://github.com/PennyLaneAI/pennylane/pull/905)

* A new function, `qml.refresh_devices()`, has been added, allowing PennyLane to
  rescan installed PennyLane plugins and refresh the device list. In addition, the `qml.device`
  loader will attempt to refresh devices if the required plugin device cannot be found.
  This will result in an improved experience if installing PennyLane and plugins within
  a running Python session (for example, on Google Colab), and avoid the need to
  restart the kernel/runtime.
  [(#907)](https://github.com/PennyLaneAI/pennylane/pull/907)

* When using `grad_fn = qml.grad(cost)` to compute the gradient of a cost function with the Autograd
  interface, the value of the intermediate forward pass is now available via the `grad_fn.forward`
  property
  [(#914)](https://github.com/PennyLaneAI/pennylane/pull/914):

  ```python
  def cost_fn(x, y):
      return 2 * np.sin(x[0]) * np.exp(-x[1]) + x[0] ** 3 + np.cos(y)

  params = np.array([0.1, 0.5], requires_grad=True)
  data = np.array(0.65, requires_grad=False)
  grad_fn = qml.grad(cost_fn)

  grad_fn(params, data)  # perform backprop and evaluate the gradient
  grad_fn.forward  # the cost function value
  ```

* Gradient-based optimizers now have a `step_and_cost` method that returns
  both the next step as well as the objective (cost) function output.
  [(#916)](https://github.com/PennyLaneAI/pennylane/pull/916)

  ```pycon
  >>> opt = qml.GradientDescentOptimizer()
  >>> params, cost = opt.step_and_cost(cost_fn, params)
  ```

* PennyLane provides a new experimental module `qml.proc` which provides framework-agnostic processing
  functions for array and tensor manipulations.
  [(#886)](https://github.com/PennyLaneAI/pennylane/pull/886)

  Given the input tensor-like object, the call is
  dispatched to the corresponding array manipulation framework, allowing for end-to-end
  differentiation to be preserved.

  ```pycon
  >>> x = torch.tensor([1., 2.])
  >>> qml.proc.ones_like(x)
  tensor([1, 1])
  >>> y = tf.Variable([[0], [5]])
  >>> qml.proc.ones_like(y, dtype=np.complex128)
  <tf.Tensor: shape=(2, 1), dtype=complex128, numpy=
  array([[1.+0.j],
         [1.+0.j]])>
  ```

  Note that these functions are experimental, and only a subset of common functionality is
  supported. Furthermore, the names and behaviour of these functions may differ from similar
  functions in common frameworks; please refer to the function docstrings for more details.

* The gradient methods in tape mode now fully separate the quantum and classical processing. Rather
  than returning the evaluated gradients directly, they now return a tuple containing the required
  quantum and classical processing steps.
  [(#840)](https://github.com/PennyLaneAI/pennylane/pull/840)

  ```python
  def gradient_method(idx, param, **options):
      # generate the quantum tapes that must be computed
      # to determine the quantum gradient
      tapes = quantum_gradient_tapes(self)

      def processing_fn(results):
          # perform classical processing on the evaluated tapes
          # returning the evaluated quantum gradient
          return classical_processing(results)

      return tapes, processing_fn
  ```

  The `JacobianTape.jacobian()` method has been similarly modified to accumulate all gradient
  quantum tapes and classical processing functions, evaluate all quantum tapes simultaneously,
  and then apply the post-processing functions to the evaluated tape results.

* The MultiRZ gate now has a defined generator, allowing it to be used in quantum natural gradient
  optimization.
  [(#912)](https://github.com/PennyLaneAI/pennylane/pull/912)

* The CRot gate now has a `decomposition` method, which breaks the gate down into rotations
  and CNOT gates. This allows `CRot` to be used on devices that do not natively support it.
  [(#908)](https://github.com/PennyLaneAI/pennylane/pull/908)

* The classical processing in the `MottonenStatePreparation` template has been largely
  rewritten to use dense matrices and tensor manipulations wherever possible.
  This is in preparation to support differentiation through the template in the future.
  [(#864)](https://github.com/PennyLaneAI/pennylane/pull/864)

* Device-based caching has replaced QNode caching. Caching is now accessed by passing a
  `cache` argument to the device.
  [(#851)](https://github.com/PennyLaneAI/pennylane/pull/851)

  The `cache` argument should be an integer specifying the size of the cache. For example, a
  cache of size 10 is created using:

  ```pycon
  >>> dev = qml.device("default.qubit", wires=2, cache=10)
  ```

* The `Operation`, `Tensor`, and `MeasurementProcess` classes now have the `__copy__` special method
  defined.
  [(#840)](https://github.com/PennyLaneAI/pennylane/pull/840)

  This allows us to ensure that, when a shallow copy is performed of an operation, the
  mutable list storing the operation parameters is *also* shallow copied. Both the old operation and
  the copied operation will continue to share the same parameter data,
  ```pycon
  >>> import copy
  >>> op = qml.RX(0.2, wires=0)
  >>> op2 = copy.copy(op)
  >>> op.data[0] is op2.data[0]
  True
  ```

  however the *list container* is not a reference:

  ```pycon
  >>> op.data is op2.data
  False
  ```

  This allows the parameters of the copied operation to be modified, without mutating
  the parameters of the original operation.

* The `QuantumTape.copy` method has been tweaked so that
  [(#840)](https://github.com/PennyLaneAI/pennylane/pull/840):

  - Optionally, the tape's operations are shallow copied in addition to the tape by passing the
    `copy_operations=True` boolean flag. This allows the copied tape's parameters to be mutated
    without affecting the original tape's parameters. (Note: the two tapes will share parameter data
    *until* one of the tapes has their parameter list modified.)

  - Copied tapes can be cast to another `QuantumTape` subclass by passing the `tape_cls` keyword
    argument.

<h3>Breaking changes</h3>

* Updated how parameter-shift gradient recipes are defined for operations, allowing for
  gradient recipes that are specified as an arbitrary number of terms.
  [(#909)](https://github.com/PennyLaneAI/pennylane/pull/909)

  Previously, `Operation.grad_recipe` was restricted to two-term parameter-shift formulas.
  With this change, the gradient recipe now contains elements of the form
  :math:`[c_i, a_i, s_i]`, resulting in a gradient recipe of
  :math:`\frac{\partial}{\partial\phi_k}f(\phi_k) = \sum_{i} c_i f(a_i \phi_k + s_i )`.

  As this is a breaking change, all custom operations with defined gradient recipes must be
  updated to continue working with PennyLane 0.13. Note though that if `grad_recipe = None`, the
  default gradient recipe remains unchanged, and corresponds to the two terms :math:`[c_0, a_0, s_0]=[1/2, 1, \pi/2]`
  and :math:`[c_1, a_1, s_1]=[-1/2, 1, -\pi/2]` for every parameter.

- The `VQECost` class has been renamed to `ExpvalCost` to reflect its general applicability
  beyond VQE. Use of `VQECost` is still possible but will result in a deprecation warning.
  [(#913)](https://github.com/PennyLaneAI/pennylane/pull/913)

<h3>Bug fixes</h3>

* The `default.qubit.tf` device is updated to handle TensorFlow objects (e.g.,
  `tf.Variable`) as gate parameters correctly when using the `MultiRZ` and
  `CRot` operations.
  [(#921)](https://github.com/PennyLaneAI/pennylane/pull/921)

* PennyLane tensor objects are now unwrapped in BaseQNode when passed as a
  keyword argument to the quantum function.
  [(#903)](https://github.com/PennyLaneAI/pennylane/pull/903)
  [(#893)](https://github.com/PennyLaneAI/pennylane/pull/893)

* The new tape mode now prevents multiple observables from being evaluated on the same wire
  if the observables are not qubit-wise commuting Pauli words.
  [(#882)](https://github.com/PennyLaneAI/pennylane/pull/882)

* Fixes a bug in `default.qubit` whereby inverses of common gates were not being applied
  via efficient gate-specific methods, instead falling back to matrix-vector multiplication.
  The following gates were affected: `PauliX`, `PauliY`, `PauliZ`, `Hadamard`, `SWAP`, `S`,
  `T`, `CNOT`, `CZ`.
  [(#872)](https://github.com/PennyLaneAI/pennylane/pull/872)

* The `PauliRot` operation now gracefully handles single-qubit Paulis, and all-identity Paulis
  [(#860)](https://github.com/PennyLaneAI/pennylane/pull/860).

* Fixes a bug whereby binary Python operators were not properly propagating the `requires_grad`
  attribute to the output tensor.
  [(#889)](https://github.com/PennyLaneAI/pennylane/pull/889)

* Fixes a bug which prevents `TorchLayer` from doing `backward` when CUDA is enabled.
  [(#899)](https://github.com/PennyLaneAI/pennylane/pull/899)

* Fixes a bug where multi-threaded execution of `QNodeCollection` sometimes fails
  because of simultaneous queuing. This is fixed by adding thread locking during queuing.
  [(#910)](https://github.com/PennyLaneAI/pennylane/pull/918)

* Fixes a bug in `QuantumTape.set_parameters()`. The previous implementation assumed
  that the `self.trainable_parms` set would always be iterated over in increasing integer
  order. However, this is not guaranteed behaviour, and can lead to the incorrect tape parameters
  being set if this is not the case.
  [(#923)](https://github.com/PennyLaneAI/pennylane/pull/923)

* Fixes broken error message if a QNode is instantiated with an unknown exception.
  [(#930)](https://github.com/PennyLaneAI/pennylane/pull/930)

<h3>Contributors</h3>

This release contains contributions from (in alphabetical order):

Juan Miguel Arrazola, Thomas Bromley, Christina Lee, Alain Delgado Gran, Olivia Di Matteo, Anthony
Hayes, Theodor Isacsson, Josh Izaac, Soran Jahangiri, Nathan Killoran, Shumpei Kobayashi, Romain
Moyard, Zeyue Niu, Maria Schuld, Antal Száva.

# Release 0.12.0

<h3>New features since last release</h3>

<h4>New and improved simulators</h4>

* PennyLane now supports a new device, `default.mixed`, designed for
  simulating mixed-state quantum computations. This enables native
  support for implementing noisy channels in a circuit, which generally
  map pure states to mixed states.
  [(#794)](https://github.com/PennyLaneAI/pennylane/pull/794)
  [(#807)](https://github.com/PennyLaneAI/pennylane/pull/807)
  [(#819)](https://github.com/PennyLaneAI/pennylane/pull/819)

  The device can be initialized as
  ```pycon
  >>> dev = qml.device("default.mixed", wires=1)
  ```

  This allows the construction of QNodes that include non-unitary operations,
  such as noisy channels:

  ```pycon
  >>> @qml.qnode(dev)
  ... def circuit(params):
  ...     qml.RX(params[0], wires=0)
  ...     qml.RY(params[1], wires=0)
  ...     qml.AmplitudeDamping(0.5, wires=0)
  ...     return qml.expval(qml.PauliZ(0))
  >>> print(circuit([0.54, 0.12]))
  0.9257702929524184
  >>> print(circuit([0, np.pi]))
  0.0
  ```

<h4>New tools for optimizing measurements</h4>

* The new `grouping` module provides functionality for grouping simultaneously measurable Pauli word
  observables.
  [(#761)](https://github.com/PennyLaneAI/pennylane/pull/761)
  [(#850)](https://github.com/PennyLaneAI/pennylane/pull/850)
  [(#852)](https://github.com/PennyLaneAI/pennylane/pull/852)

  - The `optimize_measurements` function will take as input a list of Pauli word observables and
    their corresponding coefficients (if any), and will return the partitioned Pauli terms
    diagonalized in the measurement basis and the corresponding diagonalizing circuits.

    ```python
    from pennylane.grouping import optimize_measurements
    h, nr_qubits = qml.qchem.molecular_hamiltonian("h2", "h2.xyz")
    rotations, grouped_ops, grouped_coeffs = optimize_measurements(h.ops, h.coeffs, grouping="qwc")
    ```

    The diagonalizing circuits of `rotations` correspond to the diagonalized Pauli word groupings of
    `grouped_ops`.

  - Pauli word partitioning utilities are performed by the `PauliGroupingStrategy`
    class. An input list of Pauli words can be partitioned into mutually commuting,
    qubit-wise-commuting, or anticommuting groupings.

    For example, partitioning Pauli words into anticommutative groupings by the Recursive Largest
    First (RLF) graph colouring heuristic:

    ```python
    from pennylane import PauliX, PauliY, PauliZ, Identity
    from pennylane.grouping import group_observables
    pauli_words = [
        Identity('a') @ Identity('b'),
        Identity('a') @ PauliX('b'),
        Identity('a') @ PauliY('b'),
        PauliZ('a') @ PauliX('b'),
        PauliZ('a') @ PauliY('b'),
        PauliZ('a') @ PauliZ('b')
    ]
    groupings = group_observables(pauli_words, grouping_type='anticommuting', method='rlf')
    ```

  - Various utility functions are included for obtaining and manipulating Pauli
    words in the binary symplectic vector space representation.

    For instance, two Pauli words may be converted to their binary vector representation:

    ```pycon
    >>> from pennylane.grouping import pauli_to_binary
    >>> from pennylane.wires import Wires
    >>> wire_map = {Wires('a'): 0, Wires('b'): 1}
    >>> pauli_vec_1 = pauli_to_binary(qml.PauliX('a') @ qml.PauliY('b'))
    >>> pauli_vec_2 = pauli_to_binary(qml.PauliZ('a') @ qml.PauliZ('b'))
    >>> pauli_vec_1
    [1. 1. 0. 1.]
    >>> pauli_vec_2
    [0. 0. 1. 1.]
    ```

    Their product up to a phase may be computed by taking the sum of their binary vector
    representations, and returned in the operator representation.

    ```pycon
    >>> from pennylane.grouping import binary_to_pauli
    >>> binary_to_pauli((pauli_vec_1 + pauli_vec_2) % 2, wire_map)
    Tensor product ['PauliY', 'PauliX']: 0 params, wires ['a', 'b']
    ```

    For more details on the grouping module, see the
    [grouping module documentation](https://pennylane.readthedocs.io/en/stable/code/qml_grouping.html)


<h4>Returning the quantum state from simulators</h4>

* The quantum state of a QNode can now be returned using the `qml.state()` return function.
  [(#818)](https://github.com/XanaduAI/pennylane/pull/818)

  ```python
  import pennylane as qml

  dev = qml.device("default.qubit", wires=3)
  qml.enable_tape()

  @qml.qnode(dev)
  def qfunc(x, y):
      qml.RZ(x, wires=0)
      qml.CNOT(wires=[0, 1])
      qml.RY(y, wires=1)
      qml.CNOT(wires=[0, 2])
      return qml.state()

  >>> qfunc(0.56, 0.1)
  array([0.95985437-0.27601028j, 0.        +0.j        ,
         0.04803275-0.01381203j, 0.        +0.j        ,
         0.        +0.j        , 0.        +0.j        ,
         0.        +0.j        , 0.        +0.j        ])
  ```

  Differentiating the state is currently available when using the
  classical backpropagation differentiation method (`diff_method="backprop"`) with a compatible device,
  and when using the new tape mode.

<h4>New operations and channels</h4>

* PennyLane now includes standard channels such as the Amplitude-damping,
  Phase-damping, and Depolarizing channels, as well as the ability
  to make custom qubit channels.
  [(#760)](https://github.com/PennyLaneAI/pennylane/pull/760)
  [(#766)](https://github.com/PennyLaneAI/pennylane/pull/766)
  [(#778)](https://github.com/PennyLaneAI/pennylane/pull/778)

* The controlled-Y operation is now available via `qml.CY`. For devices that do
  not natively support the controlled-Y operation, it will be decomposed
  into `qml.RY`, `qml.CNOT`, and `qml.S` operations.
  [(#806)](https://github.com/PennyLaneAI/pennylane/pull/806)

<h4>Preview the next-generation PennyLane QNode</h4>

* The new PennyLane `tape` module provides a re-formulated QNode class, rewritten from the ground-up,
  that uses a new `QuantumTape` object to represent the QNode's quantum circuit. Tape mode
  provides several advantages over the standard PennyLane QNode.
  [(#785)](https://github.com/PennyLaneAI/pennylane/pull/785)
  [(#792)](https://github.com/PennyLaneAI/pennylane/pull/792)
  [(#796)](https://github.com/PennyLaneAI/pennylane/pull/796)
  [(#800)](https://github.com/PennyLaneAI/pennylane/pull/800)
  [(#803)](https://github.com/PennyLaneAI/pennylane/pull/803)
  [(#804)](https://github.com/PennyLaneAI/pennylane/pull/804)
  [(#805)](https://github.com/PennyLaneAI/pennylane/pull/805)
  [(#808)](https://github.com/PennyLaneAI/pennylane/pull/808)
  [(#810)](https://github.com/PennyLaneAI/pennylane/pull/810)
  [(#811)](https://github.com/PennyLaneAI/pennylane/pull/811)
  [(#815)](https://github.com/PennyLaneAI/pennylane/pull/815)
  [(#820)](https://github.com/PennyLaneAI/pennylane/pull/820)
  [(#823)](https://github.com/PennyLaneAI/pennylane/pull/823)
  [(#824)](https://github.com/PennyLaneAI/pennylane/pull/824)
  [(#829)](https://github.com/PennyLaneAI/pennylane/pull/829)

  - Support for in-QNode classical processing: Tape mode allows for differentiable classical
    processing within the QNode.

  - No more Variable wrapping: In tape mode, QNode arguments no longer become `Variable`
    objects within the QNode.

  - Less restrictive QNode signatures: There is no longer any restriction on the QNode signature;
    the QNode can be defined and called following the same rules as standard Python functions.

  - Unifying all QNodes: The tape-mode QNode merges all QNodes (including the
    `JacobianQNode` and the `PassthruQNode`) into a single unified QNode, with
    identical behaviour regardless of the differentiation type.

  - Optimizations: Tape mode provides various performance optimizations, reducing pre- and
    post-processing overhead, and reduces the number of quantum evaluations in certain cases.

  Note that tape mode is **experimental**, and does not currently have feature-parity with the
  existing QNode. [Feedback and bug reports](https://github.com/PennyLaneAI/pennylane/issues) are
  encouraged and will help improve the new tape mode.

  Tape mode can be enabled globally via the `qml.enable_tape` function, without changing your
  PennyLane code:

  ```python
  qml.enable_tape()
  dev = qml.device("default.qubit", wires=1)

  @qml.qnode(dev, interface="tf")
  def circuit(p):
      print("Parameter value:", p)
      qml.RX(tf.sin(p[0])**2 + p[1], wires=0)
      return qml.expval(qml.PauliZ(0))
  ```

  For more details, please see the [tape mode
  documentation](https://pennylane.readthedocs.io/en/stable/code/qml_tape.html).

<h3>Improvements</h3>

* QNode caching has been introduced, allowing the QNode to keep track of the results of previous
  device executions and reuse those results in subsequent calls.
  Note that QNode caching is only supported in the new and experimental tape-mode.
  [(#817)](https://github.com/PennyLaneAI/pennylane/pull/817)

  Caching is available by passing a `caching` argument to the QNode:

  ```python
  dev = qml.device("default.qubit", wires=2)
  qml.enable_tape()

  @qml.qnode(dev, caching=10)  # cache up to 10 evaluations
  def qfunc(x):
      qml.RX(x, wires=0)
      qml.RX(0.3, wires=1)
      qml.CNOT(wires=[0, 1])
      return qml.expval(qml.PauliZ(1))

  qfunc(0.1)  # first evaluation executes on the device
  qfunc(0.1)  # second evaluation accesses the cached result
  ```

* Sped up the application of certain gates in `default.qubit` by using array/tensor
  manipulation tricks. The following gates are affected: `PauliX`, `PauliY`, `PauliZ`,
  `Hadamard`, `SWAP`, `S`, `T`, `CNOT`, `CZ`.
  [(#772)](https://github.com/PennyLaneAI/pennylane/pull/772)

* The computation of marginal probabilities has been made more efficient for devices
  with a large number of wires, achieving in some cases a 5x speedup.
  [(#799)](https://github.com/PennyLaneAI/pennylane/pull/799)

* Adds arithmetic operations (addition, tensor product,
  subtraction, and scalar multiplication) between `Hamiltonian`,
  `Tensor`, and `Observable` objects, and inline arithmetic
  operations between Hamiltonians and other observables.
  [(#765)](https://github.com/PennyLaneAI/pennylane/pull/765)

  Hamiltonians can now easily be defined as sums of observables:

  ```pycon3
  >>> H = 3 * qml.PauliZ(0) - (qml.PauliX(0) @ qml.PauliX(1)) + qml.Hamiltonian([4], [qml.PauliZ(0)])
  >>> print(H)
  (7.0) [Z0] + (-1.0) [X0 X1]
  ```

* Adds `compare()` method to `Observable` and `Hamiltonian` classes, which allows
  for comparison between observable quantities.
  [(#765)](https://github.com/PennyLaneAI/pennylane/pull/765)

  ```pycon3
  >>> H = qml.Hamiltonian([1], [qml.PauliZ(0)])
  >>> obs = qml.PauliZ(0) @ qml.Identity(1)
  >>> print(H.compare(obs))
  True
  ```

  ```pycon3
  >>> H = qml.Hamiltonian([2], [qml.PauliZ(0)])
  >>> obs = qml.PauliZ(1) @ qml.Identity(0)
  >>> print(H.compare(obs))
  False
  ```

* Adds `simplify()` method to the `Hamiltonian` class.
  [(#765)](https://github.com/PennyLaneAI/pennylane/pull/765)

  ```pycon3
  >>> H = qml.Hamiltonian([1, 2], [qml.PauliZ(0), qml.PauliZ(0) @ qml.Identity(1)])
  >>> H.simplify()
  >>> print(H)
  (3.0) [Z0]
  ```

* Added a new bit-flip mixer to the `qml.qaoa` module.
  [(#774)](https://github.com/PennyLaneAI/pennylane/pull/774)

* Summation of two `Wires` objects is now supported and will return
  a `Wires` object containing the set of all wires defined by the
  terms in the summation.
  [(#812)](https://github.com/PennyLaneAI/pennylane/pull/812)

<h3>Breaking changes</h3>

* The PennyLane NumPy module now returns scalar (zero-dimensional) arrays where
  Python scalars were previously returned.
  [(#820)](https://github.com/PennyLaneAI/pennylane/pull/820)
  [(#833)](https://github.com/PennyLaneAI/pennylane/pull/833)

  For example, this affects array element indexing, and summation:

  ```pycon
  >>> x = np.array([1, 2, 3], requires_grad=False)
  >>> x[0]
  tensor(1, requires_grad=False)
  >>> np.sum(x)
  tensor(6, requires_grad=True)
  ```

  This may require small updates to user code. A convenience method, `np.tensor.unwrap()`,
  has been added to help ease the transition. This converts PennyLane NumPy tensors
  to standard NumPy arrays and Python scalars:

  ```pycon
  >>> x = np.array(1.543, requires_grad=False)
  >>> x.unwrap()
  1.543
  ```

  Note, however, that information regarding array differentiability will be
  lost.

* The device capabilities dictionary has been redesigned, for clarity and robustness. In particular,
  the capabilities dictionary is now inherited from the parent class, various keys have more
  expressive names, and all keys are now defined in the base device class. For more details, please
  [refer to the developer
  documentation](https://pennylane.readthedocs.io/en/stable/development/plugins.html#device-capabilities).
  [(#781)](https://github.com/PennyLaneAI/pennylane/pull/781/files)

<h3>Bug fixes</h3>

* Changed to use lists for storing variable values inside `BaseQNode`
  allowing complex matrices to be passed to `QubitUnitary`.
  [(#773)](https://github.com/PennyLaneAI/pennylane/pull/773)

* Fixed a bug within `default.qubit`, resulting in greater efficiency
  when applying a state vector to all wires on the device.
  [(#849)](https://github.com/PennyLaneAI/pennylane/pull/849)

<h3>Documentation</h3>

* Equations have been added to the `qml.sample` and `qml.probs` docstrings
  to clarify the mathematical foundation of the performed measurements.
  [(#843)](https://github.com/PennyLaneAI/pennylane/pull/843)

<h3>Contributors</h3>

This release contains contributions from (in alphabetical order):

Aroosa Ijaz, Juan Miguel Arrazola, Thomas Bromley, Jack Ceroni, Alain Delgado Gran, Josh Izaac,
Soran Jahangiri, Nathan Killoran, Robert Lang, Cedric Lin, Olivia Di Matteo, Nicolás Quesada, Maria
Schuld, Antal Száva.

# Release 0.11.0

<h3>New features since last release</h3>

<h4>New and improved simulators</h4>

* Added a new device, `default.qubit.autograd`, a pure-state qubit simulator written using Autograd.
  This device supports classical backpropagation (`diff_method="backprop"`); this can
  be faster than the parameter-shift rule for computing quantum gradients
  when the number of parameters to be optimized is large.
  [(#721)](https://github.com/XanaduAI/pennylane/pull/721)

  ```pycon
  >>> dev = qml.device("default.qubit.autograd", wires=1)
  >>> @qml.qnode(dev, diff_method="backprop")
  ... def circuit(x):
  ...     qml.RX(x[1], wires=0)
  ...     qml.Rot(x[0], x[1], x[2], wires=0)
  ...     return qml.expval(qml.PauliZ(0))
  >>> weights = np.array([0.2, 0.5, 0.1])
  >>> grad_fn = qml.grad(circuit)
  >>> print(grad_fn(weights))
  array([-2.25267173e-01, -1.00864546e+00,  6.93889390e-18])
  ```

  See the [device documentation](https://pennylane.readthedocs.io/en/stable/code/api/pennylane.devices.default_qubit_autograd.DefaultQubitAutograd.html) for more details.

* A new experimental C++ state-vector simulator device is now available, `lightning.qubit`. It
  uses the C++ Eigen library to perform fast linear algebra calculations for simulating quantum
  state-vector evolution.

  `lightning.qubit` is currently in beta; it can be installed via `pip`:

  ```console
  $ pip install pennylane-lightning
  ```

  Once installed, it can be used as a PennyLane device:

  ```pycon
  >>> dev = qml.device("lightning.qubit", wires=2)
  ```

  For more details, please see the [lightning qubit documentation](https://pennylane-lightning.readthedocs.io).

<h4>New algorithms and templates</h4>

* Added built-in QAOA functionality via the new `qml.qaoa` module.
  [(#712)](https://github.com/PennyLaneAI/pennylane/pull/712)
  [(#718)](https://github.com/PennyLaneAI/pennylane/pull/718)
  [(#741)](https://github.com/PennyLaneAI/pennylane/pull/741)
  [(#720)](https://github.com/PennyLaneAI/pennylane/pull/720)

  This includes the following features:

  * New `qml.qaoa.x_mixer` and `qml.qaoa.xy_mixer` functions for defining Pauli-X and XY
    mixer Hamiltonians.

  * MaxCut: The `qml.qaoa.maxcut` function allows easy construction of the cost Hamiltonian
    and recommended mixer Hamiltonian for solving the MaxCut problem for a supplied graph.

  * Layers: `qml.qaoa.cost_layer` and `qml.qaoa.mixer_layer` take cost and mixer
    Hamiltonians, respectively, and apply the corresponding QAOA cost and mixer layers
    to the quantum circuit

  For example, using PennyLane to construct and solve a MaxCut problem with QAOA:

  ```python
  wires = range(3)
  graph = Graph([(0, 1), (1, 2), (2, 0)])
  cost_h, mixer_h = qaoa.maxcut(graph)

  def qaoa_layer(gamma, alpha):
      qaoa.cost_layer(gamma, cost_h)
      qaoa.mixer_layer(alpha, mixer_h)

  def antatz(params, **kwargs):

      for w in wires:
          qml.Hadamard(wires=w)

      # repeat the QAOA layer two times
      qml.layer(qaoa_layer, 2, params[0], params[1])

  dev = qml.device('default.qubit', wires=len(wires))
  cost_function = qml.VQECost(ansatz, cost_h, dev)
  ```

* Added an `ApproxTimeEvolution` template to the PennyLane templates module, which
  can be used to implement Trotterized time-evolution under a Hamiltonian.
  [(#710)](https://github.com/XanaduAI/pennylane/pull/710)

  <img src="https://pennylane.readthedocs.io/en/latest/_static/templates/subroutines/approx_time_evolution.png" width=50%/>

* Added a `qml.layer` template-constructing function, which takes a unitary, and
  repeatedly applies it on a set of wires to a given depth.
  [(#723)](https://github.com/PennyLaneAI/pennylane/pull/723)

  ```python
  def subroutine():
      qml.Hadamard(wires=[0])
      qml.CNOT(wires=[0, 1])
      qml.PauliX(wires=[1])

  dev = qml.device('default.qubit', wires=3)

  @qml.qnode(dev)
  def circuit():
      qml.layer(subroutine, 3)
      return [qml.expval(qml.PauliZ(0)), qml.expval(qml.PauliZ(1))]
  ```

  This creates the following circuit:
  ```pycon
  >>> circuit()
  >>> print(circuit.draw())
  0: ──H──╭C──X──H──╭C──X──H──╭C──X──┤ ⟨Z⟩
  1: ─────╰X────────╰X────────╰X─────┤ ⟨Z⟩
  ```

* Added the `qml.utils.decompose_hamiltonian` function. This function can be used to
  decompose a Hamiltonian into a linear combination of Pauli operators.
  [(#671)](https://github.com/XanaduAI/pennylane/pull/671)

  ```pycon
  >>> A = np.array(
  ... [[-2, -2+1j, -2, -2],
  ... [-2-1j,  0,  0, -1],
  ... [-2,  0, -2, -1],
  ... [-2, -1, -1,  0]])
  >>> coeffs, obs_list = decompose_hamiltonian(A)
  ```

<h4>New device features</h4>

* It is now possible to specify custom wire labels, such as `['anc1', 'anc2', 0, 1, 3]`, where the labels
  can be strings or numbers.
  [(#666)](https://github.com/XanaduAI/pennylane/pull/666)

  Custom wire labels are defined by passing a list to the `wires` argument when creating the device:

  ```pycon
  >>> dev = qml.device("default.qubit", wires=['anc1', 'anc2', 0, 1, 3])
  ```

  Quantum operations should then be invoked with these custom wire labels:

  ``` pycon
  >>> @qml.qnode(dev)
  >>> def circuit():
  ...    qml.Hadamard(wires='anc2')
  ...    qml.CNOT(wires=['anc1', 3])
  ...    ...
  ```

  The existing behaviour, in which the number of wires is specified on device initialization,
  continues to work as usual. This gives a default behaviour where wires are labelled
  by consecutive integers.

  ```pycon
  >>> dev = qml.device("default.qubit", wires=5)
  ```

* An integrated device test suite has been added, which can be used
  to run basic integration tests on core or external devices.
  [(#695)](https://github.com/PennyLaneAI/pennylane/pull/695)
  [(#724)](https://github.com/PennyLaneAI/pennylane/pull/724)
  [(#733)](https://github.com/PennyLaneAI/pennylane/pull/733)

  The test can be invoked against a particular device by calling the `pl-device-test`
  command line program:

  ```console
  $ pl-device-test --device=default.qubit --shots=1234 --analytic=False
  ```

  If the tests are run on external devices, the device and its dependencies must be
  installed locally. For more details, please see the
  [plugin test documentation](http://pennylane.readthedocs.io/en/latest/code/api/pennylane.devices.tests.html).

<h3>Improvements</h3>

* The functions implementing the quantum circuits building the Unitary Coupled-Cluster
  (UCCSD) VQE ansatz have been improved, with a more consistent naming convention and
  improved docstrings.
  [(#748)](https://github.com/PennyLaneAI/pennylane/pull/748)

  The changes include:

  - The terms *1particle-1hole (ph)* and *2particle-2hole (pphh)* excitations
    were replaced with the names *single* and *double* excitations, respectively.

  - The non-differentiable arguments in the `UCCSD` template were renamed accordingly:
    `ph` → `s_wires`, `pphh` → `d_wires`

  - The term *virtual*, previously used to refer the *unoccupied* orbitals, was discarded.

  - The Usage Details sections were updated and improved.

* Added support for TensorFlow 2.3 and PyTorch 1.6.
  [(#725)](https://github.com/PennyLaneAI/pennylane/pull/725)

* Returning probabilities is now supported from photonic QNodes.
  As with qubit QNodes, photonic QNodes returning probabilities are
  end-to-end differentiable.
  [(#699)](https://github.com/XanaduAI/pennylane/pull/699/)

  ```pycon
  >>> dev = qml.device("strawberryfields.fock", wires=2, cutoff_dim=5)
  >>> @qml.qnode(dev)
  ... def circuit(a):
  ...     qml.Displacement(a, 0, wires=0)
  ...     return qml.probs(wires=0)
  >>> print(circuit(0.5))
  [7.78800783e-01 1.94700196e-01 2.43375245e-02 2.02812704e-03 1.26757940e-04]
  ```

<h3>Breaking changes</h3>

* The `pennylane.plugins` and `pennylane.beta.plugins` folders have been renamed to
  `pennylane.devices` and `pennylane.beta.devices`, to reflect their content better.
  [(#726)](https://github.com/XanaduAI/pennylane/pull/726)

<h3>Bug fixes</h3>

* The PennyLane interface conversion functions can now convert QNodes with
  pre-existing interfaces.
  [(#707)](https://github.com/XanaduAI/pennylane/pull/707)

<h3>Documentation</h3>

* The interfaces section of the documentation has been renamed to 'Interfaces and training',
  and updated with the latest variable handling details.
  [(#753)](https://github.com/PennyLaneAI/pennylane/pull/753)

<h3>Contributors</h3>

This release contains contributions from (in alphabetical order):

Juan Miguel Arrazola, Thomas Bromley, Jack Ceroni, Alain Delgado Gran, Shadab Hussain, Theodor
Isacsson, Josh Izaac, Nathan Killoran, Maria Schuld, Antal Száva, Nicola Vitucci.

# Release 0.10.0

<h3>New features since last release</h3>

<h4>New and improved simulators</h4>

* Added a new device, `default.qubit.tf`, a pure-state qubit simulator written using TensorFlow.
  As a result, it supports classical backpropagation as a means to compute the Jacobian. This can
  be faster than the parameter-shift rule for computing quantum gradients
  when the number of parameters to be optimized is large.

  `default.qubit.tf` is designed to be used with end-to-end classical backpropagation
  (`diff_method="backprop"`) with the TensorFlow interface. This is the default method
  of differentiation when creating a QNode with this device.

  Using this method, the created QNode is a 'white-box' that is
  tightly integrated with your TensorFlow computation, including
  [AutoGraph](https://www.tensorflow.org/guide/function) support:

  ```pycon
  >>> dev = qml.device("default.qubit.tf", wires=1)
  >>> @tf.function
  ... @qml.qnode(dev, interface="tf", diff_method="backprop")
  ... def circuit(x):
  ...     qml.RX(x[1], wires=0)
  ...     qml.Rot(x[0], x[1], x[2], wires=0)
  ...     return qml.expval(qml.PauliZ(0))
  >>> weights = tf.Variable([0.2, 0.5, 0.1])
  >>> with tf.GradientTape() as tape:
  ...     res = circuit(weights)
  >>> print(tape.gradient(res, weights))
  tf.Tensor([-2.2526717e-01 -1.0086454e+00  1.3877788e-17], shape=(3,), dtype=float32)
  ```

  See the `default.qubit.tf`
  [documentation](https://pennylane.ai/en/stable/code/api/pennylane.beta.plugins.DefaultQubitTF.html)
  for more details.

* The [default.tensor plugin](https://github.com/XanaduAI/pennylane/blob/master/pennylane/beta/plugins/default_tensor.py)
  has been significantly upgraded. It now allows two different
  tensor network representations to be used: `"exact"` and `"mps"`. The former uses a
  exact factorized representation of quantum states, while the latter uses a matrix product state
  representation.
  ([#572](https://github.com/XanaduAI/pennylane/pull/572))
  ([#599](https://github.com/XanaduAI/pennylane/pull/599))

<h4>New machine learning functionality and integrations</h4>

* PennyLane QNodes can now be converted into Torch layers, allowing for creation of quantum and
  hybrid models using the `torch.nn` API.
  [(#588)](https://github.com/XanaduAI/pennylane/pull/588)

  A PennyLane QNode can be converted into a `torch.nn` layer using the `qml.qnn.TorchLayer` class:

  ```pycon
  >>> @qml.qnode(dev)
  ... def qnode(inputs, weights_0, weight_1):
  ...    # define the circuit
  ...    # ...

  >>> weight_shapes = {"weights_0": 3, "weight_1": 1}
  >>> qlayer = qml.qnn.TorchLayer(qnode, weight_shapes)
  ```

  A hybrid model can then be easily constructed:

  ```pycon
  >>> model = torch.nn.Sequential(qlayer, torch.nn.Linear(2, 2))
  ```

* Added a new "reversible" differentiation method which can be used in simulators, but not hardware.

  The reversible approach is similar to backpropagation, but trades off extra computation for
  enhanced memory efficiency. Where backpropagation caches the state tensors at each step during
  a simulated evolution, the reversible method only caches the final pre-measurement state.

  Compared to the parameter-shift method, the reversible method can be faster or slower,
  depending on the density and location of parametrized gates in a circuit
  (circuits with higher density of parametrized gates near the end of the circuit will see a benefit).
  [(#670)](https://github.com/XanaduAI/pennylane/pull/670)

  ```pycon
  >>> dev = qml.device("default.qubit", wires=2)
  ... @qml.qnode(dev, diff_method="reversible")
  ... def circuit(x):
  ...     qml.RX(x, wires=0)
  ...     qml.RX(x, wires=0)
  ...     qml.CNOT(wires=[0,1])
  ...     return qml.expval(qml.PauliZ(0))
  >>> qml.grad(circuit)(0.5)
  (array(-0.47942554),)
  ```

<h4>New templates and cost functions</h4>

* Added the new templates `UCCSD`, `SingleExcitationUnitary`, and`DoubleExcitationUnitary`,
  which together implement the Unitary Coupled-Cluster Singles and Doubles (UCCSD) ansatz
  to perform VQE-based quantum chemistry simulations using PennyLane-QChem.
  [(#622)](https://github.com/XanaduAI/pennylane/pull/622)
  [(#638)](https://github.com/XanaduAI/pennylane/pull/638)
  [(#654)](https://github.com/XanaduAI/pennylane/pull/654)
  [(#659)](https://github.com/XanaduAI/pennylane/pull/659)
  [(#622)](https://github.com/XanaduAI/pennylane/pull/622)

* Added module `pennylane.qnn.cost` with class `SquaredErrorLoss`. The module contains classes
  to calculate losses and cost functions on circuits with trainable parameters.
  [(#642)](https://github.com/XanaduAI/pennylane/pull/642)

<h3>Improvements</h3>

* Improves the wire management by making the `Operator.wires` attribute a `wires` object.
  [(#666)](https://github.com/XanaduAI/pennylane/pull/666)

* A significant improvement with respect to how QNodes and interfaces mark quantum function
  arguments as differentiable when using Autograd, designed to improve performance and make
  QNodes more intuitive.
  [(#648)](https://github.com/XanaduAI/pennylane/pull/648)
  [(#650)](https://github.com/XanaduAI/pennylane/pull/650)

  In particular, the following changes have been made:

  - A new `ndarray` subclass `pennylane.numpy.tensor`, which extends NumPy arrays with
    the keyword argument and attribute `requires_grad`. Tensors which have `requires_grad=False`
    are treated as non-differentiable by the Autograd interface.

  - A new subpackage `pennylane.numpy`, which wraps `autograd.numpy` such that NumPy functions
    accept the `requires_grad` keyword argument, and allows Autograd to differentiate
    `pennylane.numpy.tensor` objects.

  - The `argnum` argument to `qml.grad` is now optional; if not provided, arguments explicitly
    marked as `requires_grad=False` are excluded for the list of differentiable arguments.
    The ability to pass `argnum` has been retained for backwards compatibility, and
    if present the old behaviour persists.

* The QNode Torch interface now inspects QNode positional arguments.
  If any argument does not have the attribute `requires_grad=True`, it
  is automatically excluded from quantum gradient computations.
  [(#652)](https://github.com/XanaduAI/pennylane/pull/652)
  [(#660)](https://github.com/XanaduAI/pennylane/pull/660)

* The QNode TF interface now inspects QNode positional arguments.
  If any argument is not being watched by a `tf.GradientTape()`,
  it is automatically excluded from quantum gradient computations.
  [(#655)](https://github.com/XanaduAI/pennylane/pull/655)
  [(#660)](https://github.com/XanaduAI/pennylane/pull/660)

* QNodes have two new public methods: `QNode.set_trainable_args()` and `QNode.get_trainable_args()`.
  These are designed to be called by interfaces, to specify to the QNode which of its
  input arguments are differentiable. Arguments which are non-differentiable will not be converted
  to PennyLane Variable objects within the QNode.
  [(#660)](https://github.com/XanaduAI/pennylane/pull/660)

* Added `decomposition` method to PauliX, PauliY, PauliZ, S, T, Hadamard, and PhaseShift gates, which
  decomposes each of these gates into rotation gates.
  [(#668)](https://github.com/XanaduAI/pennylane/pull/668)

* The `CircuitGraph` class now supports serializing contained circuit operations
  and measurement basis rotations to an OpenQASM2.0 script via the new
  `CircuitGraph.to_openqasm()` method.
  [(#623)](https://github.com/XanaduAI/pennylane/pull/623)

<h3>Breaking changes</h3>

* Removes support for Python 3.5.
  [(#639)](https://github.com/XanaduAI/pennylane/pull/639)

<h3>Documentation</h3>

* Various small typos were fixed.

<h3>Contributors</h3>

This release contains contributions from (in alphabetical order):

Thomas Bromley, Jack Ceroni, Alain Delgado Gran, Theodor Isacsson, Josh Izaac,
Nathan Killoran, Maria Schuld, Antal Száva, Nicola Vitucci.


# Release 0.9.0

<h3>New features since last release</h3>

<h4>New machine learning integrations</h4>

* PennyLane QNodes can now be converted into Keras layers, allowing for creation of quantum and
  hybrid models using the Keras API.
  [(#529)](https://github.com/XanaduAI/pennylane/pull/529)

  A PennyLane QNode can be converted into a Keras layer using the `KerasLayer` class:

  ```python
  from pennylane.qnn import KerasLayer

  @qml.qnode(dev)
  def circuit(inputs, weights_0, weight_1):
     # define the circuit
     # ...

  weight_shapes = {"weights_0": 3, "weight_1": 1}
  qlayer = qml.qnn.KerasLayer(circuit, weight_shapes, output_dim=2)
  ```

  A hybrid model can then be easily constructed:

  ```python
  model = tf.keras.models.Sequential([qlayer, tf.keras.layers.Dense(2)])
  ```

* Added a new type of QNode, `qml.qnodes.PassthruQNode`. For simulators which are coded in an
  external library which supports automatic differentiation, PennyLane will treat a PassthruQNode as
  a "white box", and rely on the external library to directly provide gradients via backpropagation.
  This can be more efficient than the using parameter-shift rule for a large number of parameters.
  [(#488)](https://github.com/XanaduAI/pennylane/pull/488)

  Currently this behaviour is supported by PennyLane's `default.tensor.tf` device backend,
  compatible with the `'tf'` interface using TensorFlow 2:

  ```python
  dev = qml.device('default.tensor.tf', wires=2)

  @qml.qnode(dev, diff_method="backprop")
  def circuit(params):
      qml.RX(params[0], wires=0)
      qml.RX(params[1], wires=1)
      qml.CNOT(wires=[0, 1])
      return qml.expval(qml.PauliZ(0))

  qnode = PassthruQNode(circuit, dev)
  params = tf.Variable([0.3, 0.1])

  with tf.GradientTape() as tape:
      tape.watch(params)
      res = qnode(params)

  grad = tape.gradient(res, params)
  ```

<h4>New optimizers</h4>

* Added the `qml.RotosolveOptimizer`, a gradient-free optimizer
  that minimizes the quantum function by updating each parameter,
  one-by-one, via a closed-form expression while keeping other parameters
  fixed.
  [(#636)](https://github.com/XanaduAI/pennylane/pull/636)
  [(#539)](https://github.com/XanaduAI/pennylane/pull/539)

* Added the `qml.RotoselectOptimizer`, which uses Rotosolve to
  minimizes a quantum function with respect to both the
  rotation operations applied and the rotation parameters.
  [(#636)](https://github.com/XanaduAI/pennylane/pull/636)
  [(#539)](https://github.com/XanaduAI/pennylane/pull/539)

  For example, given a quantum function `f` that accepts parameters `x`
  and a list of corresponding rotation operations `generators`,
  the Rotoselect optimizer will, at each step, update both the parameter
  values and the list of rotation gates to minimize the loss:

  ```pycon
  >>> opt = qml.optimize.RotoselectOptimizer()
  >>> x = [0.3, 0.7]
  >>> generators = [qml.RX, qml.RY]
  >>> for _ in range(100):
  ...     x, generators = opt.step(f, x, generators)
  ```


<h4>New operations</h4>

* Added the `PauliRot` gate, which performs an arbitrary
  Pauli rotation on multiple qubits, and the `MultiRZ` gate,
  which performs a rotation generated by a tensor product
  of Pauli Z operators.
  [(#559)](https://github.com/XanaduAI/pennylane/pull/559)

  ```python
  dev = qml.device('default.qubit', wires=4)

  @qml.qnode(dev)
  def circuit(angle):
      qml.PauliRot(angle, "IXYZ", wires=[0, 1, 2, 3])
      return [qml.expval(qml.PauliZ(wire)) for wire in [0, 1, 2, 3]]
  ```

  ```pycon
  >>> circuit(0.4)
  [1.         0.92106099 0.92106099 1.        ]
  >>> print(circuit.draw())
   0: ──╭RI(0.4)──┤ ⟨Z⟩
   1: ──├RX(0.4)──┤ ⟨Z⟩
   2: ──├RY(0.4)──┤ ⟨Z⟩
   3: ──╰RZ(0.4)──┤ ⟨Z⟩
  ```

  If the `PauliRot` gate is not supported on the target device, it will
  be decomposed into `Hadamard`, `RX` and `MultiRZ` gates. Note that
  identity gates in the Pauli word result in untouched wires:

  ```pycon
  >>> print(circuit.draw())
   0: ───────────────────────────────────┤ ⟨Z⟩
   1: ──H──────────╭RZ(0.4)──H───────────┤ ⟨Z⟩
   2: ──RX(1.571)──├RZ(0.4)──RX(-1.571)──┤ ⟨Z⟩
   3: ─────────────╰RZ(0.4)──────────────┤ ⟨Z⟩
  ```

  If the `MultiRZ` gate is not supported, it will be decomposed into
  `CNOT` and `RZ` gates:

  ```pycon
  >>> print(circuit.draw())
   0: ──────────────────────────────────────────────────┤ ⟨Z⟩
   1: ──H──────────────╭X──RZ(0.4)──╭X──────H───────────┤ ⟨Z⟩
   2: ──RX(1.571)──╭X──╰C───────────╰C──╭X──RX(-1.571)──┤ ⟨Z⟩
   3: ─────────────╰C───────────────────╰C──────────────┤ ⟨Z⟩
  ```

* PennyLane now provides `DiagonalQubitUnitary` for diagonal gates, that are e.g.,
  encountered in IQP circuits. These kinds of gates can be evaluated much faster on
  a simulator device.
  [(#567)](https://github.com/XanaduAI/pennylane/pull/567)

  The gate can be used, for example, to efficiently simulate oracles:

  ```python
  dev = qml.device('default.qubit', wires=3)

  # Function as a bitstring
  f = np.array([1, 0, 0, 1, 1, 0, 1, 0])

  @qml.qnode(dev)
  def circuit(weights1, weights2):
      qml.templates.StronglyEntanglingLayers(weights1, wires=[0, 1, 2])

      # Implements the function as a phase-kickback oracle
      qml.DiagonalQubitUnitary((-1)**f, wires=[0, 1, 2])

      qml.templates.StronglyEntanglingLayers(weights2, wires=[0, 1, 2])
      return [qml.expval(qml.PauliZ(w)) for w in range(3)]
  ```

* Added the `TensorN` CVObservable that can represent the tensor product of the
  `NumberOperator` on photonic backends.
  [(#608)](https://github.com/XanaduAI/pennylane/pull/608)

<h4>New templates</h4>

* Added the `ArbitraryUnitary` and `ArbitraryStatePreparation` templates, which use
  `PauliRot` gates to perform an arbitrary unitary and prepare an arbitrary basis
  state with the minimal number of parameters.
  [(#590)](https://github.com/XanaduAI/pennylane/pull/590)

  ```python
  dev = qml.device('default.qubit', wires=3)

  @qml.qnode(dev)
  def circuit(weights1, weights2):
        qml.templates.ArbitraryStatePreparation(weights1, wires=[0, 1, 2])
        qml.templates.ArbitraryUnitary(weights2, wires=[0, 1, 2])
        return qml.probs(wires=[0, 1, 2])
  ```

* Added the `IQPEmbedding` template, which encodes inputs into the diagonal gates of an
  IQP circuit.
  [(#605)](https://github.com/XanaduAI/pennylane/pull/605)

  <img src="https://pennylane.readthedocs.io/en/latest/_images/iqp.png"
  width=50%></img>

* Added the `SimplifiedTwoDesign` template, which implements the circuit
  design of [Cerezo et al. (2020)](<https://arxiv.org/abs/2001.00550>).
  [(#556)](https://github.com/XanaduAI/pennylane/pull/556)

  <img src="https://pennylane.readthedocs.io/en/latest/_images/simplified_two_design.png"
  width=50%></img>

* Added the `BasicEntanglerLayers` template, which is a simple layer architecture
  of rotations and CNOT nearest-neighbour entanglers.
  [(#555)](https://github.com/XanaduAI/pennylane/pull/555)

  <img src="https://pennylane.readthedocs.io/en/latest/_images/basic_entangler.png"
  width=50%></img>

* PennyLane now offers a broadcasting function to easily construct templates:
  `qml.broadcast()` takes single quantum operations or other templates and applies
  them to wires in a specific pattern.
  [(#515)](https://github.com/XanaduAI/pennylane/pull/515)
  [(#522)](https://github.com/XanaduAI/pennylane/pull/522)
  [(#526)](https://github.com/XanaduAI/pennylane/pull/526)
  [(#603)](https://github.com/XanaduAI/pennylane/pull/603)

  For example, we can use broadcast to repeat a custom template
  across multiple wires:

  ```python
  from pennylane.templates import template

  @template
  def mytemplate(pars, wires):
      qml.Hadamard(wires=wires)
      qml.RY(pars, wires=wires)

  dev = qml.device('default.qubit', wires=3)

  @qml.qnode(dev)
  def circuit(pars):
      qml.broadcast(mytemplate, pattern="single", wires=[0,1,2], parameters=pars)
      return qml.expval(qml.PauliZ(0))
  ```

  ```pycon
  >>> circuit([1, 1, 0.1])
  -0.841470984807896
  >>> print(circuit.draw())
   0: ──H──RY(1.0)──┤ ⟨Z⟩
   1: ──H──RY(1.0)──┤
   2: ──H──RY(0.1)──┤
  ```

  For other available patterns, see the
  [broadcast function documentation](https://pennylane.readthedocs.io/en/latest/code/api/pennylane.broadcast.html).

<h3>Breaking changes</h3>

* The `QAOAEmbedding` now uses the new `MultiRZ` gate as a `ZZ` entangler,
  which changes the convention. While
  previously, the `ZZ` gate in the embedding was implemented as

  ```python
  CNOT(wires=[wires[0], wires[1]])
  RZ(2 * parameter, wires=wires[0])
  CNOT(wires=[wires[0], wires[1]])
  ```

  the `MultiRZ` corresponds to

  ```python
  CNOT(wires=[wires[1], wires[0]])
  RZ(parameter, wires=wires[0])
  CNOT(wires=[wires[1], wires[0]])
  ```

  which differs in the factor of `2`, and fixes a bug in the
  wires that the `CNOT` was applied to.
  [(#609)](https://github.com/XanaduAI/pennylane/pull/609)

* Probability methods are handled by `QubitDevice` and device method
  requirements are modified to simplify plugin development.
  [(#573)](https://github.com/XanaduAI/pennylane/pull/573)

* The internal variables `All` and `Any` to mark an `Operation` as acting on all or any
  wires have been renamed to `AllWires` and `AnyWires`.
  [(#614)](https://github.com/XanaduAI/pennylane/pull/614)

<h3>Improvements</h3>

* A new `Wires` class was introduced for the internal
  bookkeeping of wire indices.
  [(#615)](https://github.com/XanaduAI/pennylane/pull/615)

* Improvements to the speed/performance of the `default.qubit` device.
  [(#567)](https://github.com/XanaduAI/pennylane/pull/567)
  [(#559)](https://github.com/XanaduAI/pennylane/pull/559)

* Added the `"backprop"` and `"device"` differentiation methods to the `qnode`
  decorator.
  [(#552)](https://github.com/XanaduAI/pennylane/pull/552)

  - `"backprop"`: Use classical backpropagation. Default on simulator
    devices that are classically end-to-end differentiable.
    The returned QNode can only be used with the same machine learning
    framework (e.g., `default.tensor.tf` simulator with the `tensorflow` interface).

  - `"device"`: Queries the device directly for the gradient.

  Using the `"backprop"` differentiation method with the `default.tensor.tf`
  device, the created QNode is a 'white-box', and is tightly integrated with
  the overall TensorFlow computation:

  ```python
  >>> dev = qml.device("default.tensor.tf", wires=1)
  >>> @qml.qnode(dev, interface="tf", diff_method="backprop")
  >>> def circuit(x):
  ...     qml.RX(x[1], wires=0)
  ...     qml.Rot(x[0], x[1], x[2], wires=0)
  ...     return qml.expval(qml.PauliZ(0))
  >>> vars = tf.Variable([0.2, 0.5, 0.1])
  >>> with tf.GradientTape() as tape:
  ...     res = circuit(vars)
  >>> tape.gradient(res, vars)
  <tf.Tensor: shape=(3,), dtype=float32, numpy=array([-2.2526717e-01, -1.0086454e+00,  1.3877788e-17], dtype=float32)>
  ```

* The circuit drawer now displays inverted operations, as well as wires
  where probabilities are returned from the device:
  [(#540)](https://github.com/XanaduAI/pennylane/pull/540)

  ```python
  >>> @qml.qnode(dev)
  ... def circuit(theta):
  ...     qml.RX(theta, wires=0)
  ...     qml.CNOT(wires=[0, 1])
  ...     qml.S(wires=1).inv()
  ...     return qml.probs(wires=[0, 1])
  >>> circuit(0.2)
  array([0.99003329, 0.        , 0.        , 0.00996671])
  >>> print(circuit.draw())
  0: ──RX(0.2)──╭C───────╭┤ Probs
  1: ───────────╰X──S⁻¹──╰┤ Probs
  ```

* You can now evaluate the metric tensor of a VQE Hamiltonian via the new
  `VQECost.metric_tensor` method. This allows `VQECost` objects to be directly
  optimized by the quantum natural gradient optimizer (`qml.QNGOptimizer`).
  [(#618)](https://github.com/XanaduAI/pennylane/pull/618)

* The input check functions in `pennylane.templates.utils` are now public
  and visible in the API documentation.
  [(#566)](https://github.com/XanaduAI/pennylane/pull/566)

* Added keyword arguments for step size and order to the `qnode` decorator, as well as
  the `QNode` and `JacobianQNode` classes. This enables the user to set the step size
  and order when using finite difference methods. These options are also exposed when
  creating QNode collections.
  [(#530)](https://github.com/XanaduAI/pennylane/pull/530)
  [(#585)](https://github.com/XanaduAI/pennylane/pull/585)
  [(#587)](https://github.com/XanaduAI/pennylane/pull/587)

* The decomposition for the `CRY` gate now uses the simpler form `RY @ CNOT @ RY @ CNOT`
  [(#547)](https://github.com/XanaduAI/pennylane/pull/547)

* The underlying queuing system was refactored, removing the `qml._current_context`
  property that held the currently active `QNode` or `OperationRecorder`. Now, all
  objects that expose a queue for operations inherit from `QueuingContext` and
  register their queue globally.
  [(#548)](https://github.com/XanaduAI/pennylane/pull/548)

* The PennyLane repository has a new benchmarking tool which supports the comparison of different git revisions.
  [(#568)](https://github.com/XanaduAI/pennylane/pull/568)
  [(#560)](https://github.com/XanaduAI/pennylane/pull/560)
  [(#516)](https://github.com/XanaduAI/pennylane/pull/516)

<h3>Documentation</h3>

* Updated the development section by creating a landing page with links to sub-pages
  containing specific guides.
  [(#596)](https://github.com/XanaduAI/pennylane/pull/596)

* Extended the developer's guide by a section explaining how to add new templates.
  [(#564)](https://github.com/XanaduAI/pennylane/pull/564)

<h3>Bug fixes</h3>

* `tf.GradientTape().jacobian()` can now be evaluated on QNodes using the TensorFlow interface.
  [(#626)](https://github.com/XanaduAI/pennylane/pull/626)

* `RandomLayers()` is now compatible with the qiskit devices.
  [(#597)](https://github.com/XanaduAI/pennylane/pull/597)

* `DefaultQubit.probability()` now returns the correct probability when called with
  `device.analytic=False`.
  [(#563)](https://github.com/XanaduAI/pennylane/pull/563)

* Fixed a bug in the `StronglyEntanglingLayers` template, allowing it to
  work correctly when applied to a single wire.
  [(544)](https://github.com/XanaduAI/pennylane/pull/544)

* Fixed a bug when inverting operations with decompositions; operations marked as inverted
  are now correctly inverted when the fallback decomposition is called.
  [(#543)](https://github.com/XanaduAI/pennylane/pull/543)

* The `QNode.print_applied()` method now correctly displays wires where
  `qml.prob()` is being returned.
  [#542](https://github.com/XanaduAI/pennylane/pull/542)

<h3>Contributors</h3>

This release contains contributions from (in alphabetical order):

Ville Bergholm, Lana Bozanic, Thomas Bromley, Theodor Isacsson, Josh Izaac, Nathan Killoran,
Maggie Li, Johannes Jakob Meyer, Maria Schuld, Sukin Sim, Antal Száva.

# Release 0.8.1

<h3>Improvements</h3>

* Beginning of support for Python 3.8, with the test suite
  now being run in a Python 3.8 environment.
  [(#501)](https://github.com/XanaduAI/pennylane/pull/501)

<h3>Documentation</h3>

* Present templates as a gallery of thumbnails showing the
  basic circuit architecture.
  [(#499)](https://github.com/XanaduAI/pennylane/pull/499)

<h3>Bug fixes</h3>

* Fixed a bug where multiplying a QNode parameter by 0 caused a divide
  by zero error when calculating the parameter shift formula.
  [(#512)](https://github.com/XanaduAI/pennylane/pull/512)

* Fixed a bug where the shape of differentiable QNode arguments
  was being cached on the first construction, leading to indexing
  errors if the QNode was re-evaluated if the argument changed shape.
  [(#505)](https://github.com/XanaduAI/pennylane/pull/505)

<h3>Contributors</h3>

This release contains contributions from (in alphabetical order):

Ville Bergholm, Josh Izaac, Johannes Jakob Meyer, Maria Schuld, Antal Száva.

# Release 0.8.0

<h3>New features since last release</h3>

* Added a quantum chemistry package, `pennylane.qchem`, which supports
  integration with OpenFermion, Psi4, PySCF, and OpenBabel.
  [(#453)](https://github.com/XanaduAI/pennylane/pull/453)

  Features include:

  - Generate the qubit Hamiltonians directly starting with the atomic structure of the molecule.
  - Calculate the mean-field (Hartree-Fock) electronic structure of molecules.
  - Allow to define an active space based on the number of active electrons and active orbitals.
  - Perform the fermionic-to-qubit transformation of the electronic Hamiltonian by
    using different functions implemented in OpenFermion.
  - Convert OpenFermion's QubitOperator to a Pennylane `Hamiltonian` class.
  - Perform a Variational Quantum Eigensolver (VQE) computation with this Hamiltonian in PennyLane.

  Check out the [quantum chemistry quickstart](https://pennylane.readthedocs.io/en/latest/introduction/chemistry.html), as well the quantum chemistry and VQE tutorials.

* PennyLane now has some functions and classes for creating and solving VQE
  problems. [(#467)](https://github.com/XanaduAI/pennylane/pull/467)

  - `qml.Hamiltonian`: a lightweight class for representing qubit Hamiltonians
  - `qml.VQECost`: a class for quickly constructing a differentiable cost function
    given a circuit ansatz, Hamiltonian, and one or more devices

    ```python
    >>> H = qml.vqe.Hamiltonian(coeffs, obs)
    >>> cost = qml.VQECost(ansatz, hamiltonian, dev, interface="torch")
    >>> params = torch.rand([4, 3])
    >>> cost(params)
    tensor(0.0245, dtype=torch.float64)
    ```

* Added a circuit drawing feature that provides a text-based representation
  of a QNode instance. It can be invoked via `qnode.draw()`. The user can specify
  to display variable names instead of variable values and choose either an ASCII
  or Unicode charset.
  [(#446)](https://github.com/XanaduAI/pennylane/pull/446)

  Consider the following circuit as an example:
  ```python3
  @qml.qnode(dev)
  def qfunc(a, w):
      qml.Hadamard(0)
      qml.CRX(a, wires=[0, 1])
      qml.Rot(w[0], w[1], w[2], wires=[1])
      qml.CRX(-a, wires=[0, 1])

      return qml.expval(qml.PauliZ(0) @ qml.PauliZ(1))
  ```

  We can draw the circuit after it has been executed:

  ```python
  >>> result = qfunc(2.3, [1.2, 3.2, 0.7])
  >>> print(qfunc.draw())
   0: ──H──╭C────────────────────────────╭C─────────╭┤ ⟨Z ⊗ Z⟩
   1: ─────╰RX(2.3)──Rot(1.2, 3.2, 0.7)──╰RX(-2.3)──╰┤ ⟨Z ⊗ Z⟩
  >>> print(qfunc.draw(charset="ascii"))
   0: --H--+C----------------------------+C---------+| <Z @ Z>
   1: -----+RX(2.3)--Rot(1.2, 3.2, 0.7)--+RX(-2.3)--+| <Z @ Z>
  >>> print(qfunc.draw(show_variable_names=True))
   0: ──H──╭C─────────────────────────────╭C─────────╭┤ ⟨Z ⊗ Z⟩
   1: ─────╰RX(a)──Rot(w[0], w[1], w[2])──╰RX(-1*a)──╰┤ ⟨Z ⊗ Z⟩
  ```

* Added `QAOAEmbedding` and its parameter initialization
  as a new trainable template.
  [(#442)](https://github.com/XanaduAI/pennylane/pull/442)

  <img src="https://pennylane.readthedocs.io/en/latest/_images/qaoa_layers.png"
  width=70%></img>

* Added the `qml.probs()` measurement function, allowing QNodes
  to differentiate variational circuit probabilities
  on simulators and hardware.
  [(#432)](https://github.com/XanaduAI/pennylane/pull/432)

  ```python
  @qml.qnode(dev)
  def circuit(x):
      qml.Hadamard(wires=0)
      qml.RY(x, wires=0)
      qml.RX(x, wires=1)
      qml.CNOT(wires=[0, 1])
      return qml.probs(wires=[0])
  ```
  Executing this circuit gives the marginal probability of wire 1:
  ```python
  >>> circuit(0.2)
  [0.40066533 0.59933467]
  ```
  QNodes that return probabilities fully support autodifferentiation.

* Added the convenience load functions `qml.from_pyquil`, `qml.from_quil` and
  `qml.from_quil_file` that convert pyQuil objects and Quil code to PennyLane
  templates. This feature requires version 0.8 or above of the PennyLane-Forest
  plugin.
  [(#459)](https://github.com/XanaduAI/pennylane/pull/459)

* Added a `qml.inv` method that inverts templates and sequences of Operations.
  Added a `@qml.template` decorator that makes templates return the queued Operations.
  [(#462)](https://github.com/XanaduAI/pennylane/pull/462)

  For example, using this function to invert a template inside a QNode:

  ```python3
      @qml.template
      def ansatz(weights, wires):
          for idx, wire in enumerate(wires):
              qml.RX(weights[idx], wires=[wire])

          for idx in range(len(wires) - 1):
              qml.CNOT(wires=[wires[idx], wires[idx + 1]])

      dev = qml.device('default.qubit', wires=2)

      @qml.qnode(dev)
      def circuit(weights):
          qml.inv(ansatz(weights, wires=[0, 1]))
          return qml.expval(qml.PauliZ(0) @ qml.PauliZ(1))
    ```

* Added the `QNodeCollection` container class, that allows independent
  QNodes to be stored and evaluated simultaneously. Experimental support
  for asynchronous evaluation of contained QNodes is provided with the
  `parallel=True` keyword argument.
  [(#466)](https://github.com/XanaduAI/pennylane/pull/466)

* Added a high level `qml.map` function, that maps a quantum
  circuit template over a list of observables or devices, returning
  a `QNodeCollection`.
  [(#466)](https://github.com/XanaduAI/pennylane/pull/466)

  For example:

  ```python3
  >>> def my_template(params, wires, **kwargs):
  >>>    qml.RX(params[0], wires=wires[0])
  >>>    qml.RX(params[1], wires=wires[1])
  >>>    qml.CNOT(wires=wires)

  >>> obs_list = [qml.PauliX(0) @ qml.PauliZ(1), qml.PauliZ(0) @ qml.PauliX(1)]
  >>> dev = qml.device("default.qubit", wires=2)
  >>> qnodes = qml.map(my_template, obs_list, dev, measure="expval")
  >>> qnodes([0.54, 0.12])
  array([-0.06154835  0.99280864])
  ```

* Added high level `qml.sum`, `qml.dot`, `qml.apply` functions
  that act on QNode collections.
  [(#466)](https://github.com/XanaduAI/pennylane/pull/466)

  `qml.apply` allows vectorized functions to act over the entire QNode
  collection:
  ```python
  >>> qnodes = qml.map(my_template, obs_list, dev, measure="expval")
  >>> cost = qml.apply(np.sin, qnodes)
  >>> cost([0.54, 0.12])
  array([-0.0615095  0.83756375])
  ```

  `qml.sum` and `qml.dot` take the sum of a QNode collection, and a
  dot product of tensors/arrays/QNode collections, respectively.

<h3>Breaking changes</h3>

* Deprecated the old-style `QNode` such that only the new-style `QNode` and its syntax can be used,
  moved all related files from the `pennylane/beta` folder to `pennylane`.
  [(#440)](https://github.com/XanaduAI/pennylane/pull/440)

<h3>Improvements</h3>

* Added the `Tensor.prune()` method and the `Tensor.non_identity_obs` property for extracting
  non-identity instances from the observables making up a `Tensor` instance.
  [(#498)](https://github.com/XanaduAI/pennylane/pull/498)

* Renamed the `expt.tensornet` and `expt.tensornet.tf` devices to `default.tensor` and
  `default.tensor.tf`.
  [(#495)](https://github.com/XanaduAI/pennylane/pull/495)

* Added a serialization method to the `CircuitGraph` class that is used to create a unique
  hash for each quantum circuit graph.
  [(#470)](https://github.com/XanaduAI/pennylane/pull/470)

* Added the `Observable.eigvals` method to return the eigenvalues of observables.
  [(#449)](https://github.com/XanaduAI/pennylane/pull/449)

* Added the `Observable.diagonalizing_gates` method to return the gates
  that diagonalize an observable in the computational basis.
  [(#454)](https://github.com/XanaduAI/pennylane/pull/454)

* Added the `Operator.matrix` method to return the matrix representation
  of an operator in the computational basis.
  [(#454)](https://github.com/XanaduAI/pennylane/pull/454)

* Added a `QubitDevice` class which implements common functionalities of plugin devices such that
  plugin devices can rely on these implementations. The new `QubitDevice` also includes
  a new `execute` method, which allows for more convenient plugin design. In addition, `QubitDevice`
  also unifies the way samples are generated on qubit-based devices.
  [(#452)](https://github.com/XanaduAI/pennylane/pull/452)
  [(#473)](https://github.com/XanaduAI/pennylane/pull/473)

* Improved documentation of `AmplitudeEmbedding` and `BasisEmbedding` templates.
  [(#441)](https://github.com/XanaduAI/pennylane/pull/441)
  [(#439)](https://github.com/XanaduAI/pennylane/pull/439)

* Codeblocks in the documentation now have a 'copy' button for easily
  copying examples.
  [(#437)](https://github.com/XanaduAI/pennylane/pull/437)

<h3>Documentation</h3>

* Update the developers plugin guide to use QubitDevice.
  [(#483)](https://github.com/XanaduAI/pennylane/pull/483)

<h3>Bug fixes</h3>

* Fixed a bug in `CVQNode._pd_analytic`, where non-descendant observables were not
  Heisenberg-transformed before evaluating the partial derivatives when using the
  order-2 parameter-shift method, resulting in an erroneous Jacobian for some circuits.
  [(#433)](https://github.com/XanaduAI/pennylane/pull/433)

<h3>Contributors</h3>

This release contains contributions from (in alphabetical order):

Juan Miguel Arrazola, Ville Bergholm, Alain Delgado Gran, Olivia Di Matteo,
Theodor Isacsson, Josh Izaac, Soran Jahangiri, Nathan Killoran, Johannes Jakob Meyer,
Zeyue Niu, Maria Schuld, Antal Száva.

# Release 0.7.0

<h3>New features since last release</h3>

* Custom padding constant in `AmplitudeEmbedding` is supported (see 'Breaking changes'.)
  [(#419)](https://github.com/XanaduAI/pennylane/pull/419)

* `StronglyEntanglingLayer` and `RandomLayer` now work with a single wire.
  [(#409)](https://github.com/XanaduAI/pennylane/pull/409)
  [(#413)](https://github.com/XanaduAI/pennylane/pull/413)

* Added support for applying the inverse of an `Operation` within a circuit.
  [(#377)](https://github.com/XanaduAI/pennylane/pull/377)

* Added an `OperationRecorder()` context manager, that allows templates
  and quantum functions to be executed while recording events. The
  recorder can be used with and without QNodes as a debugging utility.
  [(#388)](https://github.com/XanaduAI/pennylane/pull/388)

* Operations can now specify a decomposition that is used when the desired operation
  is not supported on the target device.
  [(#396)](https://github.com/XanaduAI/pennylane/pull/396)

* The ability to load circuits from external frameworks as templates
  has been added via the new `qml.load()` function. This feature
  requires plugin support --- this initial release provides support
  for Qiskit circuits and QASM files when `pennylane-qiskit` is installed,
  via the functions `qml.from_qiskit` and `qml.from_qasm`.
  [(#418)](https://github.com/XanaduAI/pennylane/pull/418)

* An experimental tensor network device has been added
  [(#416)](https://github.com/XanaduAI/pennylane/pull/416)
  [(#395)](https://github.com/XanaduAI/pennylane/pull/395)
  [(#394)](https://github.com/XanaduAI/pennylane/pull/394)
  [(#380)](https://github.com/XanaduAI/pennylane/pull/380)

* An experimental tensor network device which uses TensorFlow for
  backpropagation has been added
  [(#427)](https://github.com/XanaduAI/pennylane/pull/427)

* Custom padding constant in `AmplitudeEmbedding` is supported (see 'Breaking changes'.)
  [(#419)](https://github.com/XanaduAI/pennylane/pull/419)

<h3>Breaking changes</h3>

* The `pad` parameter in `AmplitudeEmbedding()` is now either `None` (no automatic padding), or a
  number that is used as the padding constant.
  [(#419)](https://github.com/XanaduAI/pennylane/pull/419)

* Initialization functions now return a single array of weights per function. Utilities for multi-weight templates
  `Interferometer()` and `CVNeuralNetLayers()` are provided.
  [(#412)](https://github.com/XanaduAI/pennylane/pull/412)

* The single layer templates `RandomLayer()`, `CVNeuralNetLayer()` and `StronglyEntanglingLayer()`
  have been turned into private functions `_random_layer()`, `_cv_neural_net_layer()` and
  `_strongly_entangling_layer()`. Recommended use is now via the corresponding `Layers()` templates.
  [(#413)](https://github.com/XanaduAI/pennylane/pull/413)

<h3>Improvements</h3>

* Added extensive input checks in templates.
  [(#419)](https://github.com/XanaduAI/pennylane/pull/419)

* Templates integration tests are rewritten - now cover keyword/positional argument passing,
  interfaces and combinations of templates.
  [(#409)](https://github.com/XanaduAI/pennylane/pull/409)
  [(#419)](https://github.com/XanaduAI/pennylane/pull/419)

* State vector preparation operations in the `default.qubit` plugin can now be
  applied to subsets of wires, and are restricted to being the first operation
  in a circuit.
  [(#346)](https://github.com/XanaduAI/pennylane/pull/346)

* The `QNode` class is split into a hierarchy of simpler classes.
  [(#354)](https://github.com/XanaduAI/pennylane/pull/354)
  [(#398)](https://github.com/XanaduAI/pennylane/pull/398)
  [(#415)](https://github.com/XanaduAI/pennylane/pull/415)
  [(#417)](https://github.com/XanaduAI/pennylane/pull/417)
  [(#425)](https://github.com/XanaduAI/pennylane/pull/425)

* Added the gates U1, U2 and U3 parametrizing arbitrary unitaries on 1, 2 and 3
  qubits and the Toffoli gate to the set of qubit operations.
  [(#396)](https://github.com/XanaduAI/pennylane/pull/396)

* Changes have been made to accomodate the movement of the main function
  in `pytest._internal` to `pytest._internal.main` in pip 19.3.
  [(#404)](https://github.com/XanaduAI/pennylane/pull/404)

* Added the templates `BasisStatePreparation` and `MottonenStatePreparation` that use
  gates to prepare a basis state and an arbitrary state respectively.
  [(#336)](https://github.com/XanaduAI/pennylane/pull/336)

* Added decompositions for `BasisState` and `QubitStateVector` based on state
  preparation templates.
  [(#414)](https://github.com/XanaduAI/pennylane/pull/414)

* Replaces the pseudo-inverse in the quantum natural gradient optimizer
  (which can be numerically unstable) with `np.linalg.solve`.
  [(#428)](https://github.com/XanaduAI/pennylane/pull/428)

<h3>Contributors</h3>

This release contains contributions from (in alphabetical order):

Ville Bergholm, Josh Izaac, Nathan Killoran, Angus Lowe, Johannes Jakob Meyer,
Oluwatobi Ogunbayo, Maria Schuld, Antal Száva.

# Release 0.6.1

<h3>New features since last release</h3>

* Added a `print_applied` method to QNodes, allowing the operation
  and observable queue to be printed as last constructed.
  [(#378)](https://github.com/XanaduAI/pennylane/pull/378)

<h3>Improvements</h3>

* A new `Operator` base class is introduced, which is inherited by both the
  `Observable` class and the `Operation` class.
  [(#355)](https://github.com/XanaduAI/pennylane/pull/355)

* Removed deprecated `@abstractproperty` decorators
  in `_device.py`.
  [(#374)](https://github.com/XanaduAI/pennylane/pull/374)

* The `CircuitGraph` class is updated to deal with `Operation` instances directly.
  [(#344)](https://github.com/XanaduAI/pennylane/pull/344)

* Comprehensive gradient tests have been added for the interfaces.
  [(#381)](https://github.com/XanaduAI/pennylane/pull/381)

<h3>Documentation</h3>

* The new restructured documentation has been polished and updated.
  [(#387)](https://github.com/XanaduAI/pennylane/pull/387)
  [(#375)](https://github.com/XanaduAI/pennylane/pull/375)
  [(#372)](https://github.com/XanaduAI/pennylane/pull/372)
  [(#370)](https://github.com/XanaduAI/pennylane/pull/370)
  [(#369)](https://github.com/XanaduAI/pennylane/pull/369)
  [(#367)](https://github.com/XanaduAI/pennylane/pull/367)
  [(#364)](https://github.com/XanaduAI/pennylane/pull/364)

* Updated the development guides.
  [(#382)](https://github.com/XanaduAI/pennylane/pull/382)
  [(#379)](https://github.com/XanaduAI/pennylane/pull/379)

* Added all modules, classes, and functions to the API section
  in the documentation.
  [(#373)](https://github.com/XanaduAI/pennylane/pull/373)

<h3>Bug fixes</h3>

* Replaces the existing `np.linalg.norm` normalization with hand-coded
  normalization, allowing `AmplitudeEmbedding` to be used with differentiable
  parameters. AmplitudeEmbedding tests have been added and improved.
  [(#376)](https://github.com/XanaduAI/pennylane/pull/376)

<h3>Contributors</h3>

This release contains contributions from (in alphabetical order):

Ville Bergholm, Josh Izaac, Nathan Killoran, Maria Schuld, Antal Száva

# Release 0.6.0

<h3>New features since last release</h3>

* The devices `default.qubit` and `default.gaussian` have a new initialization parameter
  `analytic` that indicates if expectation values and variances should be calculated
  analytically and not be estimated from data.
  [(#317)](https://github.com/XanaduAI/pennylane/pull/317)

* Added C-SWAP gate to the set of qubit operations
  [(#330)](https://github.com/XanaduAI/pennylane/pull/330)

* The TensorFlow interface has been renamed from `"tfe"` to `"tf"`, and
  now supports TensorFlow 2.0.
  [(#337)](https://github.com/XanaduAI/pennylane/pull/337)

* Added the S and T gates to the set of qubit operations.
  [(#343)](https://github.com/XanaduAI/pennylane/pull/343)

* Tensor observables are now supported within the `expval`,
  `var`, and `sample` functions, by using the `@` operator.
  [(#267)](https://github.com/XanaduAI/pennylane/pull/267)


<h3>Breaking changes</h3>

* The argument `n` specifying the number of samples in the method `Device.sample` was removed.
  Instead, the method will always return `Device.shots` many samples.
  [(#317)](https://github.com/XanaduAI/pennylane/pull/317)

<h3>Improvements</h3>

* The number of shots / random samples used to estimate expectation values and variances, `Device.shots`,
  can now be changed after device creation.
  [(#317)](https://github.com/XanaduAI/pennylane/pull/317)

* Unified import shortcuts to be under qml in qnode.py
  and test_operation.py
  [(#329)](https://github.com/XanaduAI/pennylane/pull/329)

* The quantum natural gradient now uses `scipy.linalg.pinvh` which is more efficient for symmetric matrices
  than the previously used `scipy.linalg.pinv`.
  [(#331)](https://github.com/XanaduAI/pennylane/pull/331)

* The deprecated `qml.expval.Observable` syntax has been removed.
  [(#267)](https://github.com/XanaduAI/pennylane/pull/267)

* Remainder of the unittest-style tests were ported to pytest.
  [(#310)](https://github.com/XanaduAI/pennylane/pull/310)

* The `do_queue` argument for operations now only takes effect
  within QNodes. Outside of QNodes, operations can now be instantiated
  without needing to specify `do_queue`.
  [(#359)](https://github.com/XanaduAI/pennylane/pull/359)

<h3>Documentation</h3>

* The docs are rewritten and restructured to contain a code introduction section as well as an API section.
  [(#314)](https://github.com/XanaduAI/pennylane/pull/275)

* Added Ising model example to the tutorials
  [(#319)](https://github.com/XanaduAI/pennylane/pull/319)

* Added tutorial for QAOA on MaxCut problem
  [(#328)](https://github.com/XanaduAI/pennylane/pull/328)

* Added QGAN flow chart figure to its tutorial
  [(#333)](https://github.com/XanaduAI/pennylane/pull/333)

* Added missing figures for gallery thumbnails of state-preparation
  and QGAN tutorials
  [(#326)](https://github.com/XanaduAI/pennylane/pull/326)

* Fixed typos in the state preparation tutorial
  [(#321)](https://github.com/XanaduAI/pennylane/pull/321)

* Fixed bug in VQE tutorial 3D plots
  [(#327)](https://github.com/XanaduAI/pennylane/pull/327)

<h3>Bug fixes</h3>

* Fixed typo in measurement type error message in qnode.py
  [(#341)](https://github.com/XanaduAI/pennylane/pull/341)

<h3>Contributors</h3>

This release contains contributions from (in alphabetical order):

Shahnawaz Ahmed, Ville Bergholm, Aroosa Ijaz, Josh Izaac, Nathan Killoran, Angus Lowe,
Johannes Jakob Meyer, Maria Schuld, Antal Száva, Roeland Wiersema.

# Release 0.5.0

<h3>New features since last release</h3>

* Adds a new optimizer, `qml.QNGOptimizer`, which optimizes QNodes using
  quantum natural gradient descent. See https://arxiv.org/abs/1909.02108
  for more details.
  [(#295)](https://github.com/XanaduAI/pennylane/pull/295)
  [(#311)](https://github.com/XanaduAI/pennylane/pull/311)

* Adds a new QNode method, `QNode.metric_tensor()`,
  which returns the block-diagonal approximation to the Fubini-Study
  metric tensor evaluated on the attached device.
  [(#295)](https://github.com/XanaduAI/pennylane/pull/295)

* Sampling support: QNodes can now return a specified number of samples
  from a given observable via the top-level `pennylane.sample()` function.
  To support this on plugin devices, there is a new `Device.sample` method.

  Calculating gradients of QNodes that involve sampling is not possible.
  [(#256)](https://github.com/XanaduAI/pennylane/pull/256)

* `default.qubit` has been updated to provide support for sampling.
  [(#256)](https://github.com/XanaduAI/pennylane/pull/256)

* Added controlled rotation gates to PennyLane operations and `default.qubit` plugin.
  [(#251)](https://github.com/XanaduAI/pennylane/pull/251)

<h3>Breaking changes</h3>

* The method `Device.supported` was removed, and replaced with the methods
  `Device.supports_observable` and `Device.supports_operation`.
  Both methods can be called with string arguments (`dev.supports_observable('PauliX')`) and
  class arguments (`dev.supports_observable(qml.PauliX)`).
  [(#276)](https://github.com/XanaduAI/pennylane/pull/276)

* The following CV observables were renamed to comply with the new Operation/Observable
  scheme: `MeanPhoton` to `NumberOperator`, `Homodyne` to `QuadOperator` and `NumberState` to `FockStateProjector`.
  [(#254)](https://github.com/XanaduAI/pennylane/pull/254)

<h3>Improvements</h3>

* The `AmplitudeEmbedding` function now provides options to normalize and
  pad features to ensure a valid state vector is prepared.
  [(#275)](https://github.com/XanaduAI/pennylane/pull/275)

* Operations can now optionally specify generators, either as existing PennyLane
  operations, or by providing a NumPy array.
  [(#295)](https://github.com/XanaduAI/pennylane/pull/295)
  [(#313)](https://github.com/XanaduAI/pennylane/pull/313)

* Adds a `Device.parameters` property, so that devices can view a dictionary mapping free
  parameters to operation parameters. This will allow plugin devices to take advantage
  of parametric compilation.
  [(#283)](https://github.com/XanaduAI/pennylane/pull/283)

* Introduces two enumerations: `Any` and `All`, representing any number of wires
  and all wires in the system respectively. They can be imported from
  `pennylane.operation`, and can be used when defining the `Operation.num_wires`
  class attribute of operations.
  [(#277)](https://github.com/XanaduAI/pennylane/pull/277)

  As part of this change:

  - `All` is equivalent to the integer 0, for backwards compatibility with the
    existing test suite

  - `Any` is equivalent to the integer -1 to allow numeric comparison
    operators to continue working

  - An additional validation is now added to the `Operation` class,
    which will alert the user that an operation with `num_wires = All`
    is being incorrectly.

* The one-qubit rotations in `pennylane.plugins.default_qubit` no longer depend on Scipy's `expm`. Instead
  they are calculated with Euler's formula.
  [(#292)](https://github.com/XanaduAI/pennylane/pull/292)

* Creates an `ObservableReturnTypes` enumeration class containing `Sample`,
  `Variance` and `Expectation`. These new values can be assigned to the `return_type`
  attribute of an `Observable`.
  [(#290)](https://github.com/XanaduAI/pennylane/pull/290)

* Changed the signature of the `RandomLayer` and `RandomLayers` templates to have a fixed seed by default.
  [(#258)](https://github.com/XanaduAI/pennylane/pull/258)

* `setup.py` has been cleaned up, removing the non-working shebang,
  and removing unused imports.
  [(#262)](https://github.com/XanaduAI/pennylane/pull/262)

<h3>Documentation</h3>

* A documentation refactor to simplify the tutorials and
  include Sphinx-Gallery.
  [(#291)](https://github.com/XanaduAI/pennylane/pull/291)

  - Examples and tutorials previously split across the `examples/`
    and `doc/tutorials/` directories, in a mixture of ReST and Jupyter notebooks,
    have been rewritten as Python scripts with ReST comments in a single location,
    the `examples/` folder.

  - Sphinx-Gallery is used to automatically build and run the tutorials.
    Rendered output is displayed in the Sphinx documentation.

  - Links are provided at the top of every tutorial page for downloading the
    tutorial as an executable python script, downloading the tutorial
    as a Jupyter notebook, or viewing the notebook on GitHub.

  - The tutorials table of contents have been moved to a single quick start page.

* Fixed a typo in `QubitStateVector`.
  [(#296)](https://github.com/XanaduAI/pennylane/pull/296)

* Fixed a typo in the `default_gaussian.gaussian_state` function.
  [(#293)](https://github.com/XanaduAI/pennylane/pull/293)

* Fixed a typo in the gradient recipe within the `RX`, `RY`, `RZ`
  operation docstrings.
  [(#248)](https://github.com/XanaduAI/pennylane/pull/248)

* Fixed a broken link in the tutorial documentation, as a
  result of the `qml.expval.Observable` deprecation.
  [(#246)](https://github.com/XanaduAI/pennylane/pull/246)

<h3>Bug fixes</h3>

* Fixed a bug where a `PolyXP` observable would fail if applied to subsets
  of wires on `default.gaussian`.
  [(#277)](https://github.com/XanaduAI/pennylane/pull/277)

<h3>Contributors</h3>

This release contains contributions from (in alphabetical order):

Simon Cross, Aroosa Ijaz, Josh Izaac, Nathan Killoran, Johannes Jakob Meyer,
Rohit Midha, Nicolás Quesada, Maria Schuld, Antal Száva, Roeland Wiersema.

# Release 0.4.0

<h3>New features since last release</h3>

* `pennylane.expval()` is now a top-level *function*, and is no longer
  a package of classes. For now, the existing `pennylane.expval.Observable`
  interface continues to work, but will raise a deprecation warning.
  [(#232)](https://github.com/XanaduAI/pennylane/pull/232)

* Variance support: QNodes can now return the variance of observables,
  via the top-level `pennylane.var()` function. To support this on
  plugin devices, there is a new `Device.var` method.

  The following observables support analytic gradients of variances:

  - All qubit observables (requiring 3 circuit evaluations for involutory
    observables such as `Identity`, `X`, `Y`, `Z`; and 5 circuit evals for
    non-involutary observables, currently only `qml.Hermitian`)

  - First-order CV observables (requiring 5 circuit evaluations)

  Second-order CV observables support numerical variance gradients.

* `pennylane.about()` function added, providing details
  on current PennyLane version, installed plugins, Python,
  platform, and NumPy versions [(#186)](https://github.com/XanaduAI/pennylane/pull/186)

* Removed the logic that allowed `wires` to be passed as a positional
  argument in quantum operations. This allows us to raise more useful
  error messages for the user if incorrect syntax is used.
  [(#188)](https://github.com/XanaduAI/pennylane/pull/188)

* Adds support for multi-qubit expectation values of the `pennylane.Hermitian()`
  observable [(#192)](https://github.com/XanaduAI/pennylane/pull/192)

* Adds support for multi-qubit expectation values in `default.qubit`.
  [(#202)](https://github.com/XanaduAI/pennylane/pull/202)

* Organize templates into submodules [(#195)](https://github.com/XanaduAI/pennylane/pull/195).
  This included the following improvements:

  - Distinguish embedding templates from layer templates.

  - New random initialization functions supporting the templates available
    in the new submodule `pennylane.init`.

  - Added a random circuit template (`RandomLayers()`), in which rotations and 2-qubit gates are randomly
    distributed over the wires

  - Add various embedding strategies

<h3>Breaking changes</h3>

* The `Device` methods `expectations`, `pre_expval`, and `post_expval` have been
  renamed to `observables`, `pre_measure`, and `post_measure` respectively.
  [(#232)](https://github.com/XanaduAI/pennylane/pull/232)

<h3>Improvements</h3>

* `default.qubit` plugin now uses `np.tensordot` when applying quantum operations
  and evaluating expectations, resulting in significant speedup
  [(#239)](https://github.com/XanaduAI/pennylane/pull/239),
  [(#241)](https://github.com/XanaduAI/pennylane/pull/241)

* PennyLane now allows division of quantum operation parameters by a constant
  [(#179)](https://github.com/XanaduAI/pennylane/pull/179)

* Portions of the test suite are in the process of being ported to pytest.
  Note: this is still a work in progress.

  Ported tests include:

  - `test_ops.py`
  - `test_about.py`
  - `test_classical_gradients.py`
  - `test_observables.py`
  - `test_measure.py`
  - `test_init.py`
  - `test_templates*.py`
  - `test_ops.py`
  - `test_variable.py`
  - `test_qnode.py` (partial)

<h3>Bug fixes</h3>

* Fixed a bug in `Device.supported`, which would incorrectly
  mark an operation as supported if it shared a name with an
  observable [(#203)](https://github.com/XanaduAI/pennylane/pull/203)

* Fixed a bug in `Operation.wires`, by explicitly casting the
  type of each wire to an integer [(#206)](https://github.com/XanaduAI/pennylane/pull/206)

* Removed code in PennyLane which configured the logger,
  as this would clash with users' configurations
  [(#208)](https://github.com/XanaduAI/pennylane/pull/208)

* Fixed a bug in `default.qubit`, in which `QubitStateVector` operations
  were accidentally being cast to `np.float` instead of `np.complex`.
  [(#211)](https://github.com/XanaduAI/pennylane/pull/211)


<h3>Contributors</h3>

This release contains contributions from:

Shahnawaz Ahmed, riveSunder, Aroosa Ijaz, Josh Izaac, Nathan Killoran, Maria Schuld.

# Release 0.3.1

<h3>Bug fixes</h3>

* Fixed a bug where the interfaces submodule was not correctly being packaged via setup.py

# Release 0.3.0

<h3>New features since last release</h3>

* PennyLane now includes a new `interfaces` submodule, which enables QNode integration with additional machine learning libraries.
* Adds support for an experimental PyTorch interface for QNodes
* Adds support for an experimental TensorFlow eager execution interface for QNodes
* Adds a PyTorch+GPU+QPU tutorial to the documentation
* Documentation now includes links and tutorials including the new [PennyLane-Forest](https://github.com/rigetti/pennylane-forest) plugin.

<h3>Improvements</h3>

* Printing a QNode object, via `print(qnode)` or in an interactive terminal, now displays more useful information regarding the QNode,
  including the device it runs on, the number of wires, it's interface, and the quantum function it uses:

  ```python
  >>> print(qnode)
  <QNode: device='default.qubit', func=circuit, wires=2, interface=PyTorch>
  ```

<h3>Contributors</h3>

This release contains contributions from:

Josh Izaac and Nathan Killoran.


# Release 0.2.0

<h3>New features since last release</h3>

* Added the `Identity` expectation value for both CV and qubit models [(#135)](https://github.com/XanaduAI/pennylane/pull/135)
* Added the `templates.py` submodule, containing some commonly used QML models to be used as ansatz in QNodes [(#133)](https://github.com/XanaduAI/pennylane/pull/133)
* Added the `qml.Interferometer` CV operation [(#152)](https://github.com/XanaduAI/pennylane/pull/152)
* Wires are now supported as free QNode parameters [(#151)](https://github.com/XanaduAI/pennylane/pull/151)
* Added ability to update stepsizes of the optimizers [(#159)](https://github.com/XanaduAI/pennylane/pull/159)

<h3>Improvements</h3>

* Removed use of hardcoded values in the optimizers, made them parameters (see [#131](https://github.com/XanaduAI/pennylane/pull/131) and [#132](https://github.com/XanaduAI/pennylane/pull/132))
* Created the new `PlaceholderExpectation`, to be used when both CV and qubit expval modules contain expectations with the same name
* Provide a way for plugins to view the operation queue _before_ applying operations. This allows for on-the-fly modifications of
  the queue, allowing hardware-based plugins to support the full range of qubit expectation values. [(#143)](https://github.com/XanaduAI/pennylane/pull/143)
* QNode return values now support _any_ form of sequence, such as lists, sets, etc. [(#144)](https://github.com/XanaduAI/pennylane/pull/144)
* CV analytic gradient calculation is now more robust, allowing for operations which may not themselves be differentiated, but have a
  well defined `_heisenberg_rep` method, and so may succeed operations that are analytically differentiable [(#152)](https://github.com/XanaduAI/pennylane/pull/152)

<h3>Bug fixes</h3>

* Fixed a bug where the variational classifier example was not batching when learning parity (see [#128](https://github.com/XanaduAI/pennylane/pull/128) and [#129](https://github.com/XanaduAI/pennylane/pull/129))
* Fixed an inconsistency where some initial state operations were documented as accepting complex parameters - all operations
  now accept real values [(#146)](https://github.com/XanaduAI/pennylane/pull/146)

<h3>Contributors</h3>

This release contains contributions from:

Christian Gogolin, Josh Izaac, Nathan Killoran, and Maria Schuld.


# Release 0.1.0

Initial public release.

<h3>Contributors</h3>
This release contains contributions from:

Ville Bergholm, Josh Izaac, Maria Schuld, Christian Gogolin, and Nathan Killoran.<|MERGE_RESOLUTION|>--- conflicted
+++ resolved
@@ -6,6 +6,9 @@
 
 <h3>Breaking changes</h3>
 
+* Removes support for Python 3.6 and begin testing for Python 3.9.
+  [(#1228)](https://github.com/XanaduAI/pennylane/pull/1228)
+
 <h3>Bug fixes</h3>
 
 <h3>Documentation</h3>
@@ -13,6 +16,8 @@
 <h3>Contributors</h3>
 
 This release contains contributions from:
+
+Thomas Bromley
 
 # Release 0.15.0 (current release)
 
@@ -595,16 +600,6 @@
   to transform QNodes.
   [(#1175)](https://github.com/PennyLaneAI/pennylane/pull/1175)
 
-<<<<<<< HEAD
-* Removes support for Python 3.6 and begin testing for Python 3.9.
-  [(#1228)](https://github.com/XanaduAI/pennylane/pull/1228)
-
-* Adds an informative error message for removal of the `analytic` keyword in devices. Users are directed to use `shots=None` instead.
-  [(#1196)](https://github.com/PennyLaneAI/pennylane/pull/1196)
-=======
-<h3>Breaking changes</h3>
->>>>>>> 8bbb23e6
-
 * Devices do not have an `analytic` argument or attribute anymore. 
   Instead, `shots` is the source of truth for whether a simulator 
   estimates return values from a finite number of shots, or whether 
