# Release 0.16.0-dev (development release)

<h3>New features since last release</h3>

<<<<<<< HEAD
* Adds the `QuantumAdder` template.
  The following example adds any two bit strings:

  ```python
  a_input = '111'
  b_input = '111'
  a_input = np.array([int(item) for item in list(a_input)])
  b_input = np.array([int(item) for item in list(b_input)])
  a_wires=list(range(len(a_input)))
  b_wires=list(range(len(a_input),len(b_input)+len(a_input)))
  carry_wires=list(range(len(a_input)+len(b_input),max(len(a_input),len(b_input)+1+len(a_input)+len(b_input))))
  dev = qml.device('default.qubit',wires=(len(a_wires)+len(b_wires)+len(carry_wires)))
  @qml.qnode(dev)
  def circuit():
    qml.BasisState(np.append(a_input,b_input),wires=(a_wires+b_wires))
    qml.templates.QuantumAdder(a_wires=a_wires,b_wires=b_wires,carry_wires=carry_wires)
    return qml.state()

  state=circuit()
  state_value=np.argmax(state)
  binary_format_string = "0"+str(dev.num_wires)+"b"
  state_binary=format(state_value,binary_format_string)
  result = [carry_wires[0]]+b_wires
  result_string=""
  for i in result:
    result_string=result_string+state_binary[i]
  ```

  ```pycon
  >>> print(a_input,"+",b_input, "=",result_string)
  [1 1 1] + [1 1 1] = 1110
  ```

print(a_input,"+",b_input, "=",result_string)
=======
* TBD: Add `qml.qaoa.cycle` (when structure is finalised)
  [(#1207)](https://github.com/PennyLaneAI/pennylane/pull/1207)
  [(#1209)](https://github.com/PennyLaneAI/pennylane/pull/1209)
>>>>>>> ef87a8cf

* Adds `QubitCarry` and `QubitSum` operations for basic arithmetic.
  [(#1169)](https://github.com/PennyLaneAI/pennylane/pull/1169)

  The following example adds two 1-bit numbers, returning a 2-bit answer:

  ```python
  dev = qml.device('default.qubit', wires = 4)
  a = 0
  b = 1

  @qml.qnode(dev)
  def circuit():
      qml.BasisState(np.array([a, b]), wires=[1, 2])
      qml.QubitCarry(wires=[0, 1, 2, 3])
      qml.CNOT(wires=[1, 2])
      qml.QubitSum(wires=[0, 1, 2])
      return qml.probs(wires=[3, 2])

  probs = circuit()
  bitstrings = tuple(itertools.product([0, 1], repeat = 2))
  indx = np.argwhere(probs == 1).flatten()[0]
  output = bitstrings[indx]
  ```

  ```pycon
  >>> print(output)
  (0, 1)
  ```

<h3>Improvements</h3>

* The device test suite now provides test cases for checking gates by comparing
  expectation values.
  [(#1212)](https://github.com/PennyLaneAI/pennylane/pull/1212)

* PennyLane's test suite is now code-formatted using `black -l 100`.
  [(#1222)](https://github.com/PennyLaneAI/pennylane/pull/1222)

<h3>Breaking changes</h3>

<h3>Bug fixes</h3>

* A bug which resulted in `qml.adjoint()` and `qml.inv()` failing to work with
  templates has been fixed.
  [(#1243)](https://github.com/PennyLaneAI/pennylane/pull/1243)

<h3>Documentation</h3>

* Updated the order of the parameters to the `GaussianState` operation to match
  the way that the PennyLane-SF plugin uses them.
  [(#1255)](https://github.com/PennyLaneAI/pennylane/pull/1255)

<h3>Contributors</h3>

This release contains contributions from (in alphabetical order):

<<<<<<< HEAD
Thomas Bromley, Diego Guala
=======
Thomas Bromley, Diego Guala, Anthony Hayes, Josh Izaac, Antal Száva
>>>>>>> ef87a8cf

# Release 0.15.0 (current release)

<h3>New features since last release</h3>

<h4>Better and more flexible shot control</h4>

* Adds a new optimizer `qml.ShotAdaptiveOptimizer`, a gradient-descent optimizer where
  the shot rate is adaptively calculated using the variances of the parameter-shift gradient.
  [(#1139)](https://github.com/PennyLaneAI/pennylane/pull/1139)

  By keeping a running average of the parameter-shift gradient and the *variance* of the
  parameter-shift gradient, this optimizer frugally distributes a shot budget across the partial
  derivatives of each parameter.

  In addition, if computing the expectation value of a Hamiltonian, weighted random sampling can be
  used to further distribute the shot budget across the local terms from which the Hamiltonian is
  constructed.

  This optimizer is based on both the [iCANS1](https://quantum-journal.org/papers/q-2020-05-11-263)
  and [Rosalin](https://arxiv.org/abs/2004.06252) shot-adaptive optimizers.

  Once constructed, the cost function can be passed directly to the optimizer's `step` method.  The
  attribute `opt.total_shots_used` can be used to track the number of shots per iteration.

  ```pycon
  >>> coeffs = [2, 4, -1, 5, 2]
  >>> obs = [
  ...   qml.PauliX(1),
  ...   qml.PauliZ(1),
  ...   qml.PauliX(0) @ qml.PauliX(1),
  ...   qml.PauliY(0) @ qml.PauliY(1),
  ...   qml.PauliZ(0) @ qml.PauliZ(1)
  ... ]
  >>> H = qml.Hamiltonian(coeffs, obs)
  >>> dev = qml.device("default.qubit", wires=2, shots=100)
  >>> cost = qml.ExpvalCost(qml.templates.StronglyEntanglingLayers, H, dev)
  >>> params = qml.init.strong_ent_layers_uniform(n_layers=2, n_wires=2)
  >>> opt = qml.ShotAdaptiveOptimizer(min_shots=10)
  >>> for i in range(5):
  ...    params = opt.step(cost, params)
  ...    print(f"Step {i}: cost = {cost(params):.2f}, shots_used = {opt.total_shots_used}")
  Step 0: cost = -5.68, shots_used = 240
  Step 1: cost = -2.98, shots_used = 336
  Step 2: cost = -4.97, shots_used = 624
  Step 3: cost = -5.53, shots_used = 1054
  Step 4: cost = -6.50, shots_used = 1798
  ```

* Batches of shots can now be specified as a list, allowing measurement statistics
  to be course-grained with a single QNode evaluation.
  [(#1103)](https://github.com/PennyLaneAI/pennylane/pull/1103)

  ```pycon
  >>> shots_list = [5, 10, 1000]
  >>> dev = qml.device("default.qubit", wires=2, shots=shots_list)
  ```

  When QNodes are executed on this device, a single execution of 1015 shots will be submitted.
  However, three sets of measurement statistics will be returned; using the first 5 shots,
  second set of 10 shots, and final 1000 shots, separately.

  For example, executing a circuit with two outputs will lead to a result of shape `(3, 2)`:

  ```pycon
  >>> @qml.qnode(dev)
  ... def circuit(x):
  ...     qml.RX(x, wires=0)
  ...     qml.CNOT(wires=[0, 1])
  ...     return qml.expval(qml.PauliZ(0) @ qml.PauliX(1)), qml.expval(qml.PauliZ(0))
  >>> circuit(0.5)
  [[0.33333333 1.        ]
   [0.2        1.        ]
   [0.012      0.868     ]]
  ```

  This output remains fully differentiable.

- The number of shots can now be specified on a per-call basis when evaluating a QNode.
  [(#1075)](https://github.com/PennyLaneAI/pennylane/pull/1075).

  For this, the qnode should be called with an additional `shots` keyword argument:

  ```pycon
  >>> dev = qml.device('default.qubit', wires=1, shots=10) # default is 10
  >>> @qml.qnode(dev)
  ... def circuit(a):
  ...     qml.RX(a, wires=0)
  ...     return qml.sample(qml.PauliZ(wires=0))
  >>> circuit(0.8)
  [ 1  1  1 -1 -1  1  1  1  1  1]
  >>> circuit(0.8, shots=3)
  [ 1  1  1]
  >>> circuit(0.8)
  [ 1  1  1 -1 -1  1  1  1  1  1]
  ```

<h4>New differentiable quantum transforms</h4>

A new module is available,
[qml.transforms](https://pennylane.rtfd.io/en/stable/code/qml_transforms.html),
which contains *differentiable quantum transforms*. These are functions that act
on QNodes, quantum functions, devices, and tapes, transforming them while remaining
fully differentiable.

* A new adjoint transform has been added.
  [(#1111)](https://github.com/PennyLaneAI/pennylane/pull/1111)
  [(#1135)](https://github.com/PennyLaneAI/pennylane/pull/1135)

  This new method allows users to apply the adjoint of an arbitrary sequence of operations.

  ```python
  def subroutine(wire):
      qml.RX(0.123, wires=wire)
      qml.RY(0.456, wires=wire)

  dev = qml.device('default.qubit', wires=1)
  @qml.qnode(dev)
  def circuit():
      subroutine(0)
      qml.adjoint(subroutine)(0)
      return qml.expval(qml.PauliZ(0))
  ```

  This creates the following circuit:

  ```pycon
  >>> print(qml.draw(circuit)())
  0: --RX(0.123)--RY(0.456)--RY(-0.456)--RX(-0.123)--| <Z>
  ```

  Directly applying to a gate also works as expected.

  ```python
  qml.adjoint(qml.RX)(0.123, wires=0) # applies RX(-0.123)
  ```

* A new transform `qml.ctrl` is now available that adds control wires to subroutines.
  [(#1157)](https://github.com/PennyLaneAI/pennylane/pull/1157)

  ```python
  def my_ansatz(params):
     qml.RX(params[0], wires=0)
     qml.RZ(params[1], wires=1)

  # Create a new operation that applies `my_ansatz`
  # controlled by the "2" wire.
  my_ansatz2 = qml.ctrl(my_ansatz, control=2)

  @qml.qnode(dev)
  def circuit(params):
      my_ansatz2(params)
      return qml.state()
  ```

  This is equivalent to:

  ```python
  @qml.qnode(...)
  def circuit(params):
      qml.CRX(params[0], wires=[2, 0])
      qml.CRZ(params[1], wires=[2, 1])
      return qml.state()
  ```

* The `qml.transforms.classical_jacobian` transform has been added.
  [(#1186)](https://github.com/PennyLaneAI/pennylane/pull/1186)

  This transform returns a function to extract the Jacobian matrix of the classical part of a
  QNode, allowing the classical dependence between the QNode arguments and the quantum gate
  arguments to be extracted.

  For example, given the following QNode:

  ```pycon
  >>> @qml.qnode(dev)
  ... def circuit(weights):
  ...     qml.RX(weights[0], wires=0)
  ...     qml.RY(weights[0], wires=1)
  ...     qml.RZ(weights[2] ** 2, wires=1)
  ...     return qml.expval(qml.PauliZ(0))
  ```

  We can use this transform to extract the relationship
  :math:`f: \mathbb{R}^n \rightarrow\mathbb{R}^m` between the input QNode
  arguments :math:`w` and the gate arguments :math:`g`, for
  a given value of the QNode arguments:

  ```pycon
  >>> cjac_fn = qml.transforms.classical_jacobian(circuit)
  >>> weights = np.array([1., 1., 1.], requires_grad=True)
  >>> cjac = cjac_fn(weights)
  >>> print(cjac)
  [[1. 0. 0.]
   [1. 0. 0.]
   [0. 0. 2.]]
  ```

  The returned Jacobian has rows corresponding to gate arguments, and columns corresponding to
  QNode arguments; that is, :math:`J_{ij} = \frac{\partial}{\partial g_i} f(w_j)`.

<h4>More operations and templates</h4>

* Added the `SingleExcitation` two-qubit operation, which is useful for quantum
  chemistry applications.
  [(#1121)](https://github.com/PennyLaneAI/pennylane/pull/1121)

  It can be used to perform an SO(2) rotation in the subspace
  spanned by the states :math:`|01\rangle` and :math:`|10\rangle`.
  For example, the following circuit performs the transformation
  :math:`|10\rangle \rightarrow \cos(\phi/2)|10\rangle - \sin(\phi/2)|01\rangle`:    

  ```python
  dev = qml.device('default.qubit', wires=2)

  @qml.qnode(dev)
  def circuit(phi):
      qml.PauliX(wires=0)
      qml.SingleExcitation(phi, wires=[0, 1])
  ```

  The `SingleExcitation` operation supports analytic gradients on hardware
  using only four expectation value calculations, following results from
  [Kottmann et al.](https://arxiv.org/abs/2011.05938)

* Added the `DoubleExcitation` four-qubit operation, which is useful for quantum
  chemistry applications.
  [(#1123)](https://github.com/PennyLaneAI/pennylane/pull/1123)

  It can be used to perform an SO(2) rotation in the subspace
  spanned by the states :math:`|1100\rangle` and :math:`|0011\rangle`.
  For example, the following circuit performs the transformation
  :math:`|1100\rangle\rightarrow \cos(\phi/2)|1100\rangle - \sin(\phi/2)|0011\rangle`:   

  ```python
  dev = qml.device('default.qubit', wires=2)

  @qml.qnode(dev)
  def circuit(phi):
      qml.PauliX(wires=0)
      qml.PauliX(wires=1)
      qml.DoubleExcitation(phi, wires=[0, 1, 2, 3])
  ```

  The `DoubleExcitation` operation supports analytic gradients on hardware using only
  four expectation value calculations, following results from
  [Kottmann et al.](https://arxiv.org/abs/2011.05938).

* Added the `QuantumMonteCarlo` template for performing quantum Monte Carlo estimation of an
  expectation value on simulator.
  [(#1130)](https://github.com/PennyLaneAI/pennylane/pull/1130)

  The following example shows how the expectation value of sine squared over a standard normal
  distribution can be approximated:

  ```python
  from scipy.stats import norm

  m = 5
  M = 2 ** m
  n = 10
  N = 2 ** n
  target_wires = range(m + 1)
  estimation_wires = range(m + 1, n + m + 1)

  xmax = np.pi  # bound to region [-pi, pi]
  xs = np.linspace(-xmax, xmax, M)

  probs = np.array([norm().pdf(x) for x in xs])
  probs /= np.sum(probs)

  func = lambda i: np.sin(xs[i]) ** 2

  dev = qml.device("default.qubit", wires=(n + m + 1))

  @qml.qnode(dev)
  def circuit():
      qml.templates.QuantumMonteCarlo(
          probs,
          func,
          target_wires=target_wires,
          estimation_wires=estimation_wires,
      )
      return qml.probs(estimation_wires)

  phase_estimated = np.argmax(circuit()[:int(N / 2)]) / N
  expectation_estimated = (1 - np.cos(np.pi * phase_estimated)) / 2
  ```

* Added the `QuantumPhaseEstimation` template for performing quantum phase estimation for an input
  unitary matrix.
  [(#1095)](https://github.com/PennyLaneAI/pennylane/pull/1095)

  Consider the matrix corresponding to a rotation from an `RX` gate:

  ```pycon
  >>> phase = 5
  >>> target_wires = [0]
  >>> unitary = qml.RX(phase, wires=0).matrix
  ```

  The ``phase`` parameter can be estimated using ``QuantumPhaseEstimation``. For example, using five
  phase-estimation qubits:

  ```python
  n_estimation_wires = 5
  estimation_wires = range(1, n_estimation_wires + 1)

  dev = qml.device("default.qubit", wires=n_estimation_wires + 1)

  @qml.qnode(dev)
  def circuit():
      # Start in the |+> eigenstate of the unitary
      qml.Hadamard(wires=target_wires)

      QuantumPhaseEstimation(
          unitary,
          target_wires=target_wires,
          estimation_wires=estimation_wires,
      )

      return qml.probs(estimation_wires)

  phase_estimated = np.argmax(circuit()) / 2 ** n_estimation_wires

  # Need to rescale phase due to convention of RX gate
  phase_estimated = 4 * np.pi * (1 - phase)
  ```

- Added the `ControlledPhaseShift` gate as well as the `QFT` operation for applying quantum Fourier
  transforms.
  [(#1064)](https://github.com/PennyLaneAI/pennylane/pull/1064)

  ```python
  @qml.qnode(dev)
  def circuit_qft(basis_state):
      qml.BasisState(basis_state, wires=range(3))
      qml.QFT(wires=range(3))
      return qml.state()
  ```

- Added the `ControlledQubitUnitary` operation. This
  enables implementation of multi-qubit gates with a variable number of
  control qubits. It is also possible to specify a different state for the
  control qubits using the `control_values` argument (also known as a
  mixed-polarity multi-controlled operation).
  [(#1069)](https://github.com/PennyLaneAI/pennylane/pull/1069)
  [(#1104)](https://github.com/PennyLaneAI/pennylane/pull/1104)

  For example, we can  create a multi-controlled T gate using:

  ```python
  T = qml.T._matrix()
  qml.ControlledQubitUnitary(T, control_wires=[0, 1, 3], wires=2, control_values="110")
  ```

  Here, the T gate will be applied to wire `2` if control wires `0` and `1` are in
  state `1`, and control wire `3` is in state `0`. If no value is passed to
  `control_values`, the gate will be applied if all control wires are in
  the `1` state.

- Added `MultiControlledX` for multi-controlled `NOT` gates.
  This is a special case of `ControlledQubitUnitary` that applies a
  Pauli X gate conditioned on the state of an arbitrary number of
  control qubits.
  [(#1104)](https://github.com/PennyLaneAI/pennylane/pull/1104)

<h4>Support for higher-order derivatives on hardware</h4>

* Computing second derivatives and Hessians of QNodes is now supported with
  the parameter-shift differentiation method, on all machine learning interfaces.
  [(#1130)](https://github.com/PennyLaneAI/pennylane/pull/1130)
  [(#1129)](https://github.com/PennyLaneAI/pennylane/pull/1129)
  [(#1110)](https://github.com/PennyLaneAI/pennylane/pull/1110)

  Hessians are computed using the parameter-shift rule, and can be
  evaluated on both hardware and simulator devices.

  ```python
  dev = qml.device('default.qubit', wires=1)

  @qml.qnode(dev, diff_method="parameter-shift")
  def circuit(p):
      qml.RY(p[0], wires=0)
      qml.RX(p[1], wires=0)
      return qml.expval(qml.PauliZ(0))

  x = np.array([1.0, 2.0], requires_grad=True)
  ```

  ```python
  >>> hessian_fn = qml.jacobian(qml.grad(circuit))
  >>> hessian_fn(x)
  [[0.2248451 0.7651474]
   [0.7651474 0.2248451]]
  ```

* Added the function `finite_diff()` to compute finite-difference
  approximations to the gradient and the second-order derivatives of
  arbitrary callable functions.
  [(#1090)](https://github.com/PennyLaneAI/pennylane/pull/1090)

  This is useful to compute the derivative of parametrized
  `pennylane.Hamiltonian` observables with respect to their parameters.

  For example, in quantum chemistry simulations it can be used to evaluate
  the derivatives of the electronic Hamiltonian with respect to the nuclear
  coordinates:

  ```pycon
  >>> def H(x):
  ...    return qml.qchem.molecular_hamiltonian(['H', 'H'], x)[0]
  >>> x = np.array([0., 0., -0.66140414, 0., 0., 0.66140414])
  >>> grad_fn = qml.finite_diff(H, N=1)
  >>> grad = grad_fn(x)
  >>> deriv2_fn = qml.finite_diff(H, N=2, idx=[0, 1])
  >>> deriv2_fn(x)
  ```

* The JAX interface now supports all devices, including hardware devices,
  via the parameter-shift differentiation method.
  [(#1076)](https://github.com/PennyLaneAI/pennylane/pull/1076)

  For example, using the JAX interface with Cirq:

  ```python
  dev = qml.device('cirq.simulator', wires=1)
  @qml.qnode(dev, interface="jax", diff_method="parameter-shift")
  def circuit(x):
      qml.RX(x[1], wires=0)
      qml.Rot(x[0], x[1], x[2], wires=0)
      return qml.expval(qml.PauliZ(0))
  weights = jnp.array([0.2, 0.5, 0.1])
  print(circuit(weights))
  ```

  Currently, when used with the parameter-shift differentiation method,
  only a single returned expectation value or variance is supported.
  Multiple expectations/variances, as well as probability and state returns,
  are not currently allowed.

<h3>Improvements</h3>

  ```python
  dev = qml.device("default.qubit", wires=2)

  inputstate = [np.sqrt(0.2), np.sqrt(0.3), np.sqrt(0.4), np.sqrt(0.1)]

  @qml.qnode(dev)
  def circuit():
      mottonen.MottonenStatePreparation(inputstate,wires=[0, 1])
      return qml.expval(qml.PauliZ(0))
  ```

  Previously returned:

  ```pycon
  >>> print(qml.draw(circuit)())
  0: ──RY(1.57)──╭C─────────────╭C──╭C──╭C──┤ ⟨Z⟩
  1: ──RY(1.35)──╰X──RY(0.422)──╰X──╰X──╰X──┤   
  ```

  In this release, it now returns:

  ```pycon
  >>> print(qml.draw(circuit)())
  0: ──RY(1.57)──╭C─────────────╭C──┤ ⟨Z⟩
  1: ──RY(1.35)──╰X──RY(0.422)──╰X──┤   
  ```

- The templates are now classes inheriting
  from `Operation`, and define the ansatz in their `expand()` method. This
  change does not affect the user interface.
  [(#1138)](https://github.com/PennyLaneAI/pennylane/pull/1138)
  [(#1156)](https://github.com/PennyLaneAI/pennylane/pull/1156)
  [(#1163)](https://github.com/PennyLaneAI/pennylane/pull/1163)
  [(#1192)](https://github.com/PennyLaneAI/pennylane/pull/1192)

  For convenience, some templates have a new method that returns the expected
  shape of the trainable parameter tensor, which can be used to create
  random tensors.

  ```python
  shape = qml.templates.BasicEntanglerLayers.shape(n_layers=2, n_wires=4)
  weights = np.random.random(shape)
  qml.templates.BasicEntanglerLayers(weights, wires=range(4))
  ```

- `QubitUnitary` now validates to ensure the input matrix is two dimensional.
  [(#1128)](https://github.com/PennyLaneAI/pennylane/pull/1128)

* Most layers in Pytorch or Keras accept arbitrary dimension inputs, where each dimension barring
  the last (in the case where the actual weight function of the layer operates on one-dimensional
  vectors) is broadcast over. This is now also supported by KerasLayer and TorchLayer.
  [(#1062)](https://github.com/PennyLaneAI/pennylane/pull/1062).

  Example use:

  ```python
  dev = qml.device("default.qubit", wires=4)
  x = tf.ones((5, 4, 4))

  @qml.qnode(dev)
  def layer(weights, inputs):
      qml.templates.AngleEmbedding(inputs, wires=range(4))
      qml.templates.StronglyEntanglingLayers(weights, wires=range(4))
      return [qml.expval(qml.PauliZ(i)) for i in range(4)]

  qlayer = qml.qnn.KerasLayer(layer, {"weights": (4, 4, 3)}, output_dim=4)
  out = qlayer(x)
  ```

  The output tensor has the following shape:
  ```pycon
  >>> out.shape
  (5, 4, 4)
  ```

* If only one argument to the function `qml.grad` has the `requires_grad` attribute
  set to True, then the returned gradient will be a NumPy array, rather than a
  tuple of length 1.
  [(#1067)](https://github.com/PennyLaneAI/pennylane/pull/1067)
  [(#1081)](https://github.com/PennyLaneAI/pennylane/pull/1081)

* An improvement has been made to how `QubitDevice` generates and post-processess samples,
  allowing QNode measurement statistics to work on devices with more than 32 qubits.
  [(#1088)](https://github.com/PennyLaneAI/pennylane/pull/1088)

* Due to the addition of `density_matrix()` as a return type from a QNode, tuples are now supported
  by the `output_dim` parameter in `qnn.KerasLayer`.
  [(#1070)](https://github.com/PennyLaneAI/pennylane/pull/1070)

* Two new utility methods are provided for working with quantum tapes.
  [(#1175)](https://github.com/PennyLaneAI/pennylane/pull/1175)

  - `qml.tape.get_active_tape()` gets the currently recording tape.

  - `tape.stop_recording()` is a context manager that temporarily
    stops the currently recording tape from recording additional
    tapes or quantum operations.

  For example:

  ```pycon
  >>> with qml.tape.QuantumTape():
  ...     qml.RX(0, wires=0)
  ...     current_tape = qml.tape.get_active_tape()
  ...     with current_tape.stop_recording():
  ...         qml.RY(1.0, wires=1)
  ...     qml.RZ(2, wires=1)
  >>> current_tape.operations
  [RX(0, wires=[0]), RZ(2, wires=[1])]
  ```

* When printing `qml.Hamiltonian` objects, the terms are sorted by number of wires followed by coefficients.
  [(#981)](https://github.com/PennyLaneAI/pennylane/pull/981)

* Adds `qml.math.conj` to the PennyLane math module.
  [(#1143)](https://github.com/PennyLaneAI/pennylane/pull/1143)

  This new method will do elementwise conjugation to the given tensor-like object,
  correctly dispatching to the required tensor-manipulation framework
  to preserve differentiability.

  ```python
  >>> a = np.array([1.0 + 2.0j])
  >>> qml.math.conj(a)
  array([1.0 - 2.0j])
  ```

* The four-term parameter-shift rule, as used by the controlled rotation operations,
  has been updated to use coefficients that minimize the variance as per
  https://arxiv.org/abs/2104.05695.
  [(#1206)](https://github.com/PennyLaneAI/pennylane/pull/1206)

* A new transform `qml.transforms.invisible` has been added, to make it easier
  to transform QNodes.
  [(#1175)](https://github.com/PennyLaneAI/pennylane/pull/1175)

<h3>Breaking changes</h3>

* Devices do not have an `analytic` argument or attribute anymore.
  Instead, `shots` is the source of truth for whether a simulator
  estimates return values from a finite number of shots, or whether
  it returns analytic results (`shots=None`).
  [(#1079)](https://github.com/PennyLaneAI/pennylane/pull/1079)
  [(#1196)](https://github.com/PennyLaneAI/pennylane/pull/1196)

  ```python  
  dev_analytic = qml.device('default.qubit', wires=1, shots=None)
  dev_finite_shots = qml.device('default.qubit', wires=1, shots=1000)

  def circuit():
      qml.Hadamard(wires=0)
      return qml.expval(qml.PauliZ(wires=0))

  circuit_analytic = qml.QNode(circuit, dev_analytic)
  circuit_finite_shots = qml.QNode(circuit, dev_finite_shots)
  ```

  Devices with `shots=None` return deterministic, exact results:

  ```pycon
  >>> circuit_analytic()
  0.0
  >>> circuit_analytic()
  0.0
  ```
  Devices with `shots > 0` return stochastic results estimated from
  samples in each run:

  ```pycon
  >>> circuit_finite_shots()
  -0.062
  >>> circuit_finite_shots()
  0.034
  ```

  The `qml.sample()` measurement can only be used on devices on which the number
  of shots is set explicitly.

* If creating a QNode from a quantum function with an argument named `shots`,
  a `DeprecationWarning` is raised, warning the user that this is a reserved
  argument to change the number of shots on a per-call basis.
  [(#1075)](https://github.com/PennyLaneAI/pennylane/pull/1075)

* For devices inheriting from `QubitDevice`, the methods `expval`, `var`, `sample`
  accept two new keyword arguments --- `shot_range` and `bin_size`.
  [(#1103)](https://github.com/PennyLaneAI/pennylane/pull/1103)

  These new arguments allow for the statistics to be performed on only a subset of device samples.
  This finer level of control is accessible from the main UI by instantiating a device with a batch
  of shots.

  For example, consider the following device:

  ```pycon
  >>> dev = qml.device("my_device", shots=[5, (10, 3), 100])
  ```

  This device will execute QNodes using 135 shots, however
  measurement statistics will be **course grained** across these 135
  shots:

  * All measurement statistics will first be computed using the
    first 5 shots --- that is, `shots_range=[0, 5]`, `bin_size=5`.

  * Next, the tuple `(10, 3)` indicates 10 shots, repeated 3 times. This will use
    `shot_range=[5, 35]`, performing the expectation value in bins of size 10
    (`bin_size=10`).

  * Finally, we repeat the measurement statistics for the final 100 shots,
    `shot_range=[35, 135]`, `bin_size=100`.


* The old PennyLane core has been removed, including the following modules:
  [(#1100)](https://github.com/PennyLaneAI/pennylane/pull/1100)

  - `pennylane.variables`
  - `pennylane.qnodes`

  As part of this change, the location of the new core within the Python
  module has been moved:

  - Moves `pennylane.tape.interfaces` → `pennylane.interfaces`
  - Merges `pennylane.CircuitGraph` and `pennylane.TapeCircuitGraph`  → `pennylane.CircuitGraph`
  - Merges `pennylane.OperationRecorder` and `pennylane.TapeOperationRecorder`  →
  - `pennylane.tape.operation_recorder`
  - Merges `pennylane.measure` and `pennylane.tape.measure` → `pennylane.measure`
  - Merges `pennylane.operation` and `pennylane.tape.operation` → `pennylane.operation`
  - Merges `pennylane._queuing` and `pennylane.tape.queuing` → `pennylane.queuing`

  This has no affect on import location.

  In addition,

  - All tape-mode functions have been removed (`qml.enable_tape()`, `qml.tape_mode_active()`),
  - All tape fixtures have been deleted,
  - Tests specifically for non-tape mode have been deleted.

* The device test suite no longer accepts the `analytic` keyword.
  [(#1216)](https://github.com/PennyLaneAI/pennylane/pull/1216)

<h3>Bug fixes</h3>

* Fixes a bug where using the circuit drawer with a `ControlledQubitUnitary`
  operation raised an error.
  [(#1174)](https://github.com/PennyLaneAI/pennylane/pull/1174)

* Fixes a bug and a test where the ``QuantumTape.is_sampled`` attribute was not
  being updated.
  [(#1126)](https://github.com/PennyLaneAI/pennylane/pull/1126)

* Fixes a bug where `BasisEmbedding` would not accept inputs whose bits are all ones
  or all zeros.
  [(#1114)](https://github.com/PennyLaneAI/pennylane/pull/1114)

* The `ExpvalCost` class raises an error if instantiated
  with non-expectation measurement statistics.
  [(#1106)](https://github.com/PennyLaneAI/pennylane/pull/1106)

* Fixes a bug where decompositions would reset the differentiation method
  of a QNode.
  [(#1117)](https://github.com/PennyLaneAI/pennylane/pull/1117)

* Fixes a bug where the second-order CV parameter-shift rule would error
  if attempting to compute the gradient of a QNode with more than one
  second-order observable.
  [(#1197)](https://github.com/PennyLaneAI/pennylane/pull/1197)

* Fixes a bug where repeated Torch interface applications after expansion caused an error.
  [(#1223)](https://github.com/PennyLaneAI/pennylane/pull/1223)

* Sampling works correctly with batches of shots specified as a list.
  [(#1232)](https://github.com/PennyLaneAI/pennylane/pull/1232)

<h3>Documentation</h3>

- Updated the diagram used in the Architectural overview page of the
  Development guide such that it doesn't mention Variables.
  [(#1235)](https://github.com/PennyLaneAI/pennylane/pull/1235)

- Typos addressed in templates documentation.
  [(#1094)](https://github.com/PennyLaneAI/pennylane/pull/1094)

- Upgraded the documentation to use Sphinx 3.5.3 and the new m2r2 package.
  [(#1186)](https://github.com/PennyLaneAI/pennylane/pull/1186)

- Added `flaky` as dependency for running tests in the documentation.
  [(#1113)](https://github.com/PennyLaneAI/pennylane/pull/1113)

<h3>Contributors</h3>

This release contains contributions from (in alphabetical order):

Shahnawaz Ahmed, Juan Miguel Arrazola, Thomas Bromley, Olivia Di Matteo, Alain Delgado Gran, Kyle
Godbey, Diego Guala, Theodor Isacsson, Josh Izaac, Soran Jahangiri, Nathan Killoran, Christina Lee,
Daniel Polatajko, Chase Roberts, Sankalp Sanand, Pritish Sehzpaul, Maria Schuld, Antal Száva, David Wierichs.


# Release 0.14.1

<h3>Bug fixes</h3>

* Fixes a testing bug where tests that required JAX would fail if JAX was not installed.
  The tests will now instead be skipped if JAX can not be imported.
  [(#1066)](https://github.com/PennyLaneAI/pennylane/pull/1066)

* Fixes a bug where inverse operations could not be differentiated
  using backpropagation on `default.qubit`.
  [(#1072)](https://github.com/PennyLaneAI/pennylane/pull/1072)

* The QNode has a new keyword argument, `max_expansion`, that determines the maximum number of times
  the internal circuit should be expanded when executed on a device. In addition, the default number
  of max expansions has been increased from 2 to 10, allowing devices that require more than two
  operator decompositions to be supported.
  [(#1074)](https://github.com/PennyLaneAI/pennylane/pull/1074)

* Fixes a bug where `Hamiltonian` objects created with non-list arguments raised an error for
  arithmetic operations. [(#1082)](https://github.com/PennyLaneAI/pennylane/pull/1082)

* Fixes a bug where `Hamiltonian` objects with no coefficients or operations would return a faulty
  result when used with `ExpvalCost`. [(#1082)](https://github.com/PennyLaneAI/pennylane/pull/1082)

<h3>Documentation</h3>

* Updates mentions of `generate_hamiltonian` to `molecular_hamiltonian` in the
  docstrings of the `ExpvalCost` and `Hamiltonian` classes.
  [(#1077)](https://github.com/PennyLaneAI/pennylane/pull/1077)

<h3>Contributors</h3>

This release contains contributions from (in alphabetical order):

Thomas Bromley, Josh Izaac, Antal Száva.



# Release 0.14.0

<h3>New features since last release</h3>

<h4>Perform quantum machine learning with JAX</h4>

* QNodes created with `default.qubit` now support a JAX interface, allowing JAX to be used
  to create, differentiate, and optimize hybrid quantum-classical models.
  [(#947)](https://github.com/PennyLaneAI/pennylane/pull/947)

  This is supported internally via a new `default.qubit.jax` device. This device runs end to end in
  JAX, meaning that it supports all of the awesome JAX transformations (`jax.vmap`, `jax.jit`,
  `jax.hessian`, etc).

  Here is an example of how to use the new JAX interface:

  ```python
  dev = qml.device("default.qubit", wires=1)
  @qml.qnode(dev, interface="jax", diff_method="backprop")
  def circuit(x):
      qml.RX(x[1], wires=0)
      qml.Rot(x[0], x[1], x[2], wires=0)
      return qml.expval(qml.PauliZ(0))

  weights = jnp.array([0.2, 0.5, 0.1])
  grad_fn = jax.grad(circuit)
  print(grad_fn(weights))
  ```

  Currently, only `diff_method="backprop"` is supported, with plans to support more in the future.

<h4>New, faster, quantum gradient methods</h4>

* A new differentiation method has been added for use with simulators. The `"adjoint"`
  method operates after a forward pass by iteratively applying inverse gates to scan backwards
  through the circuit.
  [(#1032)](https://github.com/PennyLaneAI/pennylane/pull/1032)

  This method is similar to the reversible method, but has a lower time
  overhead and a similar memory overhead. It follows the approach provided by
  [Jones and Gacon](https://arxiv.org/abs/2009.02823). This method is only compatible with certain
  statevector-based devices such as `default.qubit`.

  Example use:

  ```python
  import pennylane as qml

  wires = 1
  device = qml.device("default.qubit", wires=wires)

  @qml.qnode(device, diff_method="adjoint")
  def f(params):
      qml.RX(0.1, wires=0)
      qml.Rot(*params, wires=0)
      qml.RX(-0.3, wires=0)
      return qml.expval(qml.PauliZ(0))

  params = [0.1, 0.2, 0.3]
  qml.grad(f)(params)
  ```

* The default logic for choosing the 'best' differentiation method has been altered
  to improve performance.
  [(#1008)](https://github.com/PennyLaneAI/pennylane/pull/1008)

  - If the quantum device provides its own gradient, this is now the preferred
    differentiation method.

  - If the quantum device natively supports classical
    backpropagation, this is now preferred over the parameter-shift rule.

    This will lead to marked speed improvement during optimization when using
    `default.qubit`, with a sight penalty on the forward-pass evaluation.

  More details are available below in the 'Improvements' section for plugin developers.

* PennyLane now supports analytical quantum gradients for noisy channels, in addition to its
  existing support for unitary operations. The noisy channels `BitFlip`, `PhaseFlip`, and
  `DepolarizingChannel` all support analytic gradients out of the box.
  [(#968)](https://github.com/PennyLaneAI/pennylane/pull/968)

* A method has been added for calculating the Hessian of quantum circuits using the second-order
  parameter shift formula.
  [(#961)](https://github.com/PennyLaneAI/pennylane/pull/961)

  The following example shows the calculation of the Hessian:

  ```python
  n_wires = 5
  weights = [2.73943676, 0.16289932, 3.4536312, 2.73521126, 2.6412488]

  dev = qml.device("default.qubit", wires=n_wires)

  with qml.tape.QubitParamShiftTape() as tape:
      for i in range(n_wires):
          qml.RX(weights[i], wires=i)

      qml.CNOT(wires=[0, 1])
      qml.CNOT(wires=[2, 1])
      qml.CNOT(wires=[3, 1])
      qml.CNOT(wires=[4, 3])

      qml.expval(qml.PauliZ(1))

  print(tape.hessian(dev))
  ```

  The Hessian is not yet supported via classical machine learning interfaces, but will
  be added in a future release.

<h4>More operations and templates</h4>

* Two new error channels, `BitFlip` and `PhaseFlip` have been added.
  [(#954)](https://github.com/PennyLaneAI/pennylane/pull/954)

  They can be used in the same manner as existing error channels:

  ```python
  dev = qml.device("default.mixed", wires=2)

  @qml.qnode(dev)
  def circuit():
      qml.RX(0.3, wires=0)
      qml.RY(0.5, wires=1)
      qml.BitFlip(0.01, wires=0)
      qml.PhaseFlip(0.01, wires=1)
      return qml.expval(qml.PauliZ(0))
  ```

* Apply permutations to wires using the `Permute` subroutine.
  [(#952)](https://github.com/PennyLaneAI/pennylane/pull/952)

  ```python
  import pennylane as qml
  dev = qml.device('default.qubit', wires=5)

  @qml.qnode(dev)
  def apply_perm():
      # Send contents of wire 4 to wire 0, of wire 2 to wire 1, etc.
      qml.templates.Permute([4, 2, 0, 1, 3], wires=dev.wires)
      return qml.expval(qml.PauliZ(0))
  ```

<h4>QNode transformations</h4>

* The `qml.metric_tensor` function transforms a QNode to produce the Fubini-Study
  metric tensor with full autodifferentiation support---even on hardware.
  [(#1014)](https://github.com/PennyLaneAI/pennylane/pull/1014)

  Consider the following QNode:

  ```python
  dev = qml.device("default.qubit", wires=3)

  @qml.qnode(dev, interface="autograd")
  def circuit(weights):
      # layer 1
      qml.RX(weights[0, 0], wires=0)
      qml.RX(weights[0, 1], wires=1)

      qml.CNOT(wires=[0, 1])
      qml.CNOT(wires=[1, 2])

      # layer 2
      qml.RZ(weights[1, 0], wires=0)
      qml.RZ(weights[1, 1], wires=2)

      qml.CNOT(wires=[0, 1])
      qml.CNOT(wires=[1, 2])
      return qml.expval(qml.PauliZ(0) @ qml.PauliZ(1)), qml.expval(qml.PauliY(2))
  ```

  We can use the `metric_tensor` function to generate a new function, that returns the
  metric tensor of this QNode:

  ```pycon
  >>> met_fn = qml.metric_tensor(circuit)
  >>> weights = np.array([[0.1, 0.2, 0.3], [0.4, 0.5, 0.6]], requires_grad=True)
  >>> met_fn(weights)
  tensor([[0.25  , 0.    , 0.    , 0.    ],
          [0.    , 0.25  , 0.    , 0.    ],
          [0.    , 0.    , 0.0025, 0.0024],
          [0.    , 0.    , 0.0024, 0.0123]], requires_grad=True)
  ```

  The returned metric tensor is also fully differentiable, in all interfaces.
  For example, differentiating the `(3, 2)` element:

  ```pycon
  >>> grad_fn = qml.grad(lambda x: met_fn(x)[3, 2])
  >>> grad_fn(weights)
  array([[ 0.04867729, -0.00049502,  0.        ],
         [ 0.        ,  0.        ,  0.        ]])
  ```

  Differentiation is also supported using Torch, Jax, and TensorFlow.

* Adds the new function `qml.math.cov_matrix()`. This function accepts a list of commuting
  observables, and the probability distribution in the shared observable eigenbasis after the
  application of an ansatz. It uses these to construct the covariance matrix in a *framework
  independent* manner, such that the output covariance matrix is autodifferentiable.
  [(#1012)](https://github.com/PennyLaneAI/pennylane/pull/1012)

  For example, consider the following ansatz and observable list:

  ```python3
  obs_list = [qml.PauliX(0) @ qml.PauliZ(1), qml.PauliY(2)]
  ansatz = qml.templates.StronglyEntanglingLayers
  ```

  We can construct a QNode to output the probability distribution in the shared eigenbasis of the
  observables:

  ```python
  dev = qml.device("default.qubit", wires=3)

  @qml.qnode(dev, interface="autograd")
  def circuit(weights):
      ansatz(weights, wires=[0, 1, 2])
      # rotate into the basis of the observables
      for o in obs_list:
          o.diagonalizing_gates()
      return qml.probs(wires=[0, 1, 2])
  ```

  We can now compute the covariance matrix:

  ```pycon
  >>> weights = qml.init.strong_ent_layers_normal(n_layers=2, n_wires=3)
  >>> cov = qml.math.cov_matrix(circuit(weights), obs_list)
  >>> cov
  array([[0.98707611, 0.03665537],
         [0.03665537, 0.99998377]])
  ```

  Autodifferentiation is fully supported using all interfaces:

  ```pycon
  >>> cost_fn = lambda weights: qml.math.cov_matrix(circuit(weights), obs_list)[0, 1]
  >>> qml.grad(cost_fn)(weights)[0]
  array([[[ 4.94240914e-17, -2.33786398e-01, -1.54193959e-01],
          [-3.05414996e-17,  8.40072236e-04,  5.57884080e-04],
          [ 3.01859411e-17,  8.60411436e-03,  6.15745204e-04]],

         [[ 6.80309533e-04, -1.23162742e-03,  1.08729813e-03],
          [-1.53863193e-01, -1.38700657e-02, -1.36243323e-01],
          [-1.54665054e-01, -1.89018172e-02, -1.56415558e-01]]])
  ```

* A new  `qml.draw` function is available, allowing QNodes to be easily
  drawn without execution by providing example input.
  [(#962)](https://github.com/PennyLaneAI/pennylane/pull/962)

  ```python
  @qml.qnode(dev)
  def circuit(a, w):
      qml.Hadamard(0)
      qml.CRX(a, wires=[0, 1])
      qml.Rot(*w, wires=[1])
      qml.CRX(-a, wires=[0, 1])
      return qml.expval(qml.PauliZ(0) @ qml.PauliZ(1))
  ```

  The QNode circuit structure may depend on the input arguments;
  this is taken into account by passing example QNode arguments
  to the `qml.draw()` drawing function:

  ```pycon
  >>> drawer = qml.draw(circuit)
  >>> result = drawer(a=2.3, w=[1.2, 3.2, 0.7])
  >>> print(result)
  0: ──H──╭C────────────────────────────╭C─────────╭┤ ⟨Z ⊗ Z⟩
  1: ─────╰RX(2.3)──Rot(1.2, 3.2, 0.7)──╰RX(-2.3)──╰┤ ⟨Z ⊗ Z⟩
  ```

<h4>A faster, leaner, and more flexible core</h4>

* The new core of PennyLane, rewritten from the ground up and developed over the last few release
  cycles, has achieved feature parity and has been made the new default in PennyLane v0.14. The old
  core has been marked as deprecated, and will be removed in an upcoming release.
  [(#1046)](https://github.com/PennyLaneAI/pennylane/pull/1046)
  [(#1040)](https://github.com/PennyLaneAI/pennylane/pull/1040)
  [(#1034)](https://github.com/PennyLaneAI/pennylane/pull/1034)
  [(#1035)](https://github.com/PennyLaneAI/pennylane/pull/1035)
  [(#1027)](https://github.com/PennyLaneAI/pennylane/pull/1027)
  [(#1026)](https://github.com/PennyLaneAI/pennylane/pull/1026)
  [(#1021)](https://github.com/PennyLaneAI/pennylane/pull/1021)
  [(#1054)](https://github.com/PennyLaneAI/pennylane/pull/1054)
  [(#1049)](https://github.com/PennyLaneAI/pennylane/pull/1049)

  While high-level PennyLane code and tutorials remain unchanged, the new core
  provides several advantages and improvements:

  - **Faster and more optimized**: The new core provides various performance optimizations, reducing
    pre- and post-processing overhead, and reduces the number of quantum evaluations in certain
    cases.

  - **Support for in-QNode classical processing**: this allows for differentiable classical
    processing within the QNode.

    ```python
    dev = qml.device("default.qubit", wires=1)

    @qml.qnode(dev, interface="tf")
    def circuit(p):
        qml.RX(tf.sin(p[0])**2 + p[1], wires=0)
        return qml.expval(qml.PauliZ(0))
    ```

    The classical processing functions used within the QNode must match
    the QNode interface. Here, we use TensorFlow:

    ```pycon
    >>> params = tf.Variable([0.5, 0.1], dtype=tf.float64)
    >>> with tf.GradientTape() as tape:
    ...     res = circuit(params)
    >>> grad = tape.gradient(res, params)
    >>> print(res)
    tf.Tensor(0.9460913127754935, shape=(), dtype=float64)
    >>> print(grad)
    tf.Tensor([-0.27255248 -0.32390003], shape=(2,), dtype=float64)
    ```

    As a result of this change, quantum decompositions that require classical processing
    are fully supported and end-to-end differentiable in tape mode.

  - **No more Variable wrapping**: QNode arguments no longer become `Variable`
    objects within the QNode.

    ```python
    dev = qml.device("default.qubit", wires=1)

    @qml.qnode(dev)
    def circuit(x):
        print("Parameter value:", x)
        qml.RX(x, wires=0)
        return qml.expval(qml.PauliZ(0))
    ```

    Internal QNode parameters can be easily inspected, printed, and manipulated:

    ```pycon
    >>> circuit(0.5)
    Parameter value: 0.5
    tensor(0.87758256, requires_grad=True)
    ```

  - **Less restrictive QNode signatures**: There is no longer any restriction on the QNode signature; the QNode can be
    defined and called following the same rules as standard Python functions.

    For example, the following QNode uses positional, named, and variable
    keyword arguments:

    ```python
    x = torch.tensor(0.1, requires_grad=True)
    y = torch.tensor([0.2, 0.3], requires_grad=True)
    z = torch.tensor(0.4, requires_grad=True)

    @qml.qnode(dev, interface="torch")
    def circuit(p1, p2=y, **kwargs):
        qml.RX(p1, wires=0)
        qml.RY(p2[0] * p2[1], wires=0)
        qml.RX(kwargs["p3"], wires=0)
        return qml.var(qml.PauliZ(0))
    ```

    When we call the QNode, we may pass the arguments by name
    even if defined positionally; any argument not provided will
    use the default value.

    ```pycon
    >>> res = circuit(p1=x, p3=z)
    >>> print(res)
    tensor(0.2327, dtype=torch.float64, grad_fn=<SelectBackward>)
    >>> res.backward()
    >>> print(x.grad, y.grad, z.grad)
    tensor(0.8396) tensor([0.0289, 0.0193]) tensor(0.8387)
    ```

    This extends to the `qnn` module, where `KerasLayer` and `TorchLayer` modules
    can be created from QNodes with unrestricted signatures.

  - **Smarter measurements:** QNodes can now measure wires more than once, as
    long as all observables are commuting:

    ```python
    @qml.qnode(dev)
    def circuit(x):
        qml.RX(x, wires=0)
        return [
            qml.expval(qml.PauliZ(0)),
            qml.expval(qml.PauliZ(0) @ qml.PauliZ(1))
        ]
    ```

    Further, the `qml.ExpvalCost()` function allows for optimizing
    measurements to reduce the number of quantum evaluations required.

  With the new PennyLane core, there are a few small breaking changes, detailed
  below in the 'Breaking Changes' section.

<h3>Improvements</h3>

* The built-in PennyLane optimizers allow more flexible cost functions. The cost function passed to most optimizers
  may accept any combination of trainable arguments, non-trainable arguments, and keyword arguments.
  [(#959)](https://github.com/PennyLaneAI/pennylane/pull/959)
  [(#1053)](https://github.com/PennyLaneAI/pennylane/pull/1053)

  The full changes apply to:

  * `AdagradOptimizer`
  * `AdamOptimizer`
  * `GradientDescentOptimizer`
  * `MomentumOptimizer`
  * `NesterovMomentumOptimizer`
  * `RMSPropOptimizer`
  * `RotosolveOptimizer`

  The `requires_grad=False` property must mark any non-trainable constant argument.
  The `RotoselectOptimizer` allows passing only keyword arguments.

  Example use:

  ```python
  def cost(x, y, data, scale=1.0):
      return scale * (x[0]-data)**2 + scale * (y-data)**2

  x = np.array([1.], requires_grad=True)
  y = np.array([1.0])
  data = np.array([2.], requires_grad=False)

  opt = qml.GradientDescentOptimizer()

  # the optimizer step and step_and_cost methods can
  # now update multiple parameters at once
  x_new, y_new, data = opt.step(cost, x, y, data, scale=0.5)
  (x_new, y_new, data), value = opt.step_and_cost(cost, x, y, data, scale=0.5)

  # list and tuple unpacking is also supported
  params = (x, y, data)
  params = opt.step(cost, *params)
  ```

* The circuit drawer has been updated to support the inclusion of unused or inactive
  wires, by passing the `show_all_wires` argument.
  [(#1033)](https://github.com/PennyLaneAI/pennylane/pull/1033)

  ```python
  dev = qml.device('default.qubit', wires=[-1, "a", "q2", 0])

  @qml.qnode(dev)
  def circuit():
      qml.Hadamard(wires=-1)
      qml.CNOT(wires=[-1, "q2"])
      return qml.expval(qml.PauliX(wires="q2"))
  ```

  ```pycon
  >>> print(qml.draw(circuit, show_all_wires=True)())
  >>>
   -1: ──H──╭C──┤
    a: ─────│───┤
   q2: ─────╰X──┤ ⟨X⟩
    0: ─────────┤
  ```

* The logic for choosing the 'best' differentiation method has been altered
  to improve performance.
  [(#1008)](https://github.com/PennyLaneAI/pennylane/pull/1008)

  - If the device provides its own gradient, this is now the preferred
    differentiation method.

  - If a device provides additional interface-specific versions that natively support classical
    backpropagation, this is now preferred over the parameter-shift rule.

    Devices define additional interface-specific devices via their `capabilities()` dictionary. For
    example, `default.qubit` supports supplementary devices for TensorFlow, Autograd, and JAX:

    ```python
    {
      "passthru_devices": {
          "tf": "default.qubit.tf",
          "autograd": "default.qubit.autograd",
          "jax": "default.qubit.jax",
      },
    }
    ```

  As a result of this change, if the QNode `diff_method` is not explicitly provided,
  it is possible that the QNode will run on a *supplementary device* of the device that was
  specifically provided:

  ```python
  dev = qml.device("default.qubit", wires=2)
  qml.QNode(dev) # will default to backprop on default.qubit.autograd
  qml.QNode(dev, interface="tf") # will default to backprop on default.qubit.tf
  qml.QNode(dev, interface="jax") # will default to backprop on default.qubit.jax
  ```

* The `default.qubit` device has been updated so that internally it applies operations in a more
  functional style, i.e., by accepting an input state and returning an evolved state.
  [(#1025)](https://github.com/PennyLaneAI/pennylane/pull/1025)

* A new test series, `pennylane/devices/tests/test_compare_default_qubit.py`, has been added, allowing to test if
  a chosen device gives the same result as `default.qubit`.
  [(#897)](https://github.com/PennyLaneAI/pennylane/pull/897)

  Three tests are added:

  - `test_hermitian_expectation`,
  - `test_pauliz_expectation_analytic`, and
  - `test_random_circuit`.

* Adds the following agnostic tensor manipulation functions to the `qml.math` module: `abs`,
  `angle`, `arcsin`, `concatenate`, `dot`, `squeeze`, `sqrt`, `sum`, `take`, `where`. These functions are
  required to fully support end-to-end differentiable Mottonen and Amplitude embedding.
  [(#922)](https://github.com/PennyLaneAI/pennylane/pull/922)
  [(#1011)](https://github.com/PennyLaneAI/pennylane/pull/1011)

* The `qml.math` module now supports JAX.
  [(#985)](https://github.com/XanaduAI/software-docs/pull/274)

* Several improvements have been made to the `Wires` class to reduce overhead and simplify the logic
  of how wire labels are interpreted:
  [(#1019)](https://github.com/PennyLaneAI/pennylane/pull/1019)
  [(#1010)](https://github.com/PennyLaneAI/pennylane/pull/1010)
  [(#1005)](https://github.com/PennyLaneAI/pennylane/pull/1005)
  [(#983)](https://github.com/PennyLaneAI/pennylane/pull/983)
  [(#967)](https://github.com/PennyLaneAI/pennylane/pull/967)

  - If the input `wires` to a wires class instantiation `Wires(wires)` can be iterated over,
    its elements are interpreted as wire labels. Otherwise, `wires` is interpreted as a single wire label.
    The only exception to this are strings, which are always interpreted as a single
    wire label, so users can address wires with labels such as `"ancilla"`.

  - Any type can now be a wire label as long as it is hashable. The hash is used to establish
    the uniqueness of two labels.

  - Indexing wires objects now returns a label, instead of a new `Wires` object. For example:

    ```pycon
    >>> w = Wires([0, 1, 2])
    >>> w[1]
    >>> 1
    ```

  - The check for uniqueness of wires moved from `Wires` instantiation to
    the `qml.wires._process` function in order to reduce overhead from repeated
    creation of `Wires` instances.

  - Calls to the `Wires` class are substantially reduced, for example by avoiding to call
    Wires on Wires instances on `Operation` instantiation, and by using labels instead of
    `Wires` objects inside the default qubit device.

* Adds the `PauliRot` generator to the `qml.operation` module. This
  generator is required to construct the metric tensor.
  [(#963)](https://github.com/PennyLaneAI/pennylane/pull/963)

* The templates are modified to make use of the new `qml.math` module, for framework-agnostic
  tensor manipulation. This allows the template library to be differentiable
  in backpropagation mode (`diff_method="backprop"`).
  [(#873)](https://github.com/PennyLaneAI/pennylane/pull/873)

* The circuit drawer now allows for the wire order to be (optionally) modified:
  [(#992)](https://github.com/PennyLaneAI/pennylane/pull/992)

  ```pycon
  >>> dev = qml.device('default.qubit', wires=["a", -1, "q2"])
  >>> @qml.qnode(dev)
  ... def circuit():
  ...     qml.Hadamard(wires=-1)
  ...     qml.CNOT(wires=["a", "q2"])
  ...     qml.RX(0.2, wires="a")
  ...     return qml.expval(qml.PauliX(wires="q2"))
  ```

  Printing with default wire order of the device:

  ```pycon
  >>> print(circuit.draw())
    a: ─────╭C──RX(0.2)──┤
   -1: ──H──│────────────┤
   q2: ─────╰X───────────┤ ⟨X⟩
  ```

  Changing the wire order:

  ```pycon
  >>> print(circuit.draw(wire_order=["q2", "a", -1]))
   q2: ──╭X───────────┤ ⟨X⟩
    a: ──╰C──RX(0.2)──┤
   -1: ───H───────────┤
  ```

<h3>Breaking changes</h3>

* QNodes using the new PennyLane core will no longer accept ragged arrays as inputs.

* When using the new PennyLane core and the Autograd interface, non-differentiable data passed
  as a QNode argument or a gate must have the `requires_grad` property set to `False`:

  ```python
  @qml.qnode(dev)
  def circuit(weights, data):
      basis_state = np.array([1, 0, 1, 1], requires_grad=False)
      qml.BasisState(basis_state, wires=[0, 1, 2, 3])
      qml.templates.AmplitudeEmbedding(data, wires=[0, 1, 2, 3])
      qml.templates.BasicEntanglerLayers(weights, wires=[0, 1, 2, 3])
      return qml.probs(wires=0)

  data = np.array(data, requires_grad=False)
  weights = np.array(weights, requires_grad=True)
  circuit(weights, data)
  ```

<h3>Bug fixes</h3>

* Fixes an issue where if the constituent observables of a tensor product do not exist in the queue,
  an error is raised. With this fix, they are first queued before annotation occurs.
  [(#1038)](https://github.com/PennyLaneAI/pennylane/pull/1038)

* Fixes an issue with tape expansions where information about sampling
  (specifically the `is_sampled` tape attribute) was not preserved.
  [(#1027)](https://github.com/PennyLaneAI/pennylane/pull/1027)

* Tape expansion was not properly taking into devices that supported inverse operations,
  causing inverse operations to be unnecessarily decomposed. The QNode tape expansion logic, as well
  as the `Operation.expand()` method, has been modified to fix this.
  [(#956)](https://github.com/PennyLaneAI/pennylane/pull/956)

* Fixes an issue where the Autograd interface was not unwrapping non-differentiable
  PennyLane tensors, which can cause issues on some devices.
  [(#941)](https://github.com/PennyLaneAI/pennylane/pull/941)

* `qml.vqe.Hamiltonian` prints any observable with any number of strings.
  [(#987)](https://github.com/PennyLaneAI/pennylane/pull/987)

* Fixes a bug where parameter-shift differentiation would fail if the QNode
  contained a single probability output.
  [(#1007)](https://github.com/PennyLaneAI/pennylane/pull/1007)

* Fixes an issue when using trainable parameters that are lists/arrays with `tape.vjp`.
  [(#1042)](https://github.com/PennyLaneAI/pennylane/pull/1042)

* The `TensorN` observable is updated to support being copied without any parameters or wires passed.
  [(#1047)](https://github.com/PennyLaneAI/pennylane/pull/1047)

* Fixed deprecation warning when importing `Sequence` from `collections` instead of `collections.abc` in `vqe/vqe.py`.
  [(#1051)](https://github.com/PennyLaneAI/pennylane/pull/1051)

<h3>Contributors</h3>

This release contains contributions from (in alphabetical order):

Juan Miguel Arrazola, Thomas Bromley, Olivia Di Matteo, Theodor Isacsson, Josh Izaac, Christina Lee,
Alejandro Montanez, Steven Oud, Chase Roberts, Sankalp Sanand, Maria Schuld, Antal
Száva, David Wierichs, Jiahao Yao.

# Release 0.13.0

<h3>New features since last release</h3>

<h4>Automatically optimize the number of measurements</h4>

* QNodes in tape mode now support returning observables on the same wire whenever the observables are
  qubit-wise commuting Pauli words. Qubit-wise commuting observables can be evaluated with a
  *single* device run as they are diagonal in the same basis, via a shared set of single-qubit rotations.
  [(#882)](https://github.com/PennyLaneAI/pennylane/pull/882)

  The following example shows a single QNode returning the expectation values of
  the qubit-wise commuting Pauli words `XX` and `XI`:

  ```python
  qml.enable_tape()

  @qml.qnode(dev)
  def f(x):
      qml.Hadamard(wires=0)
      qml.Hadamard(wires=1)
      qml.CRot(0.1, 0.2, 0.3, wires=[1, 0])
      qml.RZ(x, wires=1)
      return qml.expval(qml.PauliX(0) @ qml.PauliX(1)), qml.expval(qml.PauliX(0))
  ```

  ```pycon
  >>> f(0.4)
  tensor([0.89431013, 0.9510565 ], requires_grad=True)
  ```

* The `ExpvalCost` class (previously `VQECost`) now provides observable optimization using the
  `optimize` argument, resulting in potentially fewer device executions.
  [(#902)](https://github.com/PennyLaneAI/pennylane/pull/902)

  This is achieved by separating the observables composing the Hamiltonian into qubit-wise
  commuting groups and evaluating those groups on a single QNode using functionality from the
  `qml.grouping` module:

  ```python
  qml.enable_tape()
  commuting_obs = [qml.PauliX(0), qml.PauliX(0) @ qml.PauliZ(1)]
  H = qml.vqe.Hamiltonian([1, 1], commuting_obs)

  dev = qml.device("default.qubit", wires=2)
  ansatz = qml.templates.StronglyEntanglingLayers

  cost_opt = qml.ExpvalCost(ansatz, H, dev, optimize=True)
  cost_no_opt = qml.ExpvalCost(ansatz, H, dev, optimize=False)

  params = qml.init.strong_ent_layers_uniform(3, 2)
  ```

  Grouping these commuting observables leads to fewer device executions:

  ```pycon
  >>> cost_opt(params)
  >>> ex_opt = dev.num_executions
  >>> cost_no_opt(params)
  >>> ex_no_opt = dev.num_executions - ex_opt
  >>> print("Number of executions:", ex_no_opt)
  Number of executions: 2
  >>> print("Number of executions (optimized):", ex_opt)
  Number of executions (optimized): 1
  ```

<h4>New quantum gradient features</h4>

* Compute the analytic gradient of quantum circuits in parallel on supported devices.
  [(#840)](https://github.com/PennyLaneAI/pennylane/pull/840)

  This release introduces support for batch execution of circuits, via a new device API method
  `Device.batch_execute()`. Devices that implement this new API support submitting a batch of
  circuits for *parallel* evaluation simultaneously, which can significantly reduce the computation time.

  Furthermore, if using tape mode and a compatible device, gradient computations will
  automatically make use of the new batch API---providing a speedup during optimization.

* Gradient recipes are now much more powerful, allowing for operations to define their gradient
  via an arbitrary linear combination of circuit evaluations.
  [(#909)](https://github.com/PennyLaneAI/pennylane/pull/909)
  [(#915)](https://github.com/PennyLaneAI/pennylane/pull/915)

  With this change, gradient recipes can now be of the form
  :math:`\frac{\partial}{\partial\phi_k}f(\phi_k) = \sum_{i} c_i f(a_i \phi_k + s_i )`,
  and are no longer restricted to two-term shifts with identical (but opposite in sign) shift values.

  As a result, PennyLane now supports native analytic quantum gradients for the
  controlled rotation operations `CRX`, `CRY`, `CRZ`, and `CRot`. This allows for parameter-shift
  analytic gradients on hardware, without decomposition.

  Note that this is a breaking change for developers; please see the *Breaking Changes* section
  for more details.

* The `qnn.KerasLayer` class now supports differentiating the QNode through classical
  backpropagation in tape mode.
  [(#869)](https://github.com/PennyLaneAI/pennylane/pull/869)

  ```python
  qml.enable_tape()

  dev = qml.device("default.qubit.tf", wires=2)

  @qml.qnode(dev, interface="tf", diff_method="backprop")
  def f(inputs, weights):
      qml.templates.AngleEmbedding(inputs, wires=range(2))
      qml.templates.StronglyEntanglingLayers(weights, wires=range(2))
      return [qml.expval(qml.PauliZ(i)) for i in range(2)]

  weight_shapes = {"weights": (3, 2, 3)}

  qlayer = qml.qnn.KerasLayer(f, weight_shapes, output_dim=2)

  inputs = tf.constant(np.random.random((4, 2)), dtype=tf.float32)

  with tf.GradientTape() as tape:
      out = qlayer(inputs)

  tape.jacobian(out, qlayer.trainable_weights)
  ```

<h4>New operations, templates, and measurements</h4>

* Adds the `qml.density_matrix` QNode return with partial trace capabilities.
  [(#878)](https://github.com/PennyLaneAI/pennylane/pull/878)

  The density matrix over the provided wires is returned, with all other subsystems traced out.
  `qml.density_matrix` currently works for both the `default.qubit` and `default.mixed` devices.

  ```python
  qml.enable_tape()
  dev = qml.device("default.qubit", wires=2)

  def circuit(x):
      qml.PauliY(wires=0)
      qml.Hadamard(wires=1)
      return qml.density_matrix(wires=[1])  # wire 0 is traced out
  ```

* Adds the square-root X gate `SX`. [(#871)](https://github.com/PennyLaneAI/pennylane/pull/871)

  ```python
  dev = qml.device("default.qubit", wires=1)

  @qml.qnode(dev)
  def circuit():
      qml.SX(wires=[0])
      return qml.expval(qml.PauliZ(wires=[0]))
  ```

* Two new hardware-efficient particle-conserving templates have been implemented
  to perform VQE-based quantum chemistry simulations. The new templates apply
  several layers of the particle-conserving entanglers proposed in Figs. 2a and 2b
  of Barkoutsos *et al*., [arXiv:1805.04340](https://arxiv.org/abs/1805.04340)
  [(#875)](https://github.com/PennyLaneAI/pennylane/pull/875)
  [(#876)](https://github.com/PennyLaneAI/pennylane/pull/876)

<h4>Estimate and track resources</h4>

* The `QuantumTape` class now contains basic resource estimation functionality. The method
  `tape.get_resources()` returns a dictionary with a list of the constituent operations and the
  number of times they appear in the circuit. Similarly, `tape.get_depth()` computes the circuit depth.
  [(#862)](https://github.com/PennyLaneAI/pennylane/pull/862)

  ```pycon
  >>> with qml.tape.QuantumTape() as tape:
  ...    qml.Hadamard(wires=0)
  ...    qml.RZ(0.26, wires=1)
  ...    qml.CNOT(wires=[1, 0])
  ...    qml.Rot(1.8, -2.7, 0.2, wires=0)
  ...    qml.Hadamard(wires=1)
  ...    qml.CNOT(wires=[0, 1])
  ...    qml.expval(qml.PauliZ(0) @ qml.PauliZ(1))
  >>> tape.get_resources()
  {'Hadamard': 2, 'RZ': 1, 'CNOT': 2, 'Rot': 1}
  >>> tape.get_depth()
  4
  ```

* The number of device executions over a QNode's lifetime can now be returned using `num_executions`.
  [(#853)](https://github.com/PennyLaneAI/pennylane/pull/853)

  ```pycon
  >>> dev = qml.device("default.qubit", wires=2)
  >>> @qml.qnode(dev)
  ... def circuit(x, y):
  ...    qml.RX(x, wires=[0])
  ...    qml.RY(y, wires=[1])
  ...    qml.CNOT(wires=[0, 1])
  ...    return qml.expval(qml.PauliZ(0) @ qml.PauliX(1))
  >>> for _ in range(10):
  ...    circuit(0.432, 0.12)
  >>> print(dev.num_executions)
  10
  ```

<h3>Improvements</h3>

* Support for tape mode has improved across PennyLane. The following features now work in tape mode:

  - QNode collections [(#863)](https://github.com/PennyLaneAI/pennylane/pull/863)

  - `qnn.ExpvalCost` [(#863)](https://github.com/PennyLaneAI/pennylane/pull/863)
    [(#911)](https://github.com/PennyLaneAI/pennylane/pull/911)

  - `qml.qnn.KerasLayer` [(#869)](https://github.com/PennyLaneAI/pennylane/pull/869)

  - `qml.qnn.TorchLayer` [(#865)](https://github.com/PennyLaneAI/pennylane/pull/865)

  - The `qml.qaoa` module [(#905)](https://github.com/PennyLaneAI/pennylane/pull/905)

* A new function, `qml.refresh_devices()`, has been added, allowing PennyLane to
  rescan installed PennyLane plugins and refresh the device list. In addition, the `qml.device`
  loader will attempt to refresh devices if the required plugin device cannot be found.
  This will result in an improved experience if installing PennyLane and plugins within
  a running Python session (for example, on Google Colab), and avoid the need to
  restart the kernel/runtime.
  [(#907)](https://github.com/PennyLaneAI/pennylane/pull/907)

* When using `grad_fn = qml.grad(cost)` to compute the gradient of a cost function with the Autograd
  interface, the value of the intermediate forward pass is now available via the `grad_fn.forward`
  property
  [(#914)](https://github.com/PennyLaneAI/pennylane/pull/914):

  ```python
  def cost_fn(x, y):
      return 2 * np.sin(x[0]) * np.exp(-x[1]) + x[0] ** 3 + np.cos(y)

  params = np.array([0.1, 0.5], requires_grad=True)
  data = np.array(0.65, requires_grad=False)
  grad_fn = qml.grad(cost_fn)

  grad_fn(params, data)  # perform backprop and evaluate the gradient
  grad_fn.forward  # the cost function value
  ```

* Gradient-based optimizers now have a `step_and_cost` method that returns
  both the next step as well as the objective (cost) function output.
  [(#916)](https://github.com/PennyLaneAI/pennylane/pull/916)

  ```pycon
  >>> opt = qml.GradientDescentOptimizer()
  >>> params, cost = opt.step_and_cost(cost_fn, params)
  ```

* PennyLane provides a new experimental module `qml.proc` which provides framework-agnostic processing
  functions for array and tensor manipulations.
  [(#886)](https://github.com/PennyLaneAI/pennylane/pull/886)

  Given the input tensor-like object, the call is
  dispatched to the corresponding array manipulation framework, allowing for end-to-end
  differentiation to be preserved.

  ```pycon
  >>> x = torch.tensor([1., 2.])
  >>> qml.proc.ones_like(x)
  tensor([1, 1])
  >>> y = tf.Variable([[0], [5]])
  >>> qml.proc.ones_like(y, dtype=np.complex128)
  <tf.Tensor: shape=(2, 1), dtype=complex128, numpy=
  array([[1.+0.j],
         [1.+0.j]])>
  ```

  Note that these functions are experimental, and only a subset of common functionality is
  supported. Furthermore, the names and behaviour of these functions may differ from similar
  functions in common frameworks; please refer to the function docstrings for more details.

* The gradient methods in tape mode now fully separate the quantum and classical processing. Rather
  than returning the evaluated gradients directly, they now return a tuple containing the required
  quantum and classical processing steps.
  [(#840)](https://github.com/PennyLaneAI/pennylane/pull/840)

  ```python
  def gradient_method(idx, param, **options):
      # generate the quantum tapes that must be computed
      # to determine the quantum gradient
      tapes = quantum_gradient_tapes(self)

      def processing_fn(results):
          # perform classical processing on the evaluated tapes
          # returning the evaluated quantum gradient
          return classical_processing(results)

      return tapes, processing_fn
  ```

  The `JacobianTape.jacobian()` method has been similarly modified to accumulate all gradient
  quantum tapes and classical processing functions, evaluate all quantum tapes simultaneously,
  and then apply the post-processing functions to the evaluated tape results.

* The MultiRZ gate now has a defined generator, allowing it to be used in quantum natural gradient
  optimization.
  [(#912)](https://github.com/PennyLaneAI/pennylane/pull/912)

* The CRot gate now has a `decomposition` method, which breaks the gate down into rotations
  and CNOT gates. This allows `CRot` to be used on devices that do not natively support it.
  [(#908)](https://github.com/PennyLaneAI/pennylane/pull/908)

* The classical processing in the `MottonenStatePreparation` template has been largely
  rewritten to use dense matrices and tensor manipulations wherever possible.
  This is in preparation to support differentiation through the template in the future.
  [(#864)](https://github.com/PennyLaneAI/pennylane/pull/864)

* Device-based caching has replaced QNode caching. Caching is now accessed by passing a
  `cache` argument to the device.
  [(#851)](https://github.com/PennyLaneAI/pennylane/pull/851)

  The `cache` argument should be an integer specifying the size of the cache. For example, a
  cache of size 10 is created using:

  ```pycon
  >>> dev = qml.device("default.qubit", wires=2, cache=10)
  ```

* The `Operation`, `Tensor`, and `MeasurementProcess` classes now have the `__copy__` special method
  defined.
  [(#840)](https://github.com/PennyLaneAI/pennylane/pull/840)

  This allows us to ensure that, when a shallow copy is performed of an operation, the
  mutable list storing the operation parameters is *also* shallow copied. Both the old operation and
  the copied operation will continue to share the same parameter data,
  ```pycon
  >>> import copy
  >>> op = qml.RX(0.2, wires=0)
  >>> op2 = copy.copy(op)
  >>> op.data[0] is op2.data[0]
  True
  ```

  however the *list container* is not a reference:

  ```pycon
  >>> op.data is op2.data
  False
  ```

  This allows the parameters of the copied operation to be modified, without mutating
  the parameters of the original operation.

* The `QuantumTape.copy` method has been tweaked so that
  [(#840)](https://github.com/PennyLaneAI/pennylane/pull/840):

  - Optionally, the tape's operations are shallow copied in addition to the tape by passing the
    `copy_operations=True` boolean flag. This allows the copied tape's parameters to be mutated
    without affecting the original tape's parameters. (Note: the two tapes will share parameter data
    *until* one of the tapes has their parameter list modified.)

  - Copied tapes can be cast to another `QuantumTape` subclass by passing the `tape_cls` keyword
    argument.

<h3>Breaking changes</h3>

* Updated how parameter-shift gradient recipes are defined for operations, allowing for
  gradient recipes that are specified as an arbitrary number of terms.
  [(#909)](https://github.com/PennyLaneAI/pennylane/pull/909)

  Previously, `Operation.grad_recipe` was restricted to two-term parameter-shift formulas.
  With this change, the gradient recipe now contains elements of the form
  :math:`[c_i, a_i, s_i]`, resulting in a gradient recipe of
  :math:`\frac{\partial}{\partial\phi_k}f(\phi_k) = \sum_{i} c_i f(a_i \phi_k + s_i )`.

  As this is a breaking change, all custom operations with defined gradient recipes must be
  updated to continue working with PennyLane 0.13. Note though that if `grad_recipe = None`, the
  default gradient recipe remains unchanged, and corresponds to the two terms :math:`[c_0, a_0, s_0]=[1/2, 1, \pi/2]`
  and :math:`[c_1, a_1, s_1]=[-1/2, 1, -\pi/2]` for every parameter.

- The `VQECost` class has been renamed to `ExpvalCost` to reflect its general applicability
  beyond VQE. Use of `VQECost` is still possible but will result in a deprecation warning.
  [(#913)](https://github.com/PennyLaneAI/pennylane/pull/913)

<h3>Bug fixes</h3>

* The `default.qubit.tf` device is updated to handle TensorFlow objects (e.g.,
  `tf.Variable`) as gate parameters correctly when using the `MultiRZ` and
  `CRot` operations.
  [(#921)](https://github.com/PennyLaneAI/pennylane/pull/921)

* PennyLane tensor objects are now unwrapped in BaseQNode when passed as a
  keyword argument to the quantum function.
  [(#903)](https://github.com/PennyLaneAI/pennylane/pull/903)
  [(#893)](https://github.com/PennyLaneAI/pennylane/pull/893)

* The new tape mode now prevents multiple observables from being evaluated on the same wire
  if the observables are not qubit-wise commuting Pauli words.
  [(#882)](https://github.com/PennyLaneAI/pennylane/pull/882)

* Fixes a bug in `default.qubit` whereby inverses of common gates were not being applied
  via efficient gate-specific methods, instead falling back to matrix-vector multiplication.
  The following gates were affected: `PauliX`, `PauliY`, `PauliZ`, `Hadamard`, `SWAP`, `S`,
  `T`, `CNOT`, `CZ`.
  [(#872)](https://github.com/PennyLaneAI/pennylane/pull/872)

* The `PauliRot` operation now gracefully handles single-qubit Paulis, and all-identity Paulis
  [(#860)](https://github.com/PennyLaneAI/pennylane/pull/860).

* Fixes a bug whereby binary Python operators were not properly propagating the `requires_grad`
  attribute to the output tensor.
  [(#889)](https://github.com/PennyLaneAI/pennylane/pull/889)

* Fixes a bug which prevents `TorchLayer` from doing `backward` when CUDA is enabled.
  [(#899)](https://github.com/PennyLaneAI/pennylane/pull/899)

* Fixes a bug where multi-threaded execution of `QNodeCollection` sometimes fails
  because of simultaneous queuing. This is fixed by adding thread locking during queuing.
  [(#910)](https://github.com/PennyLaneAI/pennylane/pull/918)

* Fixes a bug in `QuantumTape.set_parameters()`. The previous implementation assumed
  that the `self.trainable_parms` set would always be iterated over in increasing integer
  order. However, this is not guaranteed behaviour, and can lead to the incorrect tape parameters
  being set if this is not the case.
  [(#923)](https://github.com/PennyLaneAI/pennylane/pull/923)

* Fixes broken error message if a QNode is instantiated with an unknown exception.
  [(#930)](https://github.com/PennyLaneAI/pennylane/pull/930)

<h3>Contributors</h3>

This release contains contributions from (in alphabetical order):

Juan Miguel Arrazola, Thomas Bromley, Christina Lee, Alain Delgado Gran, Olivia Di Matteo, Anthony
Hayes, Theodor Isacsson, Josh Izaac, Soran Jahangiri, Nathan Killoran, Shumpei Kobayashi, Romain
Moyard, Zeyue Niu, Maria Schuld, Antal Száva.

# Release 0.12.0

<h3>New features since last release</h3>

<h4>New and improved simulators</h4>

* PennyLane now supports a new device, `default.mixed`, designed for
  simulating mixed-state quantum computations. This enables native
  support for implementing noisy channels in a circuit, which generally
  map pure states to mixed states.
  [(#794)](https://github.com/PennyLaneAI/pennylane/pull/794)
  [(#807)](https://github.com/PennyLaneAI/pennylane/pull/807)
  [(#819)](https://github.com/PennyLaneAI/pennylane/pull/819)

  The device can be initialized as
  ```pycon
  >>> dev = qml.device("default.mixed", wires=1)
  ```

  This allows the construction of QNodes that include non-unitary operations,
  such as noisy channels:

  ```pycon
  >>> @qml.qnode(dev)
  ... def circuit(params):
  ...     qml.RX(params[0], wires=0)
  ...     qml.RY(params[1], wires=0)
  ...     qml.AmplitudeDamping(0.5, wires=0)
  ...     return qml.expval(qml.PauliZ(0))
  >>> print(circuit([0.54, 0.12]))
  0.9257702929524184
  >>> print(circuit([0, np.pi]))
  0.0
  ```

<h4>New tools for optimizing measurements</h4>

* The new `grouping` module provides functionality for grouping simultaneously measurable Pauli word
  observables.
  [(#761)](https://github.com/PennyLaneAI/pennylane/pull/761)
  [(#850)](https://github.com/PennyLaneAI/pennylane/pull/850)
  [(#852)](https://github.com/PennyLaneAI/pennylane/pull/852)

  - The `optimize_measurements` function will take as input a list of Pauli word observables and
    their corresponding coefficients (if any), and will return the partitioned Pauli terms
    diagonalized in the measurement basis and the corresponding diagonalizing circuits.

    ```python
    from pennylane.grouping import optimize_measurements
    h, nr_qubits = qml.qchem.molecular_hamiltonian("h2", "h2.xyz")
    rotations, grouped_ops, grouped_coeffs = optimize_measurements(h.ops, h.coeffs, grouping="qwc")
    ```

    The diagonalizing circuits of `rotations` correspond to the diagonalized Pauli word groupings of
    `grouped_ops`.

  - Pauli word partitioning utilities are performed by the `PauliGroupingStrategy`
    class. An input list of Pauli words can be partitioned into mutually commuting,
    qubit-wise-commuting, or anticommuting groupings.

    For example, partitioning Pauli words into anticommutative groupings by the Recursive Largest
    First (RLF) graph colouring heuristic:

    ```python
    from pennylane import PauliX, PauliY, PauliZ, Identity
    from pennylane.grouping import group_observables
    pauli_words = [
        Identity('a') @ Identity('b'),
        Identity('a') @ PauliX('b'),
        Identity('a') @ PauliY('b'),
        PauliZ('a') @ PauliX('b'),
        PauliZ('a') @ PauliY('b'),
        PauliZ('a') @ PauliZ('b')
    ]
    groupings = group_observables(pauli_words, grouping_type='anticommuting', method='rlf')
    ```

  - Various utility functions are included for obtaining and manipulating Pauli
    words in the binary symplectic vector space representation.

    For instance, two Pauli words may be converted to their binary vector representation:

    ```pycon
    >>> from pennylane.grouping import pauli_to_binary
    >>> from pennylane.wires import Wires
    >>> wire_map = {Wires('a'): 0, Wires('b'): 1}
    >>> pauli_vec_1 = pauli_to_binary(qml.PauliX('a') @ qml.PauliY('b'))
    >>> pauli_vec_2 = pauli_to_binary(qml.PauliZ('a') @ qml.PauliZ('b'))
    >>> pauli_vec_1
    [1. 1. 0. 1.]
    >>> pauli_vec_2
    [0. 0. 1. 1.]
    ```

    Their product up to a phase may be computed by taking the sum of their binary vector
    representations, and returned in the operator representation.

    ```pycon
    >>> from pennylane.grouping import binary_to_pauli
    >>> binary_to_pauli((pauli_vec_1 + pauli_vec_2) % 2, wire_map)
    Tensor product ['PauliY', 'PauliX']: 0 params, wires ['a', 'b']
    ```

    For more details on the grouping module, see the
    [grouping module documentation](https://pennylane.readthedocs.io/en/stable/code/qml_grouping.html)


<h4>Returning the quantum state from simulators</h4>

* The quantum state of a QNode can now be returned using the `qml.state()` return function.
  [(#818)](https://github.com/XanaduAI/pennylane/pull/818)

  ```python
  import pennylane as qml

  dev = qml.device("default.qubit", wires=3)
  qml.enable_tape()

  @qml.qnode(dev)
  def qfunc(x, y):
      qml.RZ(x, wires=0)
      qml.CNOT(wires=[0, 1])
      qml.RY(y, wires=1)
      qml.CNOT(wires=[0, 2])
      return qml.state()

  >>> qfunc(0.56, 0.1)
  array([0.95985437-0.27601028j, 0.        +0.j        ,
         0.04803275-0.01381203j, 0.        +0.j        ,
         0.        +0.j        , 0.        +0.j        ,
         0.        +0.j        , 0.        +0.j        ])
  ```

  Differentiating the state is currently available when using the
  classical backpropagation differentiation method (`diff_method="backprop"`) with a compatible device,
  and when using the new tape mode.

<h4>New operations and channels</h4>

* PennyLane now includes standard channels such as the Amplitude-damping,
  Phase-damping, and Depolarizing channels, as well as the ability
  to make custom qubit channels.
  [(#760)](https://github.com/PennyLaneAI/pennylane/pull/760)
  [(#766)](https://github.com/PennyLaneAI/pennylane/pull/766)
  [(#778)](https://github.com/PennyLaneAI/pennylane/pull/778)

* The controlled-Y operation is now available via `qml.CY`. For devices that do
  not natively support the controlled-Y operation, it will be decomposed
  into `qml.RY`, `qml.CNOT`, and `qml.S` operations.
  [(#806)](https://github.com/PennyLaneAI/pennylane/pull/806)

<h4>Preview the next-generation PennyLane QNode</h4>

* The new PennyLane `tape` module provides a re-formulated QNode class, rewritten from the ground-up,
  that uses a new `QuantumTape` object to represent the QNode's quantum circuit. Tape mode
  provides several advantages over the standard PennyLane QNode.
  [(#785)](https://github.com/PennyLaneAI/pennylane/pull/785)
  [(#792)](https://github.com/PennyLaneAI/pennylane/pull/792)
  [(#796)](https://github.com/PennyLaneAI/pennylane/pull/796)
  [(#800)](https://github.com/PennyLaneAI/pennylane/pull/800)
  [(#803)](https://github.com/PennyLaneAI/pennylane/pull/803)
  [(#804)](https://github.com/PennyLaneAI/pennylane/pull/804)
  [(#805)](https://github.com/PennyLaneAI/pennylane/pull/805)
  [(#808)](https://github.com/PennyLaneAI/pennylane/pull/808)
  [(#810)](https://github.com/PennyLaneAI/pennylane/pull/810)
  [(#811)](https://github.com/PennyLaneAI/pennylane/pull/811)
  [(#815)](https://github.com/PennyLaneAI/pennylane/pull/815)
  [(#820)](https://github.com/PennyLaneAI/pennylane/pull/820)
  [(#823)](https://github.com/PennyLaneAI/pennylane/pull/823)
  [(#824)](https://github.com/PennyLaneAI/pennylane/pull/824)
  [(#829)](https://github.com/PennyLaneAI/pennylane/pull/829)

  - Support for in-QNode classical processing: Tape mode allows for differentiable classical
    processing within the QNode.

  - No more Variable wrapping: In tape mode, QNode arguments no longer become `Variable`
    objects within the QNode.

  - Less restrictive QNode signatures: There is no longer any restriction on the QNode signature;
    the QNode can be defined and called following the same rules as standard Python functions.

  - Unifying all QNodes: The tape-mode QNode merges all QNodes (including the
    `JacobianQNode` and the `PassthruQNode`) into a single unified QNode, with
    identical behaviour regardless of the differentiation type.

  - Optimizations: Tape mode provides various performance optimizations, reducing pre- and
    post-processing overhead, and reduces the number of quantum evaluations in certain cases.

  Note that tape mode is **experimental**, and does not currently have feature-parity with the
  existing QNode. [Feedback and bug reports](https://github.com/PennyLaneAI/pennylane/issues) are
  encouraged and will help improve the new tape mode.

  Tape mode can be enabled globally via the `qml.enable_tape` function, without changing your
  PennyLane code:

  ```python
  qml.enable_tape()
  dev = qml.device("default.qubit", wires=1)

  @qml.qnode(dev, interface="tf")
  def circuit(p):
      print("Parameter value:", p)
      qml.RX(tf.sin(p[0])**2 + p[1], wires=0)
      return qml.expval(qml.PauliZ(0))
  ```

  For more details, please see the [tape mode
  documentation](https://pennylane.readthedocs.io/en/stable/code/qml_tape.html).

<h3>Improvements</h3>

* QNode caching has been introduced, allowing the QNode to keep track of the results of previous
  device executions and reuse those results in subsequent calls.
  Note that QNode caching is only supported in the new and experimental tape-mode.
  [(#817)](https://github.com/PennyLaneAI/pennylane/pull/817)

  Caching is available by passing a `caching` argument to the QNode:

  ```python
  dev = qml.device("default.qubit", wires=2)
  qml.enable_tape()

  @qml.qnode(dev, caching=10)  # cache up to 10 evaluations
  def qfunc(x):
      qml.RX(x, wires=0)
      qml.RX(0.3, wires=1)
      qml.CNOT(wires=[0, 1])
      return qml.expval(qml.PauliZ(1))

  qfunc(0.1)  # first evaluation executes on the device
  qfunc(0.1)  # second evaluation accesses the cached result
  ```

* Sped up the application of certain gates in `default.qubit` by using array/tensor
  manipulation tricks. The following gates are affected: `PauliX`, `PauliY`, `PauliZ`,
  `Hadamard`, `SWAP`, `S`, `T`, `CNOT`, `CZ`.
  [(#772)](https://github.com/PennyLaneAI/pennylane/pull/772)

* The computation of marginal probabilities has been made more efficient for devices
  with a large number of wires, achieving in some cases a 5x speedup.
  [(#799)](https://github.com/PennyLaneAI/pennylane/pull/799)

* Adds arithmetic operations (addition, tensor product,
  subtraction, and scalar multiplication) between `Hamiltonian`,
  `Tensor`, and `Observable` objects, and inline arithmetic
  operations between Hamiltonians and other observables.
  [(#765)](https://github.com/PennyLaneAI/pennylane/pull/765)

  Hamiltonians can now easily be defined as sums of observables:

  ```pycon3
  >>> H = 3 * qml.PauliZ(0) - (qml.PauliX(0) @ qml.PauliX(1)) + qml.Hamiltonian([4], [qml.PauliZ(0)])
  >>> print(H)
  (7.0) [Z0] + (-1.0) [X0 X1]
  ```

* Adds `compare()` method to `Observable` and `Hamiltonian` classes, which allows
  for comparison between observable quantities.
  [(#765)](https://github.com/PennyLaneAI/pennylane/pull/765)

  ```pycon3
  >>> H = qml.Hamiltonian([1], [qml.PauliZ(0)])
  >>> obs = qml.PauliZ(0) @ qml.Identity(1)
  >>> print(H.compare(obs))
  True
  ```

  ```pycon3
  >>> H = qml.Hamiltonian([2], [qml.PauliZ(0)])
  >>> obs = qml.PauliZ(1) @ qml.Identity(0)
  >>> print(H.compare(obs))
  False
  ```

* Adds `simplify()` method to the `Hamiltonian` class.
  [(#765)](https://github.com/PennyLaneAI/pennylane/pull/765)

  ```pycon3
  >>> H = qml.Hamiltonian([1, 2], [qml.PauliZ(0), qml.PauliZ(0) @ qml.Identity(1)])
  >>> H.simplify()
  >>> print(H)
  (3.0) [Z0]
  ```

* Added a new bit-flip mixer to the `qml.qaoa` module.
  [(#774)](https://github.com/PennyLaneAI/pennylane/pull/774)

* Summation of two `Wires` objects is now supported and will return
  a `Wires` object containing the set of all wires defined by the
  terms in the summation.
  [(#812)](https://github.com/PennyLaneAI/pennylane/pull/812)

<h3>Breaking changes</h3>

* The PennyLane NumPy module now returns scalar (zero-dimensional) arrays where
  Python scalars were previously returned.
  [(#820)](https://github.com/PennyLaneAI/pennylane/pull/820)
  [(#833)](https://github.com/PennyLaneAI/pennylane/pull/833)

  For example, this affects array element indexing, and summation:

  ```pycon
  >>> x = np.array([1, 2, 3], requires_grad=False)
  >>> x[0]
  tensor(1, requires_grad=False)
  >>> np.sum(x)
  tensor(6, requires_grad=True)
  ```

  This may require small updates to user code. A convenience method, `np.tensor.unwrap()`,
  has been added to help ease the transition. This converts PennyLane NumPy tensors
  to standard NumPy arrays and Python scalars:

  ```pycon
  >>> x = np.array(1.543, requires_grad=False)
  >>> x.unwrap()
  1.543
  ```

  Note, however, that information regarding array differentiability will be
  lost.

* The device capabilities dictionary has been redesigned, for clarity and robustness. In particular,
  the capabilities dictionary is now inherited from the parent class, various keys have more
  expressive names, and all keys are now defined in the base device class. For more details, please
  [refer to the developer
  documentation](https://pennylane.readthedocs.io/en/stable/development/plugins.html#device-capabilities).
  [(#781)](https://github.com/PennyLaneAI/pennylane/pull/781/files)

<h3>Bug fixes</h3>

* Changed to use lists for storing variable values inside `BaseQNode`
  allowing complex matrices to be passed to `QubitUnitary`.
  [(#773)](https://github.com/PennyLaneAI/pennylane/pull/773)

* Fixed a bug within `default.qubit`, resulting in greater efficiency
  when applying a state vector to all wires on the device.
  [(#849)](https://github.com/PennyLaneAI/pennylane/pull/849)

<h3>Documentation</h3>

* Equations have been added to the `qml.sample` and `qml.probs` docstrings
  to clarify the mathematical foundation of the performed measurements.
  [(#843)](https://github.com/PennyLaneAI/pennylane/pull/843)

<h3>Contributors</h3>

This release contains contributions from (in alphabetical order):

Aroosa Ijaz, Juan Miguel Arrazola, Thomas Bromley, Jack Ceroni, Alain Delgado Gran, Josh Izaac,
Soran Jahangiri, Nathan Killoran, Robert Lang, Cedric Lin, Olivia Di Matteo, Nicolás Quesada, Maria
Schuld, Antal Száva.

# Release 0.11.0

<h3>New features since last release</h3>

<h4>New and improved simulators</h4>

* Added a new device, `default.qubit.autograd`, a pure-state qubit simulator written using Autograd.
  This device supports classical backpropagation (`diff_method="backprop"`); this can
  be faster than the parameter-shift rule for computing quantum gradients
  when the number of parameters to be optimized is large.
  [(#721)](https://github.com/XanaduAI/pennylane/pull/721)

  ```pycon
  >>> dev = qml.device("default.qubit.autograd", wires=1)
  >>> @qml.qnode(dev, diff_method="backprop")
  ... def circuit(x):
  ...     qml.RX(x[1], wires=0)
  ...     qml.Rot(x[0], x[1], x[2], wires=0)
  ...     return qml.expval(qml.PauliZ(0))
  >>> weights = np.array([0.2, 0.5, 0.1])
  >>> grad_fn = qml.grad(circuit)
  >>> print(grad_fn(weights))
  array([-2.25267173e-01, -1.00864546e+00,  6.93889390e-18])
  ```

  See the [device documentation](https://pennylane.readthedocs.io/en/stable/code/api/pennylane.devices.default_qubit_autograd.DefaultQubitAutograd.html) for more details.

* A new experimental C++ state-vector simulator device is now available, `lightning.qubit`. It
  uses the C++ Eigen library to perform fast linear algebra calculations for simulating quantum
  state-vector evolution.

  `lightning.qubit` is currently in beta; it can be installed via `pip`:

  ```console
  $ pip install pennylane-lightning
  ```

  Once installed, it can be used as a PennyLane device:

  ```pycon
  >>> dev = qml.device("lightning.qubit", wires=2)
  ```

  For more details, please see the [lightning qubit documentation](https://pennylane-lightning.readthedocs.io).

<h4>New algorithms and templates</h4>

* Added built-in QAOA functionality via the new `qml.qaoa` module.
  [(#712)](https://github.com/PennyLaneAI/pennylane/pull/712)
  [(#718)](https://github.com/PennyLaneAI/pennylane/pull/718)
  [(#741)](https://github.com/PennyLaneAI/pennylane/pull/741)
  [(#720)](https://github.com/PennyLaneAI/pennylane/pull/720)

  This includes the following features:

  * New `qml.qaoa.x_mixer` and `qml.qaoa.xy_mixer` functions for defining Pauli-X and XY
    mixer Hamiltonians.

  * MaxCut: The `qml.qaoa.maxcut` function allows easy construction of the cost Hamiltonian
    and recommended mixer Hamiltonian for solving the MaxCut problem for a supplied graph.

  * Layers: `qml.qaoa.cost_layer` and `qml.qaoa.mixer_layer` take cost and mixer
    Hamiltonians, respectively, and apply the corresponding QAOA cost and mixer layers
    to the quantum circuit

  For example, using PennyLane to construct and solve a MaxCut problem with QAOA:

  ```python
  wires = range(3)
  graph = Graph([(0, 1), (1, 2), (2, 0)])
  cost_h, mixer_h = qaoa.maxcut(graph)

  def qaoa_layer(gamma, alpha):
      qaoa.cost_layer(gamma, cost_h)
      qaoa.mixer_layer(alpha, mixer_h)

  def antatz(params, **kwargs):

      for w in wires:
          qml.Hadamard(wires=w)

      # repeat the QAOA layer two times
      qml.layer(qaoa_layer, 2, params[0], params[1])

  dev = qml.device('default.qubit', wires=len(wires))
  cost_function = qml.VQECost(ansatz, cost_h, dev)
  ```

* Added an `ApproxTimeEvolution` template to the PennyLane templates module, which
  can be used to implement Trotterized time-evolution under a Hamiltonian.
  [(#710)](https://github.com/XanaduAI/pennylane/pull/710)

  <img src="https://pennylane.readthedocs.io/en/latest/_static/templates/subroutines/approx_time_evolution.png" width=50%/>

* Added a `qml.layer` template-constructing function, which takes a unitary, and
  repeatedly applies it on a set of wires to a given depth.
  [(#723)](https://github.com/PennyLaneAI/pennylane/pull/723)

  ```python
  def subroutine():
      qml.Hadamard(wires=[0])
      qml.CNOT(wires=[0, 1])
      qml.PauliX(wires=[1])

  dev = qml.device('default.qubit', wires=3)

  @qml.qnode(dev)
  def circuit():
      qml.layer(subroutine, 3)
      return [qml.expval(qml.PauliZ(0)), qml.expval(qml.PauliZ(1))]
  ```

  This creates the following circuit:
  ```pycon
  >>> circuit()
  >>> print(circuit.draw())
  0: ──H──╭C──X──H──╭C──X──H──╭C──X──┤ ⟨Z⟩
  1: ─────╰X────────╰X────────╰X─────┤ ⟨Z⟩
  ```

* Added the `qml.utils.decompose_hamiltonian` function. This function can be used to
  decompose a Hamiltonian into a linear combination of Pauli operators.
  [(#671)](https://github.com/XanaduAI/pennylane/pull/671)

  ```pycon
  >>> A = np.array(
  ... [[-2, -2+1j, -2, -2],
  ... [-2-1j,  0,  0, -1],
  ... [-2,  0, -2, -1],
  ... [-2, -1, -1,  0]])
  >>> coeffs, obs_list = decompose_hamiltonian(A)
  ```

<h4>New device features</h4>

* It is now possible to specify custom wire labels, such as `['anc1', 'anc2', 0, 1, 3]`, where the labels
  can be strings or numbers.
  [(#666)](https://github.com/XanaduAI/pennylane/pull/666)

  Custom wire labels are defined by passing a list to the `wires` argument when creating the device:

  ```pycon
  >>> dev = qml.device("default.qubit", wires=['anc1', 'anc2', 0, 1, 3])
  ```

  Quantum operations should then be invoked with these custom wire labels:

  ``` pycon
  >>> @qml.qnode(dev)
  >>> def circuit():
  ...    qml.Hadamard(wires='anc2')
  ...    qml.CNOT(wires=['anc1', 3])
  ...    ...
  ```

  The existing behaviour, in which the number of wires is specified on device initialization,
  continues to work as usual. This gives a default behaviour where wires are labelled
  by consecutive integers.

  ```pycon
  >>> dev = qml.device("default.qubit", wires=5)
  ```

* An integrated device test suite has been added, which can be used
  to run basic integration tests on core or external devices.
  [(#695)](https://github.com/PennyLaneAI/pennylane/pull/695)
  [(#724)](https://github.com/PennyLaneAI/pennylane/pull/724)
  [(#733)](https://github.com/PennyLaneAI/pennylane/pull/733)

  The test can be invoked against a particular device by calling the `pl-device-test`
  command line program:

  ```console
  $ pl-device-test --device=default.qubit --shots=1234 --analytic=False
  ```

  If the tests are run on external devices, the device and its dependencies must be
  installed locally. For more details, please see the
  [plugin test documentation](http://pennylane.readthedocs.io/en/latest/code/api/pennylane.devices.tests.html).

<h3>Improvements</h3>

* The functions implementing the quantum circuits building the Unitary Coupled-Cluster
  (UCCSD) VQE ansatz have been improved, with a more consistent naming convention and
  improved docstrings.
  [(#748)](https://github.com/PennyLaneAI/pennylane/pull/748)

  The changes include:

  - The terms *1particle-1hole (ph)* and *2particle-2hole (pphh)* excitations
    were replaced with the names *single* and *double* excitations, respectively.

  - The non-differentiable arguments in the `UCCSD` template were renamed accordingly:
    `ph` → `s_wires`, `pphh` → `d_wires`

  - The term *virtual*, previously used to refer the *unoccupied* orbitals, was discarded.

  - The Usage Details sections were updated and improved.

* Added support for TensorFlow 2.3 and PyTorch 1.6.
  [(#725)](https://github.com/PennyLaneAI/pennylane/pull/725)

* Returning probabilities is now supported from photonic QNodes.
  As with qubit QNodes, photonic QNodes returning probabilities are
  end-to-end differentiable.
  [(#699)](https://github.com/XanaduAI/pennylane/pull/699/)

  ```pycon
  >>> dev = qml.device("strawberryfields.fock", wires=2, cutoff_dim=5)
  >>> @qml.qnode(dev)
  ... def circuit(a):
  ...     qml.Displacement(a, 0, wires=0)
  ...     return qml.probs(wires=0)
  >>> print(circuit(0.5))
  [7.78800783e-01 1.94700196e-01 2.43375245e-02 2.02812704e-03 1.26757940e-04]
  ```

<h3>Breaking changes</h3>

* The `pennylane.plugins` and `pennylane.beta.plugins` folders have been renamed to
  `pennylane.devices` and `pennylane.beta.devices`, to reflect their content better.
  [(#726)](https://github.com/XanaduAI/pennylane/pull/726)

<h3>Bug fixes</h3>

* The PennyLane interface conversion functions can now convert QNodes with
  pre-existing interfaces.
  [(#707)](https://github.com/XanaduAI/pennylane/pull/707)

<h3>Documentation</h3>

* The interfaces section of the documentation has been renamed to 'Interfaces and training',
  and updated with the latest variable handling details.
  [(#753)](https://github.com/PennyLaneAI/pennylane/pull/753)

<h3>Contributors</h3>

This release contains contributions from (in alphabetical order):

Juan Miguel Arrazola, Thomas Bromley, Jack Ceroni, Alain Delgado Gran, Shadab Hussain, Theodor
Isacsson, Josh Izaac, Nathan Killoran, Maria Schuld, Antal Száva, Nicola Vitucci.

# Release 0.10.0

<h3>New features since last release</h3>

<h4>New and improved simulators</h4>

* Added a new device, `default.qubit.tf`, a pure-state qubit simulator written using TensorFlow.
  As a result, it supports classical backpropagation as a means to compute the Jacobian. This can
  be faster than the parameter-shift rule for computing quantum gradients
  when the number of parameters to be optimized is large.

  `default.qubit.tf` is designed to be used with end-to-end classical backpropagation
  (`diff_method="backprop"`) with the TensorFlow interface. This is the default method
  of differentiation when creating a QNode with this device.

  Using this method, the created QNode is a 'white-box' that is
  tightly integrated with your TensorFlow computation, including
  [AutoGraph](https://www.tensorflow.org/guide/function) support:

  ```pycon
  >>> dev = qml.device("default.qubit.tf", wires=1)
  >>> @tf.function
  ... @qml.qnode(dev, interface="tf", diff_method="backprop")
  ... def circuit(x):
  ...     qml.RX(x[1], wires=0)
  ...     qml.Rot(x[0], x[1], x[2], wires=0)
  ...     return qml.expval(qml.PauliZ(0))
  >>> weights = tf.Variable([0.2, 0.5, 0.1])
  >>> with tf.GradientTape() as tape:
  ...     res = circuit(weights)
  >>> print(tape.gradient(res, weights))
  tf.Tensor([-2.2526717e-01 -1.0086454e+00  1.3877788e-17], shape=(3,), dtype=float32)
  ```

  See the `default.qubit.tf`
  [documentation](https://pennylane.ai/en/stable/code/api/pennylane.beta.plugins.DefaultQubitTF.html)
  for more details.

* The [default.tensor plugin](https://github.com/XanaduAI/pennylane/blob/master/pennylane/beta/plugins/default_tensor.py)
  has been significantly upgraded. It now allows two different
  tensor network representations to be used: `"exact"` and `"mps"`. The former uses a
  exact factorized representation of quantum states, while the latter uses a matrix product state
  representation.
  ([#572](https://github.com/XanaduAI/pennylane/pull/572))
  ([#599](https://github.com/XanaduAI/pennylane/pull/599))

<h4>New machine learning functionality and integrations</h4>

* PennyLane QNodes can now be converted into Torch layers, allowing for creation of quantum and
  hybrid models using the `torch.nn` API.
  [(#588)](https://github.com/XanaduAI/pennylane/pull/588)

  A PennyLane QNode can be converted into a `torch.nn` layer using the `qml.qnn.TorchLayer` class:

  ```pycon
  >>> @qml.qnode(dev)
  ... def qnode(inputs, weights_0, weight_1):
  ...    # define the circuit
  ...    # ...

  >>> weight_shapes = {"weights_0": 3, "weight_1": 1}
  >>> qlayer = qml.qnn.TorchLayer(qnode, weight_shapes)
  ```

  A hybrid model can then be easily constructed:

  ```pycon
  >>> model = torch.nn.Sequential(qlayer, torch.nn.Linear(2, 2))
  ```

* Added a new "reversible" differentiation method which can be used in simulators, but not hardware.

  The reversible approach is similar to backpropagation, but trades off extra computation for
  enhanced memory efficiency. Where backpropagation caches the state tensors at each step during
  a simulated evolution, the reversible method only caches the final pre-measurement state.

  Compared to the parameter-shift method, the reversible method can be faster or slower,
  depending on the density and location of parametrized gates in a circuit
  (circuits with higher density of parametrized gates near the end of the circuit will see a benefit).
  [(#670)](https://github.com/XanaduAI/pennylane/pull/670)

  ```pycon
  >>> dev = qml.device("default.qubit", wires=2)
  ... @qml.qnode(dev, diff_method="reversible")
  ... def circuit(x):
  ...     qml.RX(x, wires=0)
  ...     qml.RX(x, wires=0)
  ...     qml.CNOT(wires=[0,1])
  ...     return qml.expval(qml.PauliZ(0))
  >>> qml.grad(circuit)(0.5)
  (array(-0.47942554),)
  ```

<h4>New templates and cost functions</h4>

* Added the new templates `UCCSD`, `SingleExcitationUnitary`, and`DoubleExcitationUnitary`,
  which together implement the Unitary Coupled-Cluster Singles and Doubles (UCCSD) ansatz
  to perform VQE-based quantum chemistry simulations using PennyLane-QChem.
  [(#622)](https://github.com/XanaduAI/pennylane/pull/622)
  [(#638)](https://github.com/XanaduAI/pennylane/pull/638)
  [(#654)](https://github.com/XanaduAI/pennylane/pull/654)
  [(#659)](https://github.com/XanaduAI/pennylane/pull/659)
  [(#622)](https://github.com/XanaduAI/pennylane/pull/622)

* Added module `pennylane.qnn.cost` with class `SquaredErrorLoss`. The module contains classes
  to calculate losses and cost functions on circuits with trainable parameters.
  [(#642)](https://github.com/XanaduAI/pennylane/pull/642)

<h3>Improvements</h3>

* Improves the wire management by making the `Operator.wires` attribute a `wires` object.
  [(#666)](https://github.com/XanaduAI/pennylane/pull/666)

* A significant improvement with respect to how QNodes and interfaces mark quantum function
  arguments as differentiable when using Autograd, designed to improve performance and make
  QNodes more intuitive.
  [(#648)](https://github.com/XanaduAI/pennylane/pull/648)
  [(#650)](https://github.com/XanaduAI/pennylane/pull/650)

  In particular, the following changes have been made:

  - A new `ndarray` subclass `pennylane.numpy.tensor`, which extends NumPy arrays with
    the keyword argument and attribute `requires_grad`. Tensors which have `requires_grad=False`
    are treated as non-differentiable by the Autograd interface.

  - A new subpackage `pennylane.numpy`, which wraps `autograd.numpy` such that NumPy functions
    accept the `requires_grad` keyword argument, and allows Autograd to differentiate
    `pennylane.numpy.tensor` objects.

  - The `argnum` argument to `qml.grad` is now optional; if not provided, arguments explicitly
    marked as `requires_grad=False` are excluded for the list of differentiable arguments.
    The ability to pass `argnum` has been retained for backwards compatibility, and
    if present the old behaviour persists.

* The QNode Torch interface now inspects QNode positional arguments.
  If any argument does not have the attribute `requires_grad=True`, it
  is automatically excluded from quantum gradient computations.
  [(#652)](https://github.com/XanaduAI/pennylane/pull/652)
  [(#660)](https://github.com/XanaduAI/pennylane/pull/660)

* The QNode TF interface now inspects QNode positional arguments.
  If any argument is not being watched by a `tf.GradientTape()`,
  it is automatically excluded from quantum gradient computations.
  [(#655)](https://github.com/XanaduAI/pennylane/pull/655)
  [(#660)](https://github.com/XanaduAI/pennylane/pull/660)

* QNodes have two new public methods: `QNode.set_trainable_args()` and `QNode.get_trainable_args()`.
  These are designed to be called by interfaces, to specify to the QNode which of its
  input arguments are differentiable. Arguments which are non-differentiable will not be converted
  to PennyLane Variable objects within the QNode.
  [(#660)](https://github.com/XanaduAI/pennylane/pull/660)

* Added `decomposition` method to PauliX, PauliY, PauliZ, S, T, Hadamard, and PhaseShift gates, which
  decomposes each of these gates into rotation gates.
  [(#668)](https://github.com/XanaduAI/pennylane/pull/668)

* The `CircuitGraph` class now supports serializing contained circuit operations
  and measurement basis rotations to an OpenQASM2.0 script via the new
  `CircuitGraph.to_openqasm()` method.
  [(#623)](https://github.com/XanaduAI/pennylane/pull/623)

<h3>Breaking changes</h3>

* Removes support for Python 3.5.
  [(#639)](https://github.com/XanaduAI/pennylane/pull/639)

<h3>Documentation</h3>

* Various small typos were fixed.

<h3>Contributors</h3>

This release contains contributions from (in alphabetical order):

Thomas Bromley, Jack Ceroni, Alain Delgado Gran, Theodor Isacsson, Josh Izaac,
Nathan Killoran, Maria Schuld, Antal Száva, Nicola Vitucci.


# Release 0.9.0

<h3>New features since last release</h3>

<h4>New machine learning integrations</h4>

* PennyLane QNodes can now be converted into Keras layers, allowing for creation of quantum and
  hybrid models using the Keras API.
  [(#529)](https://github.com/XanaduAI/pennylane/pull/529)

  A PennyLane QNode can be converted into a Keras layer using the `KerasLayer` class:

  ```python
  from pennylane.qnn import KerasLayer

  @qml.qnode(dev)
  def circuit(inputs, weights_0, weight_1):
     # define the circuit
     # ...

  weight_shapes = {"weights_0": 3, "weight_1": 1}
  qlayer = qml.qnn.KerasLayer(circuit, weight_shapes, output_dim=2)
  ```

  A hybrid model can then be easily constructed:

  ```python
  model = tf.keras.models.Sequential([qlayer, tf.keras.layers.Dense(2)])
  ```

* Added a new type of QNode, `qml.qnodes.PassthruQNode`. For simulators which are coded in an
  external library which supports automatic differentiation, PennyLane will treat a PassthruQNode as
  a "white box", and rely on the external library to directly provide gradients via backpropagation.
  This can be more efficient than the using parameter-shift rule for a large number of parameters.
  [(#488)](https://github.com/XanaduAI/pennylane/pull/488)

  Currently this behaviour is supported by PennyLane's `default.tensor.tf` device backend,
  compatible with the `'tf'` interface using TensorFlow 2:

  ```python
  dev = qml.device('default.tensor.tf', wires=2)

  @qml.qnode(dev, diff_method="backprop")
  def circuit(params):
      qml.RX(params[0], wires=0)
      qml.RX(params[1], wires=1)
      qml.CNOT(wires=[0, 1])
      return qml.expval(qml.PauliZ(0))

  qnode = PassthruQNode(circuit, dev)
  params = tf.Variable([0.3, 0.1])

  with tf.GradientTape() as tape:
      tape.watch(params)
      res = qnode(params)

  grad = tape.gradient(res, params)
  ```

<h4>New optimizers</h4>

* Added the `qml.RotosolveOptimizer`, a gradient-free optimizer
  that minimizes the quantum function by updating each parameter,
  one-by-one, via a closed-form expression while keeping other parameters
  fixed.
  [(#636)](https://github.com/XanaduAI/pennylane/pull/636)
  [(#539)](https://github.com/XanaduAI/pennylane/pull/539)

* Added the `qml.RotoselectOptimizer`, which uses Rotosolve to
  minimizes a quantum function with respect to both the
  rotation operations applied and the rotation parameters.
  [(#636)](https://github.com/XanaduAI/pennylane/pull/636)
  [(#539)](https://github.com/XanaduAI/pennylane/pull/539)

  For example, given a quantum function `f` that accepts parameters `x`
  and a list of corresponding rotation operations `generators`,
  the Rotoselect optimizer will, at each step, update both the parameter
  values and the list of rotation gates to minimize the loss:

  ```pycon
  >>> opt = qml.optimize.RotoselectOptimizer()
  >>> x = [0.3, 0.7]
  >>> generators = [qml.RX, qml.RY]
  >>> for _ in range(100):
  ...     x, generators = opt.step(f, x, generators)
  ```


<h4>New operations</h4>

* Added the `PauliRot` gate, which performs an arbitrary
  Pauli rotation on multiple qubits, and the `MultiRZ` gate,
  which performs a rotation generated by a tensor product
  of Pauli Z operators.
  [(#559)](https://github.com/XanaduAI/pennylane/pull/559)

  ```python
  dev = qml.device('default.qubit', wires=4)

  @qml.qnode(dev)
  def circuit(angle):
      qml.PauliRot(angle, "IXYZ", wires=[0, 1, 2, 3])
      return [qml.expval(qml.PauliZ(wire)) for wire in [0, 1, 2, 3]]
  ```

  ```pycon
  >>> circuit(0.4)
  [1.         0.92106099 0.92106099 1.        ]
  >>> print(circuit.draw())
   0: ──╭RI(0.4)──┤ ⟨Z⟩
   1: ──├RX(0.4)──┤ ⟨Z⟩
   2: ──├RY(0.4)──┤ ⟨Z⟩
   3: ──╰RZ(0.4)──┤ ⟨Z⟩
  ```

  If the `PauliRot` gate is not supported on the target device, it will
  be decomposed into `Hadamard`, `RX` and `MultiRZ` gates. Note that
  identity gates in the Pauli word result in untouched wires:

  ```pycon
  >>> print(circuit.draw())
   0: ───────────────────────────────────┤ ⟨Z⟩
   1: ──H──────────╭RZ(0.4)──H───────────┤ ⟨Z⟩
   2: ──RX(1.571)──├RZ(0.4)──RX(-1.571)──┤ ⟨Z⟩
   3: ─────────────╰RZ(0.4)──────────────┤ ⟨Z⟩
  ```

  If the `MultiRZ` gate is not supported, it will be decomposed into
  `CNOT` and `RZ` gates:

  ```pycon
  >>> print(circuit.draw())
   0: ──────────────────────────────────────────────────┤ ⟨Z⟩
   1: ──H──────────────╭X──RZ(0.4)──╭X──────H───────────┤ ⟨Z⟩
   2: ──RX(1.571)──╭X──╰C───────────╰C──╭X──RX(-1.571)──┤ ⟨Z⟩
   3: ─────────────╰C───────────────────╰C──────────────┤ ⟨Z⟩
  ```

* PennyLane now provides `DiagonalQubitUnitary` for diagonal gates, that are e.g.,
  encountered in IQP circuits. These kinds of gates can be evaluated much faster on
  a simulator device.
  [(#567)](https://github.com/XanaduAI/pennylane/pull/567)

  The gate can be used, for example, to efficiently simulate oracles:

  ```python
  dev = qml.device('default.qubit', wires=3)

  # Function as a bitstring
  f = np.array([1, 0, 0, 1, 1, 0, 1, 0])

  @qml.qnode(dev)
  def circuit(weights1, weights2):
      qml.templates.StronglyEntanglingLayers(weights1, wires=[0, 1, 2])

      # Implements the function as a phase-kickback oracle
      qml.DiagonalQubitUnitary((-1)**f, wires=[0, 1, 2])

      qml.templates.StronglyEntanglingLayers(weights2, wires=[0, 1, 2])
      return [qml.expval(qml.PauliZ(w)) for w in range(3)]
  ```

* Added the `TensorN` CVObservable that can represent the tensor product of the
  `NumberOperator` on photonic backends.
  [(#608)](https://github.com/XanaduAI/pennylane/pull/608)

<h4>New templates</h4>

* Added the `ArbitraryUnitary` and `ArbitraryStatePreparation` templates, which use
  `PauliRot` gates to perform an arbitrary unitary and prepare an arbitrary basis
  state with the minimal number of parameters.
  [(#590)](https://github.com/XanaduAI/pennylane/pull/590)

  ```python
  dev = qml.device('default.qubit', wires=3)

  @qml.qnode(dev)
  def circuit(weights1, weights2):
        qml.templates.ArbitraryStatePreparation(weights1, wires=[0, 1, 2])
        qml.templates.ArbitraryUnitary(weights2, wires=[0, 1, 2])
        return qml.probs(wires=[0, 1, 2])
  ```

* Added the `IQPEmbedding` template, which encodes inputs into the diagonal gates of an
  IQP circuit.
  [(#605)](https://github.com/XanaduAI/pennylane/pull/605)

  <img src="https://pennylane.readthedocs.io/en/latest/_images/iqp.png"
  width=50%></img>

* Added the `SimplifiedTwoDesign` template, which implements the circuit
  design of [Cerezo et al. (2020)](<https://arxiv.org/abs/2001.00550>).
  [(#556)](https://github.com/XanaduAI/pennylane/pull/556)

  <img src="https://pennylane.readthedocs.io/en/latest/_images/simplified_two_design.png"
  width=50%></img>

* Added the `BasicEntanglerLayers` template, which is a simple layer architecture
  of rotations and CNOT nearest-neighbour entanglers.
  [(#555)](https://github.com/XanaduAI/pennylane/pull/555)

  <img src="https://pennylane.readthedocs.io/en/latest/_images/basic_entangler.png"
  width=50%></img>

* PennyLane now offers a broadcasting function to easily construct templates:
  `qml.broadcast()` takes single quantum operations or other templates and applies
  them to wires in a specific pattern.
  [(#515)](https://github.com/XanaduAI/pennylane/pull/515)
  [(#522)](https://github.com/XanaduAI/pennylane/pull/522)
  [(#526)](https://github.com/XanaduAI/pennylane/pull/526)
  [(#603)](https://github.com/XanaduAI/pennylane/pull/603)

  For example, we can use broadcast to repeat a custom template
  across multiple wires:

  ```python
  from pennylane.templates import template

  @template
  def mytemplate(pars, wires):
      qml.Hadamard(wires=wires)
      qml.RY(pars, wires=wires)

  dev = qml.device('default.qubit', wires=3)

  @qml.qnode(dev)
  def circuit(pars):
      qml.broadcast(mytemplate, pattern="single", wires=[0,1,2], parameters=pars)
      return qml.expval(qml.PauliZ(0))
  ```

  ```pycon
  >>> circuit([1, 1, 0.1])
  -0.841470984807896
  >>> print(circuit.draw())
   0: ──H──RY(1.0)──┤ ⟨Z⟩
   1: ──H──RY(1.0)──┤
   2: ──H──RY(0.1)──┤
  ```

  For other available patterns, see the
  [broadcast function documentation](https://pennylane.readthedocs.io/en/latest/code/api/pennylane.broadcast.html).

<h3>Breaking changes</h3>

* The `QAOAEmbedding` now uses the new `MultiRZ` gate as a `ZZ` entangler,
  which changes the convention. While
  previously, the `ZZ` gate in the embedding was implemented as

  ```python
  CNOT(wires=[wires[0], wires[1]])
  RZ(2 * parameter, wires=wires[0])
  CNOT(wires=[wires[0], wires[1]])
  ```

  the `MultiRZ` corresponds to

  ```python
  CNOT(wires=[wires[1], wires[0]])
  RZ(parameter, wires=wires[0])
  CNOT(wires=[wires[1], wires[0]])
  ```

  which differs in the factor of `2`, and fixes a bug in the
  wires that the `CNOT` was applied to.
  [(#609)](https://github.com/XanaduAI/pennylane/pull/609)

* Probability methods are handled by `QubitDevice` and device method
  requirements are modified to simplify plugin development.
  [(#573)](https://github.com/XanaduAI/pennylane/pull/573)

* The internal variables `All` and `Any` to mark an `Operation` as acting on all or any
  wires have been renamed to `AllWires` and `AnyWires`.
  [(#614)](https://github.com/XanaduAI/pennylane/pull/614)

<h3>Improvements</h3>

* A new `Wires` class was introduced for the internal
  bookkeeping of wire indices.
  [(#615)](https://github.com/XanaduAI/pennylane/pull/615)

* Improvements to the speed/performance of the `default.qubit` device.
  [(#567)](https://github.com/XanaduAI/pennylane/pull/567)
  [(#559)](https://github.com/XanaduAI/pennylane/pull/559)

* Added the `"backprop"` and `"device"` differentiation methods to the `qnode`
  decorator.
  [(#552)](https://github.com/XanaduAI/pennylane/pull/552)

  - `"backprop"`: Use classical backpropagation. Default on simulator
    devices that are classically end-to-end differentiable.
    The returned QNode can only be used with the same machine learning
    framework (e.g., `default.tensor.tf` simulator with the `tensorflow` interface).

  - `"device"`: Queries the device directly for the gradient.

  Using the `"backprop"` differentiation method with the `default.tensor.tf`
  device, the created QNode is a 'white-box', and is tightly integrated with
  the overall TensorFlow computation:

  ```python
  >>> dev = qml.device("default.tensor.tf", wires=1)
  >>> @qml.qnode(dev, interface="tf", diff_method="backprop")
  >>> def circuit(x):
  ...     qml.RX(x[1], wires=0)
  ...     qml.Rot(x[0], x[1], x[2], wires=0)
  ...     return qml.expval(qml.PauliZ(0))
  >>> vars = tf.Variable([0.2, 0.5, 0.1])
  >>> with tf.GradientTape() as tape:
  ...     res = circuit(vars)
  >>> tape.gradient(res, vars)
  <tf.Tensor: shape=(3,), dtype=float32, numpy=array([-2.2526717e-01, -1.0086454e+00,  1.3877788e-17], dtype=float32)>
  ```

* The circuit drawer now displays inverted operations, as well as wires
  where probabilities are returned from the device:
  [(#540)](https://github.com/XanaduAI/pennylane/pull/540)

  ```python
  >>> @qml.qnode(dev)
  ... def circuit(theta):
  ...     qml.RX(theta, wires=0)
  ...     qml.CNOT(wires=[0, 1])
  ...     qml.S(wires=1).inv()
  ...     return qml.probs(wires=[0, 1])
  >>> circuit(0.2)
  array([0.99003329, 0.        , 0.        , 0.00996671])
  >>> print(circuit.draw())
  0: ──RX(0.2)──╭C───────╭┤ Probs
  1: ───────────╰X──S⁻¹──╰┤ Probs
  ```

* You can now evaluate the metric tensor of a VQE Hamiltonian via the new
  `VQECost.metric_tensor` method. This allows `VQECost` objects to be directly
  optimized by the quantum natural gradient optimizer (`qml.QNGOptimizer`).
  [(#618)](https://github.com/XanaduAI/pennylane/pull/618)

* The input check functions in `pennylane.templates.utils` are now public
  and visible in the API documentation.
  [(#566)](https://github.com/XanaduAI/pennylane/pull/566)

* Added keyword arguments for step size and order to the `qnode` decorator, as well as
  the `QNode` and `JacobianQNode` classes. This enables the user to set the step size
  and order when using finite difference methods. These options are also exposed when
  creating QNode collections.
  [(#530)](https://github.com/XanaduAI/pennylane/pull/530)
  [(#585)](https://github.com/XanaduAI/pennylane/pull/585)
  [(#587)](https://github.com/XanaduAI/pennylane/pull/587)

* The decomposition for the `CRY` gate now uses the simpler form `RY @ CNOT @ RY @ CNOT`
  [(#547)](https://github.com/XanaduAI/pennylane/pull/547)

* The underlying queuing system was refactored, removing the `qml._current_context`
  property that held the currently active `QNode` or `OperationRecorder`. Now, all
  objects that expose a queue for operations inherit from `QueuingContext` and
  register their queue globally.
  [(#548)](https://github.com/XanaduAI/pennylane/pull/548)

* The PennyLane repository has a new benchmarking tool which supports the comparison of different git revisions.
  [(#568)](https://github.com/XanaduAI/pennylane/pull/568)
  [(#560)](https://github.com/XanaduAI/pennylane/pull/560)
  [(#516)](https://github.com/XanaduAI/pennylane/pull/516)

<h3>Documentation</h3>

* Updated the development section by creating a landing page with links to sub-pages
  containing specific guides.
  [(#596)](https://github.com/XanaduAI/pennylane/pull/596)

* Extended the developer's guide by a section explaining how to add new templates.
  [(#564)](https://github.com/XanaduAI/pennylane/pull/564)

<h3>Bug fixes</h3>

* `tf.GradientTape().jacobian()` can now be evaluated on QNodes using the TensorFlow interface.
  [(#626)](https://github.com/XanaduAI/pennylane/pull/626)

* `RandomLayers()` is now compatible with the qiskit devices.
  [(#597)](https://github.com/XanaduAI/pennylane/pull/597)

* `DefaultQubit.probability()` now returns the correct probability when called with
  `device.analytic=False`.
  [(#563)](https://github.com/XanaduAI/pennylane/pull/563)

* Fixed a bug in the `StronglyEntanglingLayers` template, allowing it to
  work correctly when applied to a single wire.
  [(544)](https://github.com/XanaduAI/pennylane/pull/544)

* Fixed a bug when inverting operations with decompositions; operations marked as inverted
  are now correctly inverted when the fallback decomposition is called.
  [(#543)](https://github.com/XanaduAI/pennylane/pull/543)

* The `QNode.print_applied()` method now correctly displays wires where
  `qml.prob()` is being returned.
  [#542](https://github.com/XanaduAI/pennylane/pull/542)

<h3>Contributors</h3>

This release contains contributions from (in alphabetical order):

Ville Bergholm, Lana Bozanic, Thomas Bromley, Theodor Isacsson, Josh Izaac, Nathan Killoran,
Maggie Li, Johannes Jakob Meyer, Maria Schuld, Sukin Sim, Antal Száva.

# Release 0.8.1

<h3>Improvements</h3>

* Beginning of support for Python 3.8, with the test suite
  now being run in a Python 3.8 environment.
  [(#501)](https://github.com/XanaduAI/pennylane/pull/501)

<h3>Documentation</h3>

* Present templates as a gallery of thumbnails showing the
  basic circuit architecture.
  [(#499)](https://github.com/XanaduAI/pennylane/pull/499)

<h3>Bug fixes</h3>

* Fixed a bug where multiplying a QNode parameter by 0 caused a divide
  by zero error when calculating the parameter shift formula.
  [(#512)](https://github.com/XanaduAI/pennylane/pull/512)

* Fixed a bug where the shape of differentiable QNode arguments
  was being cached on the first construction, leading to indexing
  errors if the QNode was re-evaluated if the argument changed shape.
  [(#505)](https://github.com/XanaduAI/pennylane/pull/505)

<h3>Contributors</h3>

This release contains contributions from (in alphabetical order):

Ville Bergholm, Josh Izaac, Johannes Jakob Meyer, Maria Schuld, Antal Száva.

# Release 0.8.0

<h3>New features since last release</h3>

* Added a quantum chemistry package, `pennylane.qchem`, which supports
  integration with OpenFermion, Psi4, PySCF, and OpenBabel.
  [(#453)](https://github.com/XanaduAI/pennylane/pull/453)

  Features include:

  - Generate the qubit Hamiltonians directly starting with the atomic structure of the molecule.
  - Calculate the mean-field (Hartree-Fock) electronic structure of molecules.
  - Allow to define an active space based on the number of active electrons and active orbitals.
  - Perform the fermionic-to-qubit transformation of the electronic Hamiltonian by
    using different functions implemented in OpenFermion.
  - Convert OpenFermion's QubitOperator to a Pennylane `Hamiltonian` class.
  - Perform a Variational Quantum Eigensolver (VQE) computation with this Hamiltonian in PennyLane.

  Check out the [quantum chemistry quickstart](https://pennylane.readthedocs.io/en/latest/introduction/chemistry.html), as well the quantum chemistry and VQE tutorials.

* PennyLane now has some functions and classes for creating and solving VQE
  problems. [(#467)](https://github.com/XanaduAI/pennylane/pull/467)

  - `qml.Hamiltonian`: a lightweight class for representing qubit Hamiltonians
  - `qml.VQECost`: a class for quickly constructing a differentiable cost function
    given a circuit ansatz, Hamiltonian, and one or more devices

    ```python
    >>> H = qml.vqe.Hamiltonian(coeffs, obs)
    >>> cost = qml.VQECost(ansatz, hamiltonian, dev, interface="torch")
    >>> params = torch.rand([4, 3])
    >>> cost(params)
    tensor(0.0245, dtype=torch.float64)
    ```

* Added a circuit drawing feature that provides a text-based representation
  of a QNode instance. It can be invoked via `qnode.draw()`. The user can specify
  to display variable names instead of variable values and choose either an ASCII
  or Unicode charset.
  [(#446)](https://github.com/XanaduAI/pennylane/pull/446)

  Consider the following circuit as an example:
  ```python3
  @qml.qnode(dev)
  def qfunc(a, w):
      qml.Hadamard(0)
      qml.CRX(a, wires=[0, 1])
      qml.Rot(w[0], w[1], w[2], wires=[1])
      qml.CRX(-a, wires=[0, 1])

      return qml.expval(qml.PauliZ(0) @ qml.PauliZ(1))
  ```

  We can draw the circuit after it has been executed:

  ```python
  >>> result = qfunc(2.3, [1.2, 3.2, 0.7])
  >>> print(qfunc.draw())
   0: ──H──╭C────────────────────────────╭C─────────╭┤ ⟨Z ⊗ Z⟩
   1: ─────╰RX(2.3)──Rot(1.2, 3.2, 0.7)──╰RX(-2.3)──╰┤ ⟨Z ⊗ Z⟩
  >>> print(qfunc.draw(charset="ascii"))
   0: --H--+C----------------------------+C---------+| <Z @ Z>
   1: -----+RX(2.3)--Rot(1.2, 3.2, 0.7)--+RX(-2.3)--+| <Z @ Z>
  >>> print(qfunc.draw(show_variable_names=True))
   0: ──H──╭C─────────────────────────────╭C─────────╭┤ ⟨Z ⊗ Z⟩
   1: ─────╰RX(a)──Rot(w[0], w[1], w[2])──╰RX(-1*a)──╰┤ ⟨Z ⊗ Z⟩
  ```

* Added `QAOAEmbedding` and its parameter initialization
  as a new trainable template.
  [(#442)](https://github.com/XanaduAI/pennylane/pull/442)

  <img src="https://pennylane.readthedocs.io/en/latest/_images/qaoa_layers.png"
  width=70%></img>

* Added the `qml.probs()` measurement function, allowing QNodes
  to differentiate variational circuit probabilities
  on simulators and hardware.
  [(#432)](https://github.com/XanaduAI/pennylane/pull/432)

  ```python
  @qml.qnode(dev)
  def circuit(x):
      qml.Hadamard(wires=0)
      qml.RY(x, wires=0)
      qml.RX(x, wires=1)
      qml.CNOT(wires=[0, 1])
      return qml.probs(wires=[0])
  ```
  Executing this circuit gives the marginal probability of wire 1:
  ```python
  >>> circuit(0.2)
  [0.40066533 0.59933467]
  ```
  QNodes that return probabilities fully support autodifferentiation.

* Added the convenience load functions `qml.from_pyquil`, `qml.from_quil` and
  `qml.from_quil_file` that convert pyQuil objects and Quil code to PennyLane
  templates. This feature requires version 0.8 or above of the PennyLane-Forest
  plugin.
  [(#459)](https://github.com/XanaduAI/pennylane/pull/459)

* Added a `qml.inv` method that inverts templates and sequences of Operations.
  Added a `@qml.template` decorator that makes templates return the queued Operations.
  [(#462)](https://github.com/XanaduAI/pennylane/pull/462)

  For example, using this function to invert a template inside a QNode:

  ```python3
      @qml.template
      def ansatz(weights, wires):
          for idx, wire in enumerate(wires):
              qml.RX(weights[idx], wires=[wire])

          for idx in range(len(wires) - 1):
              qml.CNOT(wires=[wires[idx], wires[idx + 1]])

      dev = qml.device('default.qubit', wires=2)

      @qml.qnode(dev)
      def circuit(weights):
          qml.inv(ansatz(weights, wires=[0, 1]))
          return qml.expval(qml.PauliZ(0) @ qml.PauliZ(1))
    ```

* Added the `QNodeCollection` container class, that allows independent
  QNodes to be stored and evaluated simultaneously. Experimental support
  for asynchronous evaluation of contained QNodes is provided with the
  `parallel=True` keyword argument.
  [(#466)](https://github.com/XanaduAI/pennylane/pull/466)

* Added a high level `qml.map` function, that maps a quantum
  circuit template over a list of observables or devices, returning
  a `QNodeCollection`.
  [(#466)](https://github.com/XanaduAI/pennylane/pull/466)

  For example:

  ```python3
  >>> def my_template(params, wires, **kwargs):
  >>>    qml.RX(params[0], wires=wires[0])
  >>>    qml.RX(params[1], wires=wires[1])
  >>>    qml.CNOT(wires=wires)

  >>> obs_list = [qml.PauliX(0) @ qml.PauliZ(1), qml.PauliZ(0) @ qml.PauliX(1)]
  >>> dev = qml.device("default.qubit", wires=2)
  >>> qnodes = qml.map(my_template, obs_list, dev, measure="expval")
  >>> qnodes([0.54, 0.12])
  array([-0.06154835  0.99280864])
  ```

* Added high level `qml.sum`, `qml.dot`, `qml.apply` functions
  that act on QNode collections.
  [(#466)](https://github.com/XanaduAI/pennylane/pull/466)

  `qml.apply` allows vectorized functions to act over the entire QNode
  collection:
  ```python
  >>> qnodes = qml.map(my_template, obs_list, dev, measure="expval")
  >>> cost = qml.apply(np.sin, qnodes)
  >>> cost([0.54, 0.12])
  array([-0.0615095  0.83756375])
  ```

  `qml.sum` and `qml.dot` take the sum of a QNode collection, and a
  dot product of tensors/arrays/QNode collections, respectively.

<h3>Breaking changes</h3>

* Deprecated the old-style `QNode` such that only the new-style `QNode` and its syntax can be used,
  moved all related files from the `pennylane/beta` folder to `pennylane`.
  [(#440)](https://github.com/XanaduAI/pennylane/pull/440)

<h3>Improvements</h3>

* Added the `Tensor.prune()` method and the `Tensor.non_identity_obs` property for extracting
  non-identity instances from the observables making up a `Tensor` instance.
  [(#498)](https://github.com/XanaduAI/pennylane/pull/498)

* Renamed the `expt.tensornet` and `expt.tensornet.tf` devices to `default.tensor` and
  `default.tensor.tf`.
  [(#495)](https://github.com/XanaduAI/pennylane/pull/495)

* Added a serialization method to the `CircuitGraph` class that is used to create a unique
  hash for each quantum circuit graph.
  [(#470)](https://github.com/XanaduAI/pennylane/pull/470)

* Added the `Observable.eigvals` method to return the eigenvalues of observables.
  [(#449)](https://github.com/XanaduAI/pennylane/pull/449)

* Added the `Observable.diagonalizing_gates` method to return the gates
  that diagonalize an observable in the computational basis.
  [(#454)](https://github.com/XanaduAI/pennylane/pull/454)

* Added the `Operator.matrix` method to return the matrix representation
  of an operator in the computational basis.
  [(#454)](https://github.com/XanaduAI/pennylane/pull/454)

* Added a `QubitDevice` class which implements common functionalities of plugin devices such that
  plugin devices can rely on these implementations. The new `QubitDevice` also includes
  a new `execute` method, which allows for more convenient plugin design. In addition, `QubitDevice`
  also unifies the way samples are generated on qubit-based devices.
  [(#452)](https://github.com/XanaduAI/pennylane/pull/452)
  [(#473)](https://github.com/XanaduAI/pennylane/pull/473)

* Improved documentation of `AmplitudeEmbedding` and `BasisEmbedding` templates.
  [(#441)](https://github.com/XanaduAI/pennylane/pull/441)
  [(#439)](https://github.com/XanaduAI/pennylane/pull/439)

* Codeblocks in the documentation now have a 'copy' button for easily
  copying examples.
  [(#437)](https://github.com/XanaduAI/pennylane/pull/437)

<h3>Documentation</h3>

* Update the developers plugin guide to use QubitDevice.
  [(#483)](https://github.com/XanaduAI/pennylane/pull/483)

<h3>Bug fixes</h3>

* Fixed a bug in `CVQNode._pd_analytic`, where non-descendant observables were not
  Heisenberg-transformed before evaluating the partial derivatives when using the
  order-2 parameter-shift method, resulting in an erroneous Jacobian for some circuits.
  [(#433)](https://github.com/XanaduAI/pennylane/pull/433)

<h3>Contributors</h3>

This release contains contributions from (in alphabetical order):

Juan Miguel Arrazola, Ville Bergholm, Alain Delgado Gran, Olivia Di Matteo,
Theodor Isacsson, Josh Izaac, Soran Jahangiri, Nathan Killoran, Johannes Jakob Meyer,
Zeyue Niu, Maria Schuld, Antal Száva.

# Release 0.7.0

<h3>New features since last release</h3>

* Custom padding constant in `AmplitudeEmbedding` is supported (see 'Breaking changes'.)
  [(#419)](https://github.com/XanaduAI/pennylane/pull/419)

* `StronglyEntanglingLayer` and `RandomLayer` now work with a single wire.
  [(#409)](https://github.com/XanaduAI/pennylane/pull/409)
  [(#413)](https://github.com/XanaduAI/pennylane/pull/413)

* Added support for applying the inverse of an `Operation` within a circuit.
  [(#377)](https://github.com/XanaduAI/pennylane/pull/377)

* Added an `OperationRecorder()` context manager, that allows templates
  and quantum functions to be executed while recording events. The
  recorder can be used with and without QNodes as a debugging utility.
  [(#388)](https://github.com/XanaduAI/pennylane/pull/388)

* Operations can now specify a decomposition that is used when the desired operation
  is not supported on the target device.
  [(#396)](https://github.com/XanaduAI/pennylane/pull/396)

* The ability to load circuits from external frameworks as templates
  has been added via the new `qml.load()` function. This feature
  requires plugin support --- this initial release provides support
  for Qiskit circuits and QASM files when `pennylane-qiskit` is installed,
  via the functions `qml.from_qiskit` and `qml.from_qasm`.
  [(#418)](https://github.com/XanaduAI/pennylane/pull/418)

* An experimental tensor network device has been added
  [(#416)](https://github.com/XanaduAI/pennylane/pull/416)
  [(#395)](https://github.com/XanaduAI/pennylane/pull/395)
  [(#394)](https://github.com/XanaduAI/pennylane/pull/394)
  [(#380)](https://github.com/XanaduAI/pennylane/pull/380)

* An experimental tensor network device which uses TensorFlow for
  backpropagation has been added
  [(#427)](https://github.com/XanaduAI/pennylane/pull/427)

* Custom padding constant in `AmplitudeEmbedding` is supported (see 'Breaking changes'.)
  [(#419)](https://github.com/XanaduAI/pennylane/pull/419)

<h3>Breaking changes</h3>

* The `pad` parameter in `AmplitudeEmbedding()` is now either `None` (no automatic padding), or a
  number that is used as the padding constant.
  [(#419)](https://github.com/XanaduAI/pennylane/pull/419)

* Initialization functions now return a single array of weights per function. Utilities for multi-weight templates
  `Interferometer()` and `CVNeuralNetLayers()` are provided.
  [(#412)](https://github.com/XanaduAI/pennylane/pull/412)

* The single layer templates `RandomLayer()`, `CVNeuralNetLayer()` and `StronglyEntanglingLayer()`
  have been turned into private functions `_random_layer()`, `_cv_neural_net_layer()` and
  `_strongly_entangling_layer()`. Recommended use is now via the corresponding `Layers()` templates.
  [(#413)](https://github.com/XanaduAI/pennylane/pull/413)

<h3>Improvements</h3>

* Added extensive input checks in templates.
  [(#419)](https://github.com/XanaduAI/pennylane/pull/419)

* Templates integration tests are rewritten - now cover keyword/positional argument passing,
  interfaces and combinations of templates.
  [(#409)](https://github.com/XanaduAI/pennylane/pull/409)
  [(#419)](https://github.com/XanaduAI/pennylane/pull/419)

* State vector preparation operations in the `default.qubit` plugin can now be
  applied to subsets of wires, and are restricted to being the first operation
  in a circuit.
  [(#346)](https://github.com/XanaduAI/pennylane/pull/346)

* The `QNode` class is split into a hierarchy of simpler classes.
  [(#354)](https://github.com/XanaduAI/pennylane/pull/354)
  [(#398)](https://github.com/XanaduAI/pennylane/pull/398)
  [(#415)](https://github.com/XanaduAI/pennylane/pull/415)
  [(#417)](https://github.com/XanaduAI/pennylane/pull/417)
  [(#425)](https://github.com/XanaduAI/pennylane/pull/425)

* Added the gates U1, U2 and U3 parametrizing arbitrary unitaries on 1, 2 and 3
  qubits and the Toffoli gate to the set of qubit operations.
  [(#396)](https://github.com/XanaduAI/pennylane/pull/396)

* Changes have been made to accomodate the movement of the main function
  in `pytest._internal` to `pytest._internal.main` in pip 19.3.
  [(#404)](https://github.com/XanaduAI/pennylane/pull/404)

* Added the templates `BasisStatePreparation` and `MottonenStatePreparation` that use
  gates to prepare a basis state and an arbitrary state respectively.
  [(#336)](https://github.com/XanaduAI/pennylane/pull/336)

* Added decompositions for `BasisState` and `QubitStateVector` based on state
  preparation templates.
  [(#414)](https://github.com/XanaduAI/pennylane/pull/414)

* Replaces the pseudo-inverse in the quantum natural gradient optimizer
  (which can be numerically unstable) with `np.linalg.solve`.
  [(#428)](https://github.com/XanaduAI/pennylane/pull/428)

<h3>Contributors</h3>

This release contains contributions from (in alphabetical order):

Ville Bergholm, Josh Izaac, Nathan Killoran, Angus Lowe, Johannes Jakob Meyer,
Oluwatobi Ogunbayo, Maria Schuld, Antal Száva.

# Release 0.6.1

<h3>New features since last release</h3>

* Added a `print_applied` method to QNodes, allowing the operation
  and observable queue to be printed as last constructed.
  [(#378)](https://github.com/XanaduAI/pennylane/pull/378)

<h3>Improvements</h3>

* A new `Operator` base class is introduced, which is inherited by both the
  `Observable` class and the `Operation` class.
  [(#355)](https://github.com/XanaduAI/pennylane/pull/355)

* Removed deprecated `@abstractproperty` decorators
  in `_device.py`.
  [(#374)](https://github.com/XanaduAI/pennylane/pull/374)

* The `CircuitGraph` class is updated to deal with `Operation` instances directly.
  [(#344)](https://github.com/XanaduAI/pennylane/pull/344)

* Comprehensive gradient tests have been added for the interfaces.
  [(#381)](https://github.com/XanaduAI/pennylane/pull/381)

<h3>Documentation</h3>

* The new restructured documentation has been polished and updated.
  [(#387)](https://github.com/XanaduAI/pennylane/pull/387)
  [(#375)](https://github.com/XanaduAI/pennylane/pull/375)
  [(#372)](https://github.com/XanaduAI/pennylane/pull/372)
  [(#370)](https://github.com/XanaduAI/pennylane/pull/370)
  [(#369)](https://github.com/XanaduAI/pennylane/pull/369)
  [(#367)](https://github.com/XanaduAI/pennylane/pull/367)
  [(#364)](https://github.com/XanaduAI/pennylane/pull/364)

* Updated the development guides.
  [(#382)](https://github.com/XanaduAI/pennylane/pull/382)
  [(#379)](https://github.com/XanaduAI/pennylane/pull/379)

* Added all modules, classes, and functions to the API section
  in the documentation.
  [(#373)](https://github.com/XanaduAI/pennylane/pull/373)

<h3>Bug fixes</h3>

* Replaces the existing `np.linalg.norm` normalization with hand-coded
  normalization, allowing `AmplitudeEmbedding` to be used with differentiable
  parameters. AmplitudeEmbedding tests have been added and improved.
  [(#376)](https://github.com/XanaduAI/pennylane/pull/376)

<h3>Contributors</h3>

This release contains contributions from (in alphabetical order):

Ville Bergholm, Josh Izaac, Nathan Killoran, Maria Schuld, Antal Száva

# Release 0.6.0

<h3>New features since last release</h3>

* The devices `default.qubit` and `default.gaussian` have a new initialization parameter
  `analytic` that indicates if expectation values and variances should be calculated
  analytically and not be estimated from data.
  [(#317)](https://github.com/XanaduAI/pennylane/pull/317)

* Added C-SWAP gate to the set of qubit operations
  [(#330)](https://github.com/XanaduAI/pennylane/pull/330)

* The TensorFlow interface has been renamed from `"tfe"` to `"tf"`, and
  now supports TensorFlow 2.0.
  [(#337)](https://github.com/XanaduAI/pennylane/pull/337)

* Added the S and T gates to the set of qubit operations.
  [(#343)](https://github.com/XanaduAI/pennylane/pull/343)

* Tensor observables are now supported within the `expval`,
  `var`, and `sample` functions, by using the `@` operator.
  [(#267)](https://github.com/XanaduAI/pennylane/pull/267)


<h3>Breaking changes</h3>

* The argument `n` specifying the number of samples in the method `Device.sample` was removed.
  Instead, the method will always return `Device.shots` many samples.
  [(#317)](https://github.com/XanaduAI/pennylane/pull/317)

<h3>Improvements</h3>

* The number of shots / random samples used to estimate expectation values and variances, `Device.shots`,
  can now be changed after device creation.
  [(#317)](https://github.com/XanaduAI/pennylane/pull/317)

* Unified import shortcuts to be under qml in qnode.py
  and test_operation.py
  [(#329)](https://github.com/XanaduAI/pennylane/pull/329)

* The quantum natural gradient now uses `scipy.linalg.pinvh` which is more efficient for symmetric matrices
  than the previously used `scipy.linalg.pinv`.
  [(#331)](https://github.com/XanaduAI/pennylane/pull/331)

* The deprecated `qml.expval.Observable` syntax has been removed.
  [(#267)](https://github.com/XanaduAI/pennylane/pull/267)

* Remainder of the unittest-style tests were ported to pytest.
  [(#310)](https://github.com/XanaduAI/pennylane/pull/310)

* The `do_queue` argument for operations now only takes effect
  within QNodes. Outside of QNodes, operations can now be instantiated
  without needing to specify `do_queue`.
  [(#359)](https://github.com/XanaduAI/pennylane/pull/359)

<h3>Documentation</h3>

* The docs are rewritten and restructured to contain a code introduction section as well as an API section.
  [(#314)](https://github.com/XanaduAI/pennylane/pull/275)

* Added Ising model example to the tutorials
  [(#319)](https://github.com/XanaduAI/pennylane/pull/319)

* Added tutorial for QAOA on MaxCut problem
  [(#328)](https://github.com/XanaduAI/pennylane/pull/328)

* Added QGAN flow chart figure to its tutorial
  [(#333)](https://github.com/XanaduAI/pennylane/pull/333)

* Added missing figures for gallery thumbnails of state-preparation
  and QGAN tutorials
  [(#326)](https://github.com/XanaduAI/pennylane/pull/326)

* Fixed typos in the state preparation tutorial
  [(#321)](https://github.com/XanaduAI/pennylane/pull/321)

* Fixed bug in VQE tutorial 3D plots
  [(#327)](https://github.com/XanaduAI/pennylane/pull/327)

<h3>Bug fixes</h3>

* Fixed typo in measurement type error message in qnode.py
  [(#341)](https://github.com/XanaduAI/pennylane/pull/341)

<h3>Contributors</h3>

This release contains contributions from (in alphabetical order):

Shahnawaz Ahmed, Ville Bergholm, Aroosa Ijaz, Josh Izaac, Nathan Killoran, Angus Lowe,
Johannes Jakob Meyer, Maria Schuld, Antal Száva, Roeland Wiersema.

# Release 0.5.0

<h3>New features since last release</h3>

* Adds a new optimizer, `qml.QNGOptimizer`, which optimizes QNodes using
  quantum natural gradient descent. See https://arxiv.org/abs/1909.02108
  for more details.
  [(#295)](https://github.com/XanaduAI/pennylane/pull/295)
  [(#311)](https://github.com/XanaduAI/pennylane/pull/311)

* Adds a new QNode method, `QNode.metric_tensor()`,
  which returns the block-diagonal approximation to the Fubini-Study
  metric tensor evaluated on the attached device.
  [(#295)](https://github.com/XanaduAI/pennylane/pull/295)

* Sampling support: QNodes can now return a specified number of samples
  from a given observable via the top-level `pennylane.sample()` function.
  To support this on plugin devices, there is a new `Device.sample` method.

  Calculating gradients of QNodes that involve sampling is not possible.
  [(#256)](https://github.com/XanaduAI/pennylane/pull/256)

* `default.qubit` has been updated to provide support for sampling.
  [(#256)](https://github.com/XanaduAI/pennylane/pull/256)

* Added controlled rotation gates to PennyLane operations and `default.qubit` plugin.
  [(#251)](https://github.com/XanaduAI/pennylane/pull/251)

<h3>Breaking changes</h3>

* The method `Device.supported` was removed, and replaced with the methods
  `Device.supports_observable` and `Device.supports_operation`.
  Both methods can be called with string arguments (`dev.supports_observable('PauliX')`) and
  class arguments (`dev.supports_observable(qml.PauliX)`).
  [(#276)](https://github.com/XanaduAI/pennylane/pull/276)

* The following CV observables were renamed to comply with the new Operation/Observable
  scheme: `MeanPhoton` to `NumberOperator`, `Homodyne` to `QuadOperator` and `NumberState` to `FockStateProjector`.
  [(#254)](https://github.com/XanaduAI/pennylane/pull/254)

<h3>Improvements</h3>

* The `AmplitudeEmbedding` function now provides options to normalize and
  pad features to ensure a valid state vector is prepared.
  [(#275)](https://github.com/XanaduAI/pennylane/pull/275)

* Operations can now optionally specify generators, either as existing PennyLane
  operations, or by providing a NumPy array.
  [(#295)](https://github.com/XanaduAI/pennylane/pull/295)
  [(#313)](https://github.com/XanaduAI/pennylane/pull/313)

* Adds a `Device.parameters` property, so that devices can view a dictionary mapping free
  parameters to operation parameters. This will allow plugin devices to take advantage
  of parametric compilation.
  [(#283)](https://github.com/XanaduAI/pennylane/pull/283)

* Introduces two enumerations: `Any` and `All`, representing any number of wires
  and all wires in the system respectively. They can be imported from
  `pennylane.operation`, and can be used when defining the `Operation.num_wires`
  class attribute of operations.
  [(#277)](https://github.com/XanaduAI/pennylane/pull/277)

  As part of this change:

  - `All` is equivalent to the integer 0, for backwards compatibility with the
    existing test suite

  - `Any` is equivalent to the integer -1 to allow numeric comparison
    operators to continue working

  - An additional validation is now added to the `Operation` class,
    which will alert the user that an operation with `num_wires = All`
    is being incorrectly.

* The one-qubit rotations in `pennylane.plugins.default_qubit` no longer depend on Scipy's `expm`. Instead
  they are calculated with Euler's formula.
  [(#292)](https://github.com/XanaduAI/pennylane/pull/292)

* Creates an `ObservableReturnTypes` enumeration class containing `Sample`,
  `Variance` and `Expectation`. These new values can be assigned to the `return_type`
  attribute of an `Observable`.
  [(#290)](https://github.com/XanaduAI/pennylane/pull/290)

* Changed the signature of the `RandomLayer` and `RandomLayers` templates to have a fixed seed by default.
  [(#258)](https://github.com/XanaduAI/pennylane/pull/258)

* `setup.py` has been cleaned up, removing the non-working shebang,
  and removing unused imports.
  [(#262)](https://github.com/XanaduAI/pennylane/pull/262)

<h3>Documentation</h3>

* A documentation refactor to simplify the tutorials and
  include Sphinx-Gallery.
  [(#291)](https://github.com/XanaduAI/pennylane/pull/291)

  - Examples and tutorials previously split across the `examples/`
    and `doc/tutorials/` directories, in a mixture of ReST and Jupyter notebooks,
    have been rewritten as Python scripts with ReST comments in a single location,
    the `examples/` folder.

  - Sphinx-Gallery is used to automatically build and run the tutorials.
    Rendered output is displayed in the Sphinx documentation.

  - Links are provided at the top of every tutorial page for downloading the
    tutorial as an executable python script, downloading the tutorial
    as a Jupyter notebook, or viewing the notebook on GitHub.

  - The tutorials table of contents have been moved to a single quick start page.

* Fixed a typo in `QubitStateVector`.
  [(#296)](https://github.com/XanaduAI/pennylane/pull/296)

* Fixed a typo in the `default_gaussian.gaussian_state` function.
  [(#293)](https://github.com/XanaduAI/pennylane/pull/293)

* Fixed a typo in the gradient recipe within the `RX`, `RY`, `RZ`
  operation docstrings.
  [(#248)](https://github.com/XanaduAI/pennylane/pull/248)

* Fixed a broken link in the tutorial documentation, as a
  result of the `qml.expval.Observable` deprecation.
  [(#246)](https://github.com/XanaduAI/pennylane/pull/246)

<h3>Bug fixes</h3>

* Fixed a bug where a `PolyXP` observable would fail if applied to subsets
  of wires on `default.gaussian`.
  [(#277)](https://github.com/XanaduAI/pennylane/pull/277)

<h3>Contributors</h3>

This release contains contributions from (in alphabetical order):

Simon Cross, Aroosa Ijaz, Josh Izaac, Nathan Killoran, Johannes Jakob Meyer,
Rohit Midha, Nicolás Quesada, Maria Schuld, Antal Száva, Roeland Wiersema.

# Release 0.4.0

<h3>New features since last release</h3>

* `pennylane.expval()` is now a top-level *function*, and is no longer
  a package of classes. For now, the existing `pennylane.expval.Observable`
  interface continues to work, but will raise a deprecation warning.
  [(#232)](https://github.com/XanaduAI/pennylane/pull/232)

* Variance support: QNodes can now return the variance of observables,
  via the top-level `pennylane.var()` function. To support this on
  plugin devices, there is a new `Device.var` method.

  The following observables support analytic gradients of variances:

  - All qubit observables (requiring 3 circuit evaluations for involutory
    observables such as `Identity`, `X`, `Y`, `Z`; and 5 circuit evals for
    non-involutary observables, currently only `qml.Hermitian`)

  - First-order CV observables (requiring 5 circuit evaluations)

  Second-order CV observables support numerical variance gradients.

* `pennylane.about()` function added, providing details
  on current PennyLane version, installed plugins, Python,
  platform, and NumPy versions [(#186)](https://github.com/XanaduAI/pennylane/pull/186)

* Removed the logic that allowed `wires` to be passed as a positional
  argument in quantum operations. This allows us to raise more useful
  error messages for the user if incorrect syntax is used.
  [(#188)](https://github.com/XanaduAI/pennylane/pull/188)

* Adds support for multi-qubit expectation values of the `pennylane.Hermitian()`
  observable [(#192)](https://github.com/XanaduAI/pennylane/pull/192)

* Adds support for multi-qubit expectation values in `default.qubit`.
  [(#202)](https://github.com/XanaduAI/pennylane/pull/202)

* Organize templates into submodules [(#195)](https://github.com/XanaduAI/pennylane/pull/195).
  This included the following improvements:

  - Distinguish embedding templates from layer templates.

  - New random initialization functions supporting the templates available
    in the new submodule `pennylane.init`.

  - Added a random circuit template (`RandomLayers()`), in which rotations and 2-qubit gates are randomly
    distributed over the wires

  - Add various embedding strategies

<h3>Breaking changes</h3>

* The `Device` methods `expectations`, `pre_expval`, and `post_expval` have been
  renamed to `observables`, `pre_measure`, and `post_measure` respectively.
  [(#232)](https://github.com/XanaduAI/pennylane/pull/232)

<h3>Improvements</h3>

* `default.qubit` plugin now uses `np.tensordot` when applying quantum operations
  and evaluating expectations, resulting in significant speedup
  [(#239)](https://github.com/XanaduAI/pennylane/pull/239),
  [(#241)](https://github.com/XanaduAI/pennylane/pull/241)

* PennyLane now allows division of quantum operation parameters by a constant
  [(#179)](https://github.com/XanaduAI/pennylane/pull/179)

* Portions of the test suite are in the process of being ported to pytest.
  Note: this is still a work in progress.

  Ported tests include:

  - `test_ops.py`
  - `test_about.py`
  - `test_classical_gradients.py`
  - `test_observables.py`
  - `test_measure.py`
  - `test_init.py`
  - `test_templates*.py`
  - `test_ops.py`
  - `test_variable.py`
  - `test_qnode.py` (partial)

<h3>Bug fixes</h3>

* Fixed a bug in `Device.supported`, which would incorrectly
  mark an operation as supported if it shared a name with an
  observable [(#203)](https://github.com/XanaduAI/pennylane/pull/203)

* Fixed a bug in `Operation.wires`, by explicitly casting the
  type of each wire to an integer [(#206)](https://github.com/XanaduAI/pennylane/pull/206)

* Removed code in PennyLane which configured the logger,
  as this would clash with users' configurations
  [(#208)](https://github.com/XanaduAI/pennylane/pull/208)

* Fixed a bug in `default.qubit`, in which `QubitStateVector` operations
  were accidentally being cast to `np.float` instead of `np.complex`.
  [(#211)](https://github.com/XanaduAI/pennylane/pull/211)


<h3>Contributors</h3>

This release contains contributions from:

Shahnawaz Ahmed, riveSunder, Aroosa Ijaz, Josh Izaac, Nathan Killoran, Maria Schuld.

# Release 0.3.1

<h3>Bug fixes</h3>

* Fixed a bug where the interfaces submodule was not correctly being packaged via setup.py

# Release 0.3.0

<h3>New features since last release</h3>

* PennyLane now includes a new `interfaces` submodule, which enables QNode integration with additional machine learning libraries.
* Adds support for an experimental PyTorch interface for QNodes
* Adds support for an experimental TensorFlow eager execution interface for QNodes
* Adds a PyTorch+GPU+QPU tutorial to the documentation
* Documentation now includes links and tutorials including the new [PennyLane-Forest](https://github.com/rigetti/pennylane-forest) plugin.

<h3>Improvements</h3>

* Printing a QNode object, via `print(qnode)` or in an interactive terminal, now displays more useful information regarding the QNode,
  including the device it runs on, the number of wires, it's interface, and the quantum function it uses:

  ```python
  >>> print(qnode)
  <QNode: device='default.qubit', func=circuit, wires=2, interface=PyTorch>
  ```

<h3>Contributors</h3>

This release contains contributions from:

Josh Izaac and Nathan Killoran.


# Release 0.2.0

<h3>New features since last release</h3>

* Added the `Identity` expectation value for both CV and qubit models [(#135)](https://github.com/XanaduAI/pennylane/pull/135)
* Added the `templates.py` submodule, containing some commonly used QML models to be used as ansatz in QNodes [(#133)](https://github.com/XanaduAI/pennylane/pull/133)
* Added the `qml.Interferometer` CV operation [(#152)](https://github.com/XanaduAI/pennylane/pull/152)
* Wires are now supported as free QNode parameters [(#151)](https://github.com/XanaduAI/pennylane/pull/151)
* Added ability to update stepsizes of the optimizers [(#159)](https://github.com/XanaduAI/pennylane/pull/159)

<h3>Improvements</h3>

* Removed use of hardcoded values in the optimizers, made them parameters (see [#131](https://github.com/XanaduAI/pennylane/pull/131) and [#132](https://github.com/XanaduAI/pennylane/pull/132))
* Created the new `PlaceholderExpectation`, to be used when both CV and qubit expval modules contain expectations with the same name
* Provide a way for plugins to view the operation queue _before_ applying operations. This allows for on-the-fly modifications of
  the queue, allowing hardware-based plugins to support the full range of qubit expectation values. [(#143)](https://github.com/XanaduAI/pennylane/pull/143)
* QNode return values now support _any_ form of sequence, such as lists, sets, etc. [(#144)](https://github.com/XanaduAI/pennylane/pull/144)
* CV analytic gradient calculation is now more robust, allowing for operations which may not themselves be differentiated, but have a
  well defined `_heisenberg_rep` method, and so may succeed operations that are analytically differentiable [(#152)](https://github.com/XanaduAI/pennylane/pull/152)

<h3>Bug fixes</h3>

* Fixed a bug where the variational classifier example was not batching when learning parity (see [#128](https://github.com/XanaduAI/pennylane/pull/128) and [#129](https://github.com/XanaduAI/pennylane/pull/129))
* Fixed an inconsistency where some initial state operations were documented as accepting complex parameters - all operations
  now accept real values [(#146)](https://github.com/XanaduAI/pennylane/pull/146)

<h3>Contributors</h3>

This release contains contributions from:

Christian Gogolin, Josh Izaac, Nathan Killoran, and Maria Schuld.


# Release 0.1.0

Initial public release.

<h3>Contributors</h3>
This release contains contributions from:

Ville Bergholm, Josh Izaac, Maria Schuld, Christian Gogolin, and Nathan Killoran.<|MERGE_RESOLUTION|>--- conflicted
+++ resolved
@@ -2,7 +2,7 @@
 
 <h3>New features since last release</h3>
 
-<<<<<<< HEAD
+
 * Adds the `QuantumAdder` template.
   The following example adds any two bit strings:
 
@@ -36,12 +36,10 @@
   [1 1 1] + [1 1 1] = 1110
   ```
 
-print(a_input,"+",b_input, "=",result_string)
-=======
 * TBD: Add `qml.qaoa.cycle` (when structure is finalised)
   [(#1207)](https://github.com/PennyLaneAI/pennylane/pull/1207)
   [(#1209)](https://github.com/PennyLaneAI/pennylane/pull/1209)
->>>>>>> ef87a8cf
+
 
 * Adds `QubitCarry` and `QubitSum` operations for basic arithmetic.
   [(#1169)](https://github.com/PennyLaneAI/pennylane/pull/1169)
@@ -99,11 +97,8 @@
 
 This release contains contributions from (in alphabetical order):
 
-<<<<<<< HEAD
-Thomas Bromley, Diego Guala
-=======
 Thomas Bromley, Diego Guala, Anthony Hayes, Josh Izaac, Antal Száva
->>>>>>> ef87a8cf
+
 
 # Release 0.15.0 (current release)
 
