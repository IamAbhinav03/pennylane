# Release 0.16.0-dev (development release)

<h3>New features since last release</h3>

* TBD: Add `qml.qaoa.cycle` (when structure is finalised)
  [(#1207)](https://github.com/PennyLaneAI/pennylane/pull/1207)
  [(#1209)](https://github.com/PennyLaneAI/pennylane/pull/1209)

* Adds `QubitCarry` and `QubitSum` operations for basic arithmetic.
  [(#1169)](https://github.com/PennyLaneAI/pennylane/pull/1169)

  The following example adds two 1-bit numbers, returning a 2-bit answer:

  ```python
  dev = qml.device('default.qubit', wires = 4)
  a = 0
  b = 1

  @qml.qnode(dev)
  def circuit():
      qml.BasisState(np.array([a, b]), wires=[1, 2])
      qml.QubitCarry(wires=[0, 1, 2, 3])
      qml.CNOT(wires=[1, 2])
      qml.QubitSum(wires=[0, 1, 2])
      return qml.probs(wires=[3, 2])

  probs = circuit()
  bitstrings = tuple(itertools.product([0, 1], repeat = 2))
  indx = np.argwhere(probs == 1).flatten()[0]
  output = bitstrings[indx]
  ```

  ```pycon
  >>> print(output)
  (0, 1)
  ```

<h3>Improvements</h3>

<<<<<<< HEAD
* The `Device` class now uses caching when mapping wires.
  [(#1270)](https://github.com/PennyLaneAI/pennylane/pull/1270)

* The `Wires` class now uses caching for computing its `hash`.
  [(#1270)](https://github.com/PennyLaneAI/pennylane/pull/1270)
=======
* Added custom gate application for Toffoli in `default.qubit`.
  [(#1249)](https://github.com/PennyLaneAI/pennylane/pull/1249)
>>>>>>> c2ee6a41

* The device test suite now provides test cases for checking gates by comparing
  expectation values.
  [(#1212)](https://github.com/PennyLaneAI/pennylane/pull/1212)

* PennyLane's test suite is now code-formatted using `black -l 100`.
  [(#1222)](https://github.com/PennyLaneAI/pennylane/pull/1222)

<h3>Breaking changes</h3>

<h3>Bug fixes</h3>

<h3>Documentation</h3>

* Updated the docstring of `qml.PolyXP` to reference the new location of internal
  usage. [(#1262)](https://github.com/PennyLaneAI/pennylane/pull/1262)

* Removes occurrences of the deprecated device argument ``analytic`` from the documentation.
  [(#1261)](https://github.com/PennyLaneAI/pennylane/pull/1261)

<h3>Contributors</h3>

This release contains contributions from (in alphabetical order):

Thomas Bromley, Olivia Di Matteo, Diego Guala, Anthony Hayes, Josh Izaac, Antal Száva

# Release 0.15.1 (current release)

<h3>Bug fixes</h3>

* Fixes two bugs in the parameter-shift Hessian.
  [(#1260)](https://github.com/PennyLaneAI/pennylane/pull/1260)

  - Fixes a bug where having an unused parameter in the Autograd interface
    would result in an indexing error during backpropagation.

  - The parameter-shift Hessian only supports the two-term parameter-shift
    rule currently, so raises an error if asked to differentiate
    any unsupported gates (such as the controlled rotation gates).

* A bug which resulted in `qml.adjoint()` and `qml.inv()` failing to work with
  templates has been fixed.
  [(#1243)](https://github.com/PennyLaneAI/pennylane/pull/1243)

* Deprecation warning instances in PennyLane have been changed to `UserWarning`,
  to account for recent changes to how Python warnings are filtered in
  [PEP565](https://www.python.org/dev/peps/pep-0565/).
  [(#1211)](https://github.com/PennyLaneAI/pennylane/pull/1211)

<h3>Documentation</h3>

* Updated the order of the parameters to the `GaussianState` operation to match
  the way that the PennyLane-SF plugin uses them.
  [(#1255)](https://github.com/PennyLaneAI/pennylane/pull/1255)

<h3>Contributors</h3>

This release contains contributions from (in alphabetical order):

Thomas Bromley, Olivia Di Matteo, Diego Guala, Anthony Hayes, Ryan Hill,
Josh Izaac, Maria Schuld, Antal Száva.

# Release 0.15.0

<h3>New features since last release</h3>

<h4>Better and more flexible shot control</h4>

* Adds a new optimizer `qml.ShotAdaptiveOptimizer`, a gradient-descent optimizer where
  the shot rate is adaptively calculated using the variances of the parameter-shift gradient.
  [(#1139)](https://github.com/PennyLaneAI/pennylane/pull/1139)

  By keeping a running average of the parameter-shift gradient and the *variance* of the
  parameter-shift gradient, this optimizer frugally distributes a shot budget across the partial
  derivatives of each parameter.

  In addition, if computing the expectation value of a Hamiltonian, weighted random sampling can be
  used to further distribute the shot budget across the local terms from which the Hamiltonian is
  constructed.

  This optimizer is based on both the [iCANS1](https://quantum-journal.org/papers/q-2020-05-11-263)
  and [Rosalin](https://arxiv.org/abs/2004.06252) shot-adaptive optimizers.

  Once constructed, the cost function can be passed directly to the optimizer's `step` method.  The
  attribute `opt.total_shots_used` can be used to track the number of shots per iteration.

  ```pycon
  >>> coeffs = [2, 4, -1, 5, 2]
  >>> obs = [
  ...   qml.PauliX(1),
  ...   qml.PauliZ(1),
  ...   qml.PauliX(0) @ qml.PauliX(1),
  ...   qml.PauliY(0) @ qml.PauliY(1),
  ...   qml.PauliZ(0) @ qml.PauliZ(1)
  ... ]
  >>> H = qml.Hamiltonian(coeffs, obs)
  >>> dev = qml.device("default.qubit", wires=2, shots=100)
  >>> cost = qml.ExpvalCost(qml.templates.StronglyEntanglingLayers, H, dev)
  >>> params = qml.init.strong_ent_layers_uniform(n_layers=2, n_wires=2)
  >>> opt = qml.ShotAdaptiveOptimizer(min_shots=10)
  >>> for i in range(5):
  ...    params = opt.step(cost, params)
  ...    print(f"Step {i}: cost = {cost(params):.2f}, shots_used = {opt.total_shots_used}")
  Step 0: cost = -5.68, shots_used = 240
  Step 1: cost = -2.98, shots_used = 336
  Step 2: cost = -4.97, shots_used = 624
  Step 3: cost = -5.53, shots_used = 1054
  Step 4: cost = -6.50, shots_used = 1798
  ```

* Batches of shots can now be specified as a list, allowing measurement statistics
  to be course-grained with a single QNode evaluation.
  [(#1103)](https://github.com/PennyLaneAI/pennylane/pull/1103)

  ```pycon
  >>> shots_list = [5, 10, 1000]
  >>> dev = qml.device("default.qubit", wires=2, shots=shots_list)
  ```

  When QNodes are executed on this device, a single execution of 1015 shots will be submitted.
  However, three sets of measurement statistics will be returned; using the first 5 shots,
  second set of 10 shots, and final 1000 shots, separately.

  For example, executing a circuit with two outputs will lead to a result of shape `(3, 2)`:

  ```pycon
  >>> @qml.qnode(dev)
  ... def circuit(x):
  ...     qml.RX(x, wires=0)
  ...     qml.CNOT(wires=[0, 1])
  ...     return qml.expval(qml.PauliZ(0) @ qml.PauliX(1)), qml.expval(qml.PauliZ(0))
  >>> circuit(0.5)
  [[0.33333333 1.        ]
   [0.2        1.        ]
   [0.012      0.868     ]]
  ```

  This output remains fully differentiable.

- The number of shots can now be specified on a per-call basis when evaluating a QNode.
  [(#1075)](https://github.com/PennyLaneAI/pennylane/pull/1075).

  For this, the qnode should be called with an additional `shots` keyword argument:

  ```pycon
  >>> dev = qml.device('default.qubit', wires=1, shots=10) # default is 10
  >>> @qml.qnode(dev)
  ... def circuit(a):
  ...     qml.RX(a, wires=0)
  ...     return qml.sample(qml.PauliZ(wires=0))
  >>> circuit(0.8)
  [ 1  1  1 -1 -1  1  1  1  1  1]
  >>> circuit(0.8, shots=3)
  [ 1  1  1]
  >>> circuit(0.8)
  [ 1  1  1 -1 -1  1  1  1  1  1]
  ```

<h4>New differentiable quantum transforms</h4>

A new module is available,
[qml.transforms](https://pennylane.rtfd.io/en/stable/code/qml_transforms.html),
which contains *differentiable quantum transforms*. These are functions that act
on QNodes, quantum functions, devices, and tapes, transforming them while remaining
fully differentiable.

* A new adjoint transform has been added.
  [(#1111)](https://github.com/PennyLaneAI/pennylane/pull/1111)
  [(#1135)](https://github.com/PennyLaneAI/pennylane/pull/1135)

  This new method allows users to apply the adjoint of an arbitrary sequence of operations.

  ```python
  def subroutine(wire):
      qml.RX(0.123, wires=wire)
      qml.RY(0.456, wires=wire)

  dev = qml.device('default.qubit', wires=1)
  @qml.qnode(dev)
  def circuit():
      subroutine(0)
      qml.adjoint(subroutine)(0)
      return qml.expval(qml.PauliZ(0))
  ```

  This creates the following circuit:

  ```pycon
  >>> print(qml.draw(circuit)())
  0: --RX(0.123)--RY(0.456)--RY(-0.456)--RX(-0.123)--| <Z>
  ```

  Directly applying to a gate also works as expected.

  ```python
  qml.adjoint(qml.RX)(0.123, wires=0) # applies RX(-0.123)
  ```

* A new transform `qml.ctrl` is now available that adds control wires to subroutines.
  [(#1157)](https://github.com/PennyLaneAI/pennylane/pull/1157)

  ```python
  def my_ansatz(params):
     qml.RX(params[0], wires=0)
     qml.RZ(params[1], wires=1)

  # Create a new operation that applies `my_ansatz`
  # controlled by the "2" wire.
  my_ansatz2 = qml.ctrl(my_ansatz, control=2)

  @qml.qnode(dev)
  def circuit(params):
      my_ansatz2(params)
      return qml.state()
  ```

  This is equivalent to:

  ```python
  @qml.qnode(...)
  def circuit(params):
      qml.CRX(params[0], wires=[2, 0])
      qml.CRZ(params[1], wires=[2, 1])
      return qml.state()
  ```

* The `qml.transforms.classical_jacobian` transform has been added.
  [(#1186)](https://github.com/PennyLaneAI/pennylane/pull/1186)

  This transform returns a function to extract the Jacobian matrix of the classical part of a
  QNode, allowing the classical dependence between the QNode arguments and the quantum gate
  arguments to be extracted.

  For example, given the following QNode:

  ```pycon
  >>> @qml.qnode(dev)
  ... def circuit(weights):
  ...     qml.RX(weights[0], wires=0)
  ...     qml.RY(weights[0], wires=1)
  ...     qml.RZ(weights[2] ** 2, wires=1)
  ...     return qml.expval(qml.PauliZ(0))
  ```

  We can use this transform to extract the relationship
  :math:`f: \mathbb{R}^n \rightarrow\mathbb{R}^m` between the input QNode
  arguments :math:`w` and the gate arguments :math:`g`, for
  a given value of the QNode arguments:

  ```pycon
  >>> cjac_fn = qml.transforms.classical_jacobian(circuit)
  >>> weights = np.array([1., 1., 1.], requires_grad=True)
  >>> cjac = cjac_fn(weights)
  >>> print(cjac)
  [[1. 0. 0.]
   [1. 0. 0.]
   [0. 0. 2.]]
  ```

  The returned Jacobian has rows corresponding to gate arguments, and columns corresponding to
  QNode arguments; that is, :math:`J_{ij} = \frac{\partial}{\partial g_i} f(w_j)`.

<h4>More operations and templates</h4>

* Added the `SingleExcitation` two-qubit operation, which is useful for quantum
  chemistry applications.
  [(#1121)](https://github.com/PennyLaneAI/pennylane/pull/1121)

  It can be used to perform an SO(2) rotation in the subspace
  spanned by the states :math:`|01\rangle` and :math:`|10\rangle`.
  For example, the following circuit performs the transformation
  :math:`|10\rangle \rightarrow \cos(\phi/2)|10\rangle - \sin(\phi/2)|01\rangle`:    

  ```python
  dev = qml.device('default.qubit', wires=2)

  @qml.qnode(dev)
  def circuit(phi):
      qml.PauliX(wires=0)
      qml.SingleExcitation(phi, wires=[0, 1])
  ```

  The `SingleExcitation` operation supports analytic gradients on hardware
  using only four expectation value calculations, following results from
  [Kottmann et al.](https://arxiv.org/abs/2011.05938)

* Added the `DoubleExcitation` four-qubit operation, which is useful for quantum
  chemistry applications.
  [(#1123)](https://github.com/PennyLaneAI/pennylane/pull/1123)

  It can be used to perform an SO(2) rotation in the subspace
  spanned by the states :math:`|1100\rangle` and :math:`|0011\rangle`.
  For example, the following circuit performs the transformation
  :math:`|1100\rangle\rightarrow \cos(\phi/2)|1100\rangle - \sin(\phi/2)|0011\rangle`:   

  ```python
  dev = qml.device('default.qubit', wires=2)

  @qml.qnode(dev)
  def circuit(phi):
      qml.PauliX(wires=0)
      qml.PauliX(wires=1)
      qml.DoubleExcitation(phi, wires=[0, 1, 2, 3])
  ```

  The `DoubleExcitation` operation supports analytic gradients on hardware using only
  four expectation value calculations, following results from
  [Kottmann et al.](https://arxiv.org/abs/2011.05938).

* Added the `QuantumMonteCarlo` template for performing quantum Monte Carlo estimation of an
  expectation value on simulator.
  [(#1130)](https://github.com/PennyLaneAI/pennylane/pull/1130)

  The following example shows how the expectation value of sine squared over a standard normal
  distribution can be approximated:

  ```python
  from scipy.stats import norm

  m = 5
  M = 2 ** m
  n = 10
  N = 2 ** n
  target_wires = range(m + 1)
  estimation_wires = range(m + 1, n + m + 1)

  xmax = np.pi  # bound to region [-pi, pi]
  xs = np.linspace(-xmax, xmax, M)

  probs = np.array([norm().pdf(x) for x in xs])
  probs /= np.sum(probs)

  func = lambda i: np.sin(xs[i]) ** 2

  dev = qml.device("default.qubit", wires=(n + m + 1))

  @qml.qnode(dev)
  def circuit():
      qml.templates.QuantumMonteCarlo(
          probs,
          func,
          target_wires=target_wires,
          estimation_wires=estimation_wires,
      )
      return qml.probs(estimation_wires)

  phase_estimated = np.argmax(circuit()[:int(N / 2)]) / N
  expectation_estimated = (1 - np.cos(np.pi * phase_estimated)) / 2
  ```

* Added the `QuantumPhaseEstimation` template for performing quantum phase estimation for an input
  unitary matrix.
  [(#1095)](https://github.com/PennyLaneAI/pennylane/pull/1095)

  Consider the matrix corresponding to a rotation from an `RX` gate:

  ```pycon
  >>> phase = 5
  >>> target_wires = [0]
  >>> unitary = qml.RX(phase, wires=0).matrix
  ```

  The ``phase`` parameter can be estimated using ``QuantumPhaseEstimation``. For example, using five
  phase-estimation qubits:

  ```python
  n_estimation_wires = 5
  estimation_wires = range(1, n_estimation_wires + 1)

  dev = qml.device("default.qubit", wires=n_estimation_wires + 1)

  @qml.qnode(dev)
  def circuit():
      # Start in the |+> eigenstate of the unitary
      qml.Hadamard(wires=target_wires)

      QuantumPhaseEstimation(
          unitary,
          target_wires=target_wires,
          estimation_wires=estimation_wires,
      )

      return qml.probs(estimation_wires)

  phase_estimated = np.argmax(circuit()) / 2 ** n_estimation_wires

  # Need to rescale phase due to convention of RX gate
  phase_estimated = 4 * np.pi * (1 - phase)
  ```

- Added the `ControlledPhaseShift` gate as well as the `QFT` operation for applying quantum Fourier
  transforms.
  [(#1064)](https://github.com/PennyLaneAI/pennylane/pull/1064)

  ```python
  @qml.qnode(dev)
  def circuit_qft(basis_state):
      qml.BasisState(basis_state, wires=range(3))
      qml.QFT(wires=range(3))
      return qml.state()
  ```

- Added the `ControlledQubitUnitary` operation. This
  enables implementation of multi-qubit gates with a variable number of
  control qubits. It is also possible to specify a different state for the
  control qubits using the `control_values` argument (also known as a
  mixed-polarity multi-controlled operation).
  [(#1069)](https://github.com/PennyLaneAI/pennylane/pull/1069)
  [(#1104)](https://github.com/PennyLaneAI/pennylane/pull/1104)

  For example, we can  create a multi-controlled T gate using:

  ```python
  T = qml.T._matrix()
  qml.ControlledQubitUnitary(T, control_wires=[0, 1, 3], wires=2, control_values="110")
  ```

  Here, the T gate will be applied to wire `2` if control wires `0` and `1` are in
  state `1`, and control wire `3` is in state `0`. If no value is passed to
  `control_values`, the gate will be applied if all control wires are in
  the `1` state.

- Added `MultiControlledX` for multi-controlled `NOT` gates.
  This is a special case of `ControlledQubitUnitary` that applies a
  Pauli X gate conditioned on the state of an arbitrary number of
  control qubits.
  [(#1104)](https://github.com/PennyLaneAI/pennylane/pull/1104)

<h4>Support for higher-order derivatives on hardware</h4>

* Computing second derivatives and Hessians of QNodes is now supported with
  the parameter-shift differentiation method, on all machine learning interfaces.
  [(#1130)](https://github.com/PennyLaneAI/pennylane/pull/1130)
  [(#1129)](https://github.com/PennyLaneAI/pennylane/pull/1129)
  [(#1110)](https://github.com/PennyLaneAI/pennylane/pull/1110)

  Hessians are computed using the parameter-shift rule, and can be
  evaluated on both hardware and simulator devices.

  ```python
  dev = qml.device('default.qubit', wires=1)

  @qml.qnode(dev, diff_method="parameter-shift")
  def circuit(p):
      qml.RY(p[0], wires=0)
      qml.RX(p[1], wires=0)
      return qml.expval(qml.PauliZ(0))

  x = np.array([1.0, 2.0], requires_grad=True)
  ```

  ```python
  >>> hessian_fn = qml.jacobian(qml.grad(circuit))
  >>> hessian_fn(x)
  [[0.2248451 0.7651474]
   [0.7651474 0.2248451]]
  ```

* Added the function `finite_diff()` to compute finite-difference
  approximations to the gradient and the second-order derivatives of
  arbitrary callable functions.
  [(#1090)](https://github.com/PennyLaneAI/pennylane/pull/1090)

  This is useful to compute the derivative of parametrized
  `pennylane.Hamiltonian` observables with respect to their parameters.

  For example, in quantum chemistry simulations it can be used to evaluate
  the derivatives of the electronic Hamiltonian with respect to the nuclear
  coordinates:

  ```pycon
  >>> def H(x):
  ...    return qml.qchem.molecular_hamiltonian(['H', 'H'], x)[0]
  >>> x = np.array([0., 0., -0.66140414, 0., 0., 0.66140414])
  >>> grad_fn = qml.finite_diff(H, N=1)
  >>> grad = grad_fn(x)
  >>> deriv2_fn = qml.finite_diff(H, N=2, idx=[0, 1])
  >>> deriv2_fn(x)
  ```

* The JAX interface now supports all devices, including hardware devices,
  via the parameter-shift differentiation method.
  [(#1076)](https://github.com/PennyLaneAI/pennylane/pull/1076)

  For example, using the JAX interface with Cirq:

  ```python
  dev = qml.device('cirq.simulator', wires=1)
  @qml.qnode(dev, interface="jax", diff_method="parameter-shift")
  def circuit(x):
      qml.RX(x[1], wires=0)
      qml.Rot(x[0], x[1], x[2], wires=0)
      return qml.expval(qml.PauliZ(0))
  weights = jnp.array([0.2, 0.5, 0.1])
  print(circuit(weights))
  ```

  Currently, when used with the parameter-shift differentiation method,
  only a single returned expectation value or variance is supported.
  Multiple expectations/variances, as well as probability and state returns,
  are not currently allowed.

<h3>Improvements</h3>

  ```python
  dev = qml.device("default.qubit", wires=2)

  inputstate = [np.sqrt(0.2), np.sqrt(0.3), np.sqrt(0.4), np.sqrt(0.1)]

  @qml.qnode(dev)
  def circuit():
      mottonen.MottonenStatePreparation(inputstate,wires=[0, 1])
      return qml.expval(qml.PauliZ(0))
  ```

  Previously returned:

  ```pycon
  >>> print(qml.draw(circuit)())
  0: ──RY(1.57)──╭C─────────────╭C──╭C──╭C──┤ ⟨Z⟩
  1: ──RY(1.35)──╰X──RY(0.422)──╰X──╰X──╰X──┤   
  ```

  In this release, it now returns:

  ```pycon
  >>> print(qml.draw(circuit)())
  0: ──RY(1.57)──╭C─────────────╭C──┤ ⟨Z⟩
  1: ──RY(1.35)──╰X──RY(0.422)──╰X──┤   
  ```

- The templates are now classes inheriting
  from `Operation`, and define the ansatz in their `expand()` method. This
  change does not affect the user interface.
  [(#1138)](https://github.com/PennyLaneAI/pennylane/pull/1138)
  [(#1156)](https://github.com/PennyLaneAI/pennylane/pull/1156)
  [(#1163)](https://github.com/PennyLaneAI/pennylane/pull/1163)
  [(#1192)](https://github.com/PennyLaneAI/pennylane/pull/1192)

  For convenience, some templates have a new method that returns the expected
  shape of the trainable parameter tensor, which can be used to create
  random tensors.

  ```python
  shape = qml.templates.BasicEntanglerLayers.shape(n_layers=2, n_wires=4)
  weights = np.random.random(shape)
  qml.templates.BasicEntanglerLayers(weights, wires=range(4))
  ```

- `QubitUnitary` now validates to ensure the input matrix is two dimensional.
  [(#1128)](https://github.com/PennyLaneAI/pennylane/pull/1128)

* Most layers in Pytorch or Keras accept arbitrary dimension inputs, where each dimension barring
  the last (in the case where the actual weight function of the layer operates on one-dimensional
  vectors) is broadcast over. This is now also supported by KerasLayer and TorchLayer.
  [(#1062)](https://github.com/PennyLaneAI/pennylane/pull/1062).

  Example use:

  ```python
  dev = qml.device("default.qubit", wires=4)
  x = tf.ones((5, 4, 4))

  @qml.qnode(dev)
  def layer(weights, inputs):
      qml.templates.AngleEmbedding(inputs, wires=range(4))
      qml.templates.StronglyEntanglingLayers(weights, wires=range(4))
      return [qml.expval(qml.PauliZ(i)) for i in range(4)]

  qlayer = qml.qnn.KerasLayer(layer, {"weights": (4, 4, 3)}, output_dim=4)
  out = qlayer(x)
  ```

  The output tensor has the following shape:
  ```pycon
  >>> out.shape
  (5, 4, 4)
  ```

* If only one argument to the function `qml.grad` has the `requires_grad` attribute
  set to True, then the returned gradient will be a NumPy array, rather than a
  tuple of length 1.
  [(#1067)](https://github.com/PennyLaneAI/pennylane/pull/1067)
  [(#1081)](https://github.com/PennyLaneAI/pennylane/pull/1081)

* An improvement has been made to how `QubitDevice` generates and post-processess samples,
  allowing QNode measurement statistics to work on devices with more than 32 qubits.
  [(#1088)](https://github.com/PennyLaneAI/pennylane/pull/1088)

* Due to the addition of `density_matrix()` as a return type from a QNode, tuples are now supported
  by the `output_dim` parameter in `qnn.KerasLayer`.
  [(#1070)](https://github.com/PennyLaneAI/pennylane/pull/1070)

* Two new utility methods are provided for working with quantum tapes.
  [(#1175)](https://github.com/PennyLaneAI/pennylane/pull/1175)

  - `qml.tape.get_active_tape()` gets the currently recording tape.

  - `tape.stop_recording()` is a context manager that temporarily
    stops the currently recording tape from recording additional
    tapes or quantum operations.

  For example:

  ```pycon
  >>> with qml.tape.QuantumTape():
  ...     qml.RX(0, wires=0)
  ...     current_tape = qml.tape.get_active_tape()
  ...     with current_tape.stop_recording():
  ...         qml.RY(1.0, wires=1)
  ...     qml.RZ(2, wires=1)
  >>> current_tape.operations
  [RX(0, wires=[0]), RZ(2, wires=[1])]
  ```

* When printing `qml.Hamiltonian` objects, the terms are sorted by number of wires followed by coefficients.
  [(#981)](https://github.com/PennyLaneAI/pennylane/pull/981)

* Adds `qml.math.conj` to the PennyLane math module.
  [(#1143)](https://github.com/PennyLaneAI/pennylane/pull/1143)

  This new method will do elementwise conjugation to the given tensor-like object,
  correctly dispatching to the required tensor-manipulation framework
  to preserve differentiability.

  ```python
  >>> a = np.array([1.0 + 2.0j])
  >>> qml.math.conj(a)
  array([1.0 - 2.0j])
  ```

* The four-term parameter-shift rule, as used by the controlled rotation operations,
  has been updated to use coefficients that minimize the variance as per
  https://arxiv.org/abs/2104.05695.
  [(#1206)](https://github.com/PennyLaneAI/pennylane/pull/1206)

* A new transform `qml.transforms.invisible` has been added, to make it easier
  to transform QNodes.
  [(#1175)](https://github.com/PennyLaneAI/pennylane/pull/1175)

<h3>Breaking changes</h3>

* Devices do not have an `analytic` argument or attribute anymore.
  Instead, `shots` is the source of truth for whether a simulator
  estimates return values from a finite number of shots, or whether
  it returns analytic results (`shots=None`).
  [(#1079)](https://github.com/PennyLaneAI/pennylane/pull/1079)
  [(#1196)](https://github.com/PennyLaneAI/pennylane/pull/1196)

  ```python  
  dev_analytic = qml.device('default.qubit', wires=1, shots=None)
  dev_finite_shots = qml.device('default.qubit', wires=1, shots=1000)

  def circuit():
      qml.Hadamard(wires=0)
      return qml.expval(qml.PauliZ(wires=0))

  circuit_analytic = qml.QNode(circuit, dev_analytic)
  circuit_finite_shots = qml.QNode(circuit, dev_finite_shots)
  ```

  Devices with `shots=None` return deterministic, exact results:

  ```pycon
  >>> circuit_analytic()
  0.0
  >>> circuit_analytic()
  0.0
  ```
  Devices with `shots > 0` return stochastic results estimated from
  samples in each run:

  ```pycon
  >>> circuit_finite_shots()
  -0.062
  >>> circuit_finite_shots()
  0.034
  ```

  The `qml.sample()` measurement can only be used on devices on which the number
  of shots is set explicitly.

* If creating a QNode from a quantum function with an argument named `shots`,
  a `UserWarning` is raised, warning the user that this is a reserved
  argument to change the number of shots on a per-call basis.
  [(#1075)](https://github.com/PennyLaneAI/pennylane/pull/1075)

* For devices inheriting from `QubitDevice`, the methods `expval`, `var`, `sample`
  accept two new keyword arguments --- `shot_range` and `bin_size`.
  [(#1103)](https://github.com/PennyLaneAI/pennylane/pull/1103)

  These new arguments allow for the statistics to be performed on only a subset of device samples.
  This finer level of control is accessible from the main UI by instantiating a device with a batch
  of shots.

  For example, consider the following device:

  ```pycon
  >>> dev = qml.device("my_device", shots=[5, (10, 3), 100])
  ```

  This device will execute QNodes using 135 shots, however
  measurement statistics will be **course grained** across these 135
  shots:

  * All measurement statistics will first be computed using the
    first 5 shots --- that is, `shots_range=[0, 5]`, `bin_size=5`.

  * Next, the tuple `(10, 3)` indicates 10 shots, repeated 3 times. This will use
    `shot_range=[5, 35]`, performing the expectation value in bins of size 10
    (`bin_size=10`).

  * Finally, we repeat the measurement statistics for the final 100 shots,
    `shot_range=[35, 135]`, `bin_size=100`.


* The old PennyLane core has been removed, including the following modules:
  [(#1100)](https://github.com/PennyLaneAI/pennylane/pull/1100)

  - `pennylane.variables`
  - `pennylane.qnodes`

  As part of this change, the location of the new core within the Python
  module has been moved:

  - Moves `pennylane.tape.interfaces` → `pennylane.interfaces`
  - Merges `pennylane.CircuitGraph` and `pennylane.TapeCircuitGraph`  → `pennylane.CircuitGraph`
  - Merges `pennylane.OperationRecorder` and `pennylane.TapeOperationRecorder`  →
  - `pennylane.tape.operation_recorder`
  - Merges `pennylane.measure` and `pennylane.tape.measure` → `pennylane.measure`
  - Merges `pennylane.operation` and `pennylane.tape.operation` → `pennylane.operation`
  - Merges `pennylane._queuing` and `pennylane.tape.queuing` → `pennylane.queuing`

  This has no affect on import location.

  In addition,

  - All tape-mode functions have been removed (`qml.enable_tape()`, `qml.tape_mode_active()`),
  - All tape fixtures have been deleted,
  - Tests specifically for non-tape mode have been deleted.

* The device test suite no longer accepts the `analytic` keyword.
  [(#1216)](https://github.com/PennyLaneAI/pennylane/pull/1216)

<h3>Bug fixes</h3>

* Fixes a bug where using the circuit drawer with a `ControlledQubitUnitary`
  operation raised an error.
  [(#1174)](https://github.com/PennyLaneAI/pennylane/pull/1174)

* Fixes a bug and a test where the ``QuantumTape.is_sampled`` attribute was not
  being updated.
  [(#1126)](https://github.com/PennyLaneAI/pennylane/pull/1126)

* Fixes a bug where `BasisEmbedding` would not accept inputs whose bits are all ones
  or all zeros.
  [(#1114)](https://github.com/PennyLaneAI/pennylane/pull/1114)

* The `ExpvalCost` class raises an error if instantiated
  with non-expectation measurement statistics.
  [(#1106)](https://github.com/PennyLaneAI/pennylane/pull/1106)

* Fixes a bug where decompositions would reset the differentiation method
  of a QNode.
  [(#1117)](https://github.com/PennyLaneAI/pennylane/pull/1117)

* Fixes a bug where the second-order CV parameter-shift rule would error
  if attempting to compute the gradient of a QNode with more than one
  second-order observable.
  [(#1197)](https://github.com/PennyLaneAI/pennylane/pull/1197)

* Fixes a bug where repeated Torch interface applications after expansion caused an error.
  [(#1223)](https://github.com/PennyLaneAI/pennylane/pull/1223)

* Sampling works correctly with batches of shots specified as a list.
  [(#1232)](https://github.com/PennyLaneAI/pennylane/pull/1232)

<h3>Documentation</h3>

- Updated the diagram used in the Architectural overview page of the
  Development guide such that it doesn't mention Variables.
  [(#1235)](https://github.com/PennyLaneAI/pennylane/pull/1235)

- Typos addressed in templates documentation.
  [(#1094)](https://github.com/PennyLaneAI/pennylane/pull/1094)

- Upgraded the documentation to use Sphinx 3.5.3 and the new m2r2 package.
  [(#1186)](https://github.com/PennyLaneAI/pennylane/pull/1186)

- Added `flaky` as dependency for running tests in the documentation.
  [(#1113)](https://github.com/PennyLaneAI/pennylane/pull/1113)

<h3>Contributors</h3>

This release contains contributions from (in alphabetical order):

Shahnawaz Ahmed, Juan Miguel Arrazola, Thomas Bromley, Olivia Di Matteo, Alain Delgado Gran, Kyle
Godbey, Diego Guala, Theodor Isacsson, Josh Izaac, Soran Jahangiri, Nathan Killoran, Christina Lee,
Daniel Polatajko, Chase Roberts, Sankalp Sanand, Pritish Sehzpaul, Maria Schuld, Antal Száva, David Wierichs.


# Release 0.14.1

<h3>Bug fixes</h3>

* Fixes a testing bug where tests that required JAX would fail if JAX was not installed.
  The tests will now instead be skipped if JAX can not be imported.
  [(#1066)](https://github.com/PennyLaneAI/pennylane/pull/1066)

* Fixes a bug where inverse operations could not be differentiated
  using backpropagation on `default.qubit`.
  [(#1072)](https://github.com/PennyLaneAI/pennylane/pull/1072)

* The QNode has a new keyword argument, `max_expansion`, that determines the maximum number of times
  the internal circuit should be expanded when executed on a device. In addition, the default number
  of max expansions has been increased from 2 to 10, allowing devices that require more than two
  operator decompositions to be supported.
  [(#1074)](https://github.com/PennyLaneAI/pennylane/pull/1074)

* Fixes a bug where `Hamiltonian` objects created with non-list arguments raised an error for
  arithmetic operations. [(#1082)](https://github.com/PennyLaneAI/pennylane/pull/1082)

* Fixes a bug where `Hamiltonian` objects with no coefficients or operations would return a faulty
  result when used with `ExpvalCost`. [(#1082)](https://github.com/PennyLaneAI/pennylane/pull/1082)

<h3>Documentation</h3>

* Updates mentions of `generate_hamiltonian` to `molecular_hamiltonian` in the
  docstrings of the `ExpvalCost` and `Hamiltonian` classes.
  [(#1077)](https://github.com/PennyLaneAI/pennylane/pull/1077)

<h3>Contributors</h3>

This release contains contributions from (in alphabetical order):

Thomas Bromley, Josh Izaac, Antal Száva.



# Release 0.14.0

<h3>New features since last release</h3>

<h4>Perform quantum machine learning with JAX</h4>

* QNodes created with `default.qubit` now support a JAX interface, allowing JAX to be used
  to create, differentiate, and optimize hybrid quantum-classical models.
  [(#947)](https://github.com/PennyLaneAI/pennylane/pull/947)

  This is supported internally via a new `default.qubit.jax` device. This device runs end to end in
  JAX, meaning that it supports all of the awesome JAX transformations (`jax.vmap`, `jax.jit`,
  `jax.hessian`, etc).

  Here is an example of how to use the new JAX interface:

  ```python
  dev = qml.device("default.qubit", wires=1)
  @qml.qnode(dev, interface="jax", diff_method="backprop")
  def circuit(x):
      qml.RX(x[1], wires=0)
      qml.Rot(x[0], x[1], x[2], wires=0)
      return qml.expval(qml.PauliZ(0))

  weights = jnp.array([0.2, 0.5, 0.1])
  grad_fn = jax.grad(circuit)
  print(grad_fn(weights))
  ```

  Currently, only `diff_method="backprop"` is supported, with plans to support more in the future.

<h4>New, faster, quantum gradient methods</h4>

* A new differentiation method has been added for use with simulators. The `"adjoint"`
  method operates after a forward pass by iteratively applying inverse gates to scan backwards
  through the circuit.
  [(#1032)](https://github.com/PennyLaneAI/pennylane/pull/1032)

  This method is similar to the reversible method, but has a lower time
  overhead and a similar memory overhead. It follows the approach provided by
  [Jones and Gacon](https://arxiv.org/abs/2009.02823). This method is only compatible with certain
  statevector-based devices such as `default.qubit`.

  Example use:

  ```python
  import pennylane as qml

  wires = 1
  device = qml.device("default.qubit", wires=wires)

  @qml.qnode(device, diff_method="adjoint")
  def f(params):
      qml.RX(0.1, wires=0)
      qml.Rot(*params, wires=0)
      qml.RX(-0.3, wires=0)
      return qml.expval(qml.PauliZ(0))

  params = [0.1, 0.2, 0.3]
  qml.grad(f)(params)
  ```

* The default logic for choosing the 'best' differentiation method has been altered
  to improve performance.
  [(#1008)](https://github.com/PennyLaneAI/pennylane/pull/1008)

  - If the quantum device provides its own gradient, this is now the preferred
    differentiation method.

  - If the quantum device natively supports classical
    backpropagation, this is now preferred over the parameter-shift rule.

    This will lead to marked speed improvement during optimization when using
    `default.qubit`, with a sight penalty on the forward-pass evaluation.

  More details are available below in the 'Improvements' section for plugin developers.

* PennyLane now supports analytical quantum gradients for noisy channels, in addition to its
  existing support for unitary operations. The noisy channels `BitFlip`, `PhaseFlip`, and
  `DepolarizingChannel` all support analytic gradients out of the box.
  [(#968)](https://github.com/PennyLaneAI/pennylane/pull/968)

* A method has been added for calculating the Hessian of quantum circuits using the second-order
  parameter shift formula.
  [(#961)](https://github.com/PennyLaneAI/pennylane/pull/961)

  The following example shows the calculation of the Hessian:

  ```python
  n_wires = 5
  weights = [2.73943676, 0.16289932, 3.4536312, 2.73521126, 2.6412488]

  dev = qml.device("default.qubit", wires=n_wires)

  with qml.tape.QubitParamShiftTape() as tape:
      for i in range(n_wires):
          qml.RX(weights[i], wires=i)

      qml.CNOT(wires=[0, 1])
      qml.CNOT(wires=[2, 1])
      qml.CNOT(wires=[3, 1])
      qml.CNOT(wires=[4, 3])

      qml.expval(qml.PauliZ(1))

  print(tape.hessian(dev))
  ```

  The Hessian is not yet supported via classical machine learning interfaces, but will
  be added in a future release.

<h4>More operations and templates</h4>

* Two new error channels, `BitFlip` and `PhaseFlip` have been added.
  [(#954)](https://github.com/PennyLaneAI/pennylane/pull/954)

  They can be used in the same manner as existing error channels:

  ```python
  dev = qml.device("default.mixed", wires=2)

  @qml.qnode(dev)
  def circuit():
      qml.RX(0.3, wires=0)
      qml.RY(0.5, wires=1)
      qml.BitFlip(0.01, wires=0)
      qml.PhaseFlip(0.01, wires=1)
      return qml.expval(qml.PauliZ(0))
  ```

* Apply permutations to wires using the `Permute` subroutine.
  [(#952)](https://github.com/PennyLaneAI/pennylane/pull/952)

  ```python
  import pennylane as qml
  dev = qml.device('default.qubit', wires=5)

  @qml.qnode(dev)
  def apply_perm():
      # Send contents of wire 4 to wire 0, of wire 2 to wire 1, etc.
      qml.templates.Permute([4, 2, 0, 1, 3], wires=dev.wires)
      return qml.expval(qml.PauliZ(0))
  ```

<h4>QNode transformations</h4>

* The `qml.metric_tensor` function transforms a QNode to produce the Fubini-Study
  metric tensor with full autodifferentiation support---even on hardware.
  [(#1014)](https://github.com/PennyLaneAI/pennylane/pull/1014)

  Consider the following QNode:

  ```python
  dev = qml.device("default.qubit", wires=3)

  @qml.qnode(dev, interface="autograd")
  def circuit(weights):
      # layer 1
      qml.RX(weights[0, 0], wires=0)
      qml.RX(weights[0, 1], wires=1)

      qml.CNOT(wires=[0, 1])
      qml.CNOT(wires=[1, 2])

      # layer 2
      qml.RZ(weights[1, 0], wires=0)
      qml.RZ(weights[1, 1], wires=2)

      qml.CNOT(wires=[0, 1])
      qml.CNOT(wires=[1, 2])
      return qml.expval(qml.PauliZ(0) @ qml.PauliZ(1)), qml.expval(qml.PauliY(2))
  ```

  We can use the `metric_tensor` function to generate a new function, that returns the
  metric tensor of this QNode:

  ```pycon
  >>> met_fn = qml.metric_tensor(circuit)
  >>> weights = np.array([[0.1, 0.2, 0.3], [0.4, 0.5, 0.6]], requires_grad=True)
  >>> met_fn(weights)
  tensor([[0.25  , 0.    , 0.    , 0.    ],
          [0.    , 0.25  , 0.    , 0.    ],
          [0.    , 0.    , 0.0025, 0.0024],
          [0.    , 0.    , 0.0024, 0.0123]], requires_grad=True)
  ```

  The returned metric tensor is also fully differentiable, in all interfaces.
  For example, differentiating the `(3, 2)` element:

  ```pycon
  >>> grad_fn = qml.grad(lambda x: met_fn(x)[3, 2])
  >>> grad_fn(weights)
  array([[ 0.04867729, -0.00049502,  0.        ],
         [ 0.        ,  0.        ,  0.        ]])
  ```

  Differentiation is also supported using Torch, Jax, and TensorFlow.

* Adds the new function `qml.math.cov_matrix()`. This function accepts a list of commuting
  observables, and the probability distribution in the shared observable eigenbasis after the
  application of an ansatz. It uses these to construct the covariance matrix in a *framework
  independent* manner, such that the output covariance matrix is autodifferentiable.
  [(#1012)](https://github.com/PennyLaneAI/pennylane/pull/1012)

  For example, consider the following ansatz and observable list:

  ```python3
  obs_list = [qml.PauliX(0) @ qml.PauliZ(1), qml.PauliY(2)]
  ansatz = qml.templates.StronglyEntanglingLayers
  ```

  We can construct a QNode to output the probability distribution in the shared eigenbasis of the
  observables:

  ```python
  dev = qml.device("default.qubit", wires=3)

  @qml.qnode(dev, interface="autograd")
  def circuit(weights):
      ansatz(weights, wires=[0, 1, 2])
      # rotate into the basis of the observables
      for o in obs_list:
          o.diagonalizing_gates()
      return qml.probs(wires=[0, 1, 2])
  ```

  We can now compute the covariance matrix:

  ```pycon
  >>> weights = qml.init.strong_ent_layers_normal(n_layers=2, n_wires=3)
  >>> cov = qml.math.cov_matrix(circuit(weights), obs_list)
  >>> cov
  array([[0.98707611, 0.03665537],
         [0.03665537, 0.99998377]])
  ```

  Autodifferentiation is fully supported using all interfaces:

  ```pycon
  >>> cost_fn = lambda weights: qml.math.cov_matrix(circuit(weights), obs_list)[0, 1]
  >>> qml.grad(cost_fn)(weights)[0]
  array([[[ 4.94240914e-17, -2.33786398e-01, -1.54193959e-01],
          [-3.05414996e-17,  8.40072236e-04,  5.57884080e-04],
          [ 3.01859411e-17,  8.60411436e-03,  6.15745204e-04]],

         [[ 6.80309533e-04, -1.23162742e-03,  1.08729813e-03],
          [-1.53863193e-01, -1.38700657e-02, -1.36243323e-01],
          [-1.54665054e-01, -1.89018172e-02, -1.56415558e-01]]])
  ```

* A new  `qml.draw` function is available, allowing QNodes to be easily
  drawn without execution by providing example input.
  [(#962)](https://github.com/PennyLaneAI/pennylane/pull/962)

  ```python
  @qml.qnode(dev)
  def circuit(a, w):
      qml.Hadamard(0)
      qml.CRX(a, wires=[0, 1])
      qml.Rot(*w, wires=[1])
      qml.CRX(-a, wires=[0, 1])
      return qml.expval(qml.PauliZ(0) @ qml.PauliZ(1))
  ```

  The QNode circuit structure may depend on the input arguments;
  this is taken into account by passing example QNode arguments
  to the `qml.draw()` drawing function:

  ```pycon
  >>> drawer = qml.draw(circuit)
  >>> result = drawer(a=2.3, w=[1.2, 3.2, 0.7])
  >>> print(result)
  0: ──H──╭C────────────────────────────╭C─────────╭┤ ⟨Z ⊗ Z⟩
  1: ─────╰RX(2.3)──Rot(1.2, 3.2, 0.7)──╰RX(-2.3)──╰┤ ⟨Z ⊗ Z⟩
  ```

<h4>A faster, leaner, and more flexible core</h4>

* The new core of PennyLane, rewritten from the ground up and developed over the last few release
  cycles, has achieved feature parity and has been made the new default in PennyLane v0.14. The old
  core has been marked as deprecated, and will be removed in an upcoming release.
  [(#1046)](https://github.com/PennyLaneAI/pennylane/pull/1046)
  [(#1040)](https://github.com/PennyLaneAI/pennylane/pull/1040)
  [(#1034)](https://github.com/PennyLaneAI/pennylane/pull/1034)
  [(#1035)](https://github.com/PennyLaneAI/pennylane/pull/1035)
  [(#1027)](https://github.com/PennyLaneAI/pennylane/pull/1027)
  [(#1026)](https://github.com/PennyLaneAI/pennylane/pull/1026)
  [(#1021)](https://github.com/PennyLaneAI/pennylane/pull/1021)
  [(#1054)](https://github.com/PennyLaneAI/pennylane/pull/1054)
  [(#1049)](https://github.com/PennyLaneAI/pennylane/pull/1049)

  While high-level PennyLane code and tutorials remain unchanged, the new core
  provides several advantages and improvements:

  - **Faster and more optimized**: The new core provides various performance optimizations, reducing
    pre- and post-processing overhead, and reduces the number of quantum evaluations in certain
    cases.

  - **Support for in-QNode classical processing**: this allows for differentiable classical
    processing within the QNode.

    ```python
    dev = qml.device("default.qubit", wires=1)

    @qml.qnode(dev, interface="tf")
    def circuit(p):
        qml.RX(tf.sin(p[0])**2 + p[1], wires=0)
        return qml.expval(qml.PauliZ(0))
    ```

    The classical processing functions used within the QNode must match
    the QNode interface. Here, we use TensorFlow:

    ```pycon
    >>> params = tf.Variable([0.5, 0.1], dtype=tf.float64)
    >>> with tf.GradientTape() as tape:
    ...     res = circuit(params)
    >>> grad = tape.gradient(res, params)
    >>> print(res)
    tf.Tensor(0.9460913127754935, shape=(), dtype=float64)
    >>> print(grad)
    tf.Tensor([-0.27255248 -0.32390003], shape=(2,), dtype=float64)
    ```

    As a result of this change, quantum decompositions that require classical processing
    are fully supported and end-to-end differentiable in tape mode.

  - **No more Variable wrapping**: QNode arguments no longer become `Variable`
    objects within the QNode.

    ```python
    dev = qml.device("default.qubit", wires=1)

    @qml.qnode(dev)
    def circuit(x):
        print("Parameter value:", x)
        qml.RX(x, wires=0)
        return qml.expval(qml.PauliZ(0))
    ```

    Internal QNode parameters can be easily inspected, printed, and manipulated:

    ```pycon
    >>> circuit(0.5)
    Parameter value: 0.5
    tensor(0.87758256, requires_grad=True)
    ```

  - **Less restrictive QNode signatures**: There is no longer any restriction on the QNode signature; the QNode can be
    defined and called following the same rules as standard Python functions.

    For example, the following QNode uses positional, named, and variable
    keyword arguments:

    ```python
    x = torch.tensor(0.1, requires_grad=True)
    y = torch.tensor([0.2, 0.3], requires_grad=True)
    z = torch.tensor(0.4, requires_grad=True)

    @qml.qnode(dev, interface="torch")
    def circuit(p1, p2=y, **kwargs):
        qml.RX(p1, wires=0)
        qml.RY(p2[0] * p2[1], wires=0)
        qml.RX(kwargs["p3"], wires=0)
        return qml.var(qml.PauliZ(0))
    ```

    When we call the QNode, we may pass the arguments by name
    even if defined positionally; any argument not provided will
    use the default value.

    ```pycon
    >>> res = circuit(p1=x, p3=z)
    >>> print(res)
    tensor(0.2327, dtype=torch.float64, grad_fn=<SelectBackward>)
    >>> res.backward()
    >>> print(x.grad, y.grad, z.grad)
    tensor(0.8396) tensor([0.0289, 0.0193]) tensor(0.8387)
    ```

    This extends to the `qnn` module, where `KerasLayer` and `TorchLayer` modules
    can be created from QNodes with unrestricted signatures.

  - **Smarter measurements:** QNodes can now measure wires more than once, as
    long as all observables are commuting:

    ```python
    @qml.qnode(dev)
    def circuit(x):
        qml.RX(x, wires=0)
        return [
            qml.expval(qml.PauliZ(0)),
            qml.expval(qml.PauliZ(0) @ qml.PauliZ(1))
        ]
    ```

    Further, the `qml.ExpvalCost()` function allows for optimizing
    measurements to reduce the number of quantum evaluations required.

  With the new PennyLane core, there are a few small breaking changes, detailed
  below in the 'Breaking Changes' section.

<h3>Improvements</h3>

* The built-in PennyLane optimizers allow more flexible cost functions. The cost function passed to most optimizers
  may accept any combination of trainable arguments, non-trainable arguments, and keyword arguments.
  [(#959)](https://github.com/PennyLaneAI/pennylane/pull/959)
  [(#1053)](https://github.com/PennyLaneAI/pennylane/pull/1053)

  The full changes apply to:

  * `AdagradOptimizer`
  * `AdamOptimizer`
  * `GradientDescentOptimizer`
  * `MomentumOptimizer`
  * `NesterovMomentumOptimizer`
  * `RMSPropOptimizer`
  * `RotosolveOptimizer`

  The `requires_grad=False` property must mark any non-trainable constant argument.
  The `RotoselectOptimizer` allows passing only keyword arguments.

  Example use:

  ```python
  def cost(x, y, data, scale=1.0):
      return scale * (x[0]-data)**2 + scale * (y-data)**2

  x = np.array([1.], requires_grad=True)
  y = np.array([1.0])
  data = np.array([2.], requires_grad=False)

  opt = qml.GradientDescentOptimizer()

  # the optimizer step and step_and_cost methods can
  # now update multiple parameters at once
  x_new, y_new, data = opt.step(cost, x, y, data, scale=0.5)
  (x_new, y_new, data), value = opt.step_and_cost(cost, x, y, data, scale=0.5)

  # list and tuple unpacking is also supported
  params = (x, y, data)
  params = opt.step(cost, *params)
  ```

* The circuit drawer has been updated to support the inclusion of unused or inactive
  wires, by passing the `show_all_wires` argument.
  [(#1033)](https://github.com/PennyLaneAI/pennylane/pull/1033)

  ```python
  dev = qml.device('default.qubit', wires=[-1, "a", "q2", 0])

  @qml.qnode(dev)
  def circuit():
      qml.Hadamard(wires=-1)
      qml.CNOT(wires=[-1, "q2"])
      return qml.expval(qml.PauliX(wires="q2"))
  ```

  ```pycon
  >>> print(qml.draw(circuit, show_all_wires=True)())
  >>>
   -1: ──H──╭C──┤
    a: ─────│───┤
   q2: ─────╰X──┤ ⟨X⟩
    0: ─────────┤
  ```

* The logic for choosing the 'best' differentiation method has been altered
  to improve performance.
  [(#1008)](https://github.com/PennyLaneAI/pennylane/pull/1008)

  - If the device provides its own gradient, this is now the preferred
    differentiation method.

  - If a device provides additional interface-specific versions that natively support classical
    backpropagation, this is now preferred over the parameter-shift rule.

    Devices define additional interface-specific devices via their `capabilities()` dictionary. For
    example, `default.qubit` supports supplementary devices for TensorFlow, Autograd, and JAX:

    ```python
    {
      "passthru_devices": {
          "tf": "default.qubit.tf",
          "autograd": "default.qubit.autograd",
          "jax": "default.qubit.jax",
      },
    }
    ```

  As a result of this change, if the QNode `diff_method` is not explicitly provided,
  it is possible that the QNode will run on a *supplementary device* of the device that was
  specifically provided:

  ```python
  dev = qml.device("default.qubit", wires=2)
  qml.QNode(dev) # will default to backprop on default.qubit.autograd
  qml.QNode(dev, interface="tf") # will default to backprop on default.qubit.tf
  qml.QNode(dev, interface="jax") # will default to backprop on default.qubit.jax
  ```

* The `default.qubit` device has been updated so that internally it applies operations in a more
  functional style, i.e., by accepting an input state and returning an evolved state.
  [(#1025)](https://github.com/PennyLaneAI/pennylane/pull/1025)

* A new test series, `pennylane/devices/tests/test_compare_default_qubit.py`, has been added, allowing to test if
  a chosen device gives the same result as `default.qubit`.
  [(#897)](https://github.com/PennyLaneAI/pennylane/pull/897)

  Three tests are added:

  - `test_hermitian_expectation`,
  - `test_pauliz_expectation_analytic`, and
  - `test_random_circuit`.

* Adds the following agnostic tensor manipulation functions to the `qml.math` module: `abs`,
  `angle`, `arcsin`, `concatenate`, `dot`, `squeeze`, `sqrt`, `sum`, `take`, `where`. These functions are
  required to fully support end-to-end differentiable Mottonen and Amplitude embedding.
  [(#922)](https://github.com/PennyLaneAI/pennylane/pull/922)
  [(#1011)](https://github.com/PennyLaneAI/pennylane/pull/1011)

* The `qml.math` module now supports JAX.
  [(#985)](https://github.com/XanaduAI/software-docs/pull/274)

* Several improvements have been made to the `Wires` class to reduce overhead and simplify the logic
  of how wire labels are interpreted:
  [(#1019)](https://github.com/PennyLaneAI/pennylane/pull/1019)
  [(#1010)](https://github.com/PennyLaneAI/pennylane/pull/1010)
  [(#1005)](https://github.com/PennyLaneAI/pennylane/pull/1005)
  [(#983)](https://github.com/PennyLaneAI/pennylane/pull/983)
  [(#967)](https://github.com/PennyLaneAI/pennylane/pull/967)

  - If the input `wires` to a wires class instantiation `Wires(wires)` can be iterated over,
    its elements are interpreted as wire labels. Otherwise, `wires` is interpreted as a single wire label.
    The only exception to this are strings, which are always interpreted as a single
    wire label, so users can address wires with labels such as `"ancilla"`.

  - Any type can now be a wire label as long as it is hashable. The hash is used to establish
    the uniqueness of two labels.

  - Indexing wires objects now returns a label, instead of a new `Wires` object. For example:

    ```pycon
    >>> w = Wires([0, 1, 2])
    >>> w[1]
    >>> 1
    ```

  - The check for uniqueness of wires moved from `Wires` instantiation to
    the `qml.wires._process` function in order to reduce overhead from repeated
    creation of `Wires` instances.

  - Calls to the `Wires` class are substantially reduced, for example by avoiding to call
    Wires on Wires instances on `Operation` instantiation, and by using labels instead of
    `Wires` objects inside the default qubit device.

* Adds the `PauliRot` generator to the `qml.operation` module. This
  generator is required to construct the metric tensor.
  [(#963)](https://github.com/PennyLaneAI/pennylane/pull/963)

* The templates are modified to make use of the new `qml.math` module, for framework-agnostic
  tensor manipulation. This allows the template library to be differentiable
  in backpropagation mode (`diff_method="backprop"`).
  [(#873)](https://github.com/PennyLaneAI/pennylane/pull/873)

* The circuit drawer now allows for the wire order to be (optionally) modified:
  [(#992)](https://github.com/PennyLaneAI/pennylane/pull/992)

  ```pycon
  >>> dev = qml.device('default.qubit', wires=["a", -1, "q2"])
  >>> @qml.qnode(dev)
  ... def circuit():
  ...     qml.Hadamard(wires=-1)
  ...     qml.CNOT(wires=["a", "q2"])
  ...     qml.RX(0.2, wires="a")
  ...     return qml.expval(qml.PauliX(wires="q2"))
  ```

  Printing with default wire order of the device:

  ```pycon
  >>> print(circuit.draw())
    a: ─────╭C──RX(0.2)──┤
   -1: ──H──│────────────┤
   q2: ─────╰X───────────┤ ⟨X⟩
  ```

  Changing the wire order:

  ```pycon
  >>> print(circuit.draw(wire_order=["q2", "a", -1]))
   q2: ──╭X───────────┤ ⟨X⟩
    a: ──╰C──RX(0.2)──┤
   -1: ───H───────────┤
  ```

<h3>Breaking changes</h3>

* QNodes using the new PennyLane core will no longer accept ragged arrays as inputs.

* When using the new PennyLane core and the Autograd interface, non-differentiable data passed
  as a QNode argument or a gate must have the `requires_grad` property set to `False`:

  ```python
  @qml.qnode(dev)
  def circuit(weights, data):
      basis_state = np.array([1, 0, 1, 1], requires_grad=False)
      qml.BasisState(basis_state, wires=[0, 1, 2, 3])
      qml.templates.AmplitudeEmbedding(data, wires=[0, 1, 2, 3])
      qml.templates.BasicEntanglerLayers(weights, wires=[0, 1, 2, 3])
      return qml.probs(wires=0)

  data = np.array(data, requires_grad=False)
  weights = np.array(weights, requires_grad=True)
  circuit(weights, data)
  ```

<h3>Bug fixes</h3>

* Fixes an issue where if the constituent observables of a tensor product do not exist in the queue,
  an error is raised. With this fix, they are first queued before annotation occurs.
  [(#1038)](https://github.com/PennyLaneAI/pennylane/pull/1038)

* Fixes an issue with tape expansions where information about sampling
  (specifically the `is_sampled` tape attribute) was not preserved.
  [(#1027)](https://github.com/PennyLaneAI/pennylane/pull/1027)

* Tape expansion was not properly taking into devices that supported inverse operations,
  causing inverse operations to be unnecessarily decomposed. The QNode tape expansion logic, as well
  as the `Operation.expand()` method, has been modified to fix this.
  [(#956)](https://github.com/PennyLaneAI/pennylane/pull/956)

* Fixes an issue where the Autograd interface was not unwrapping non-differentiable
  PennyLane tensors, which can cause issues on some devices.
  [(#941)](https://github.com/PennyLaneAI/pennylane/pull/941)

* `qml.vqe.Hamiltonian` prints any observable with any number of strings.
  [(#987)](https://github.com/PennyLaneAI/pennylane/pull/987)

* Fixes a bug where parameter-shift differentiation would fail if the QNode
  contained a single probability output.
  [(#1007)](https://github.com/PennyLaneAI/pennylane/pull/1007)

* Fixes an issue when using trainable parameters that are lists/arrays with `tape.vjp`.
  [(#1042)](https://github.com/PennyLaneAI/pennylane/pull/1042)

* The `TensorN` observable is updated to support being copied without any parameters or wires passed.
  [(#1047)](https://github.com/PennyLaneAI/pennylane/pull/1047)

* Fixed deprecation warning when importing `Sequence` from `collections` instead of `collections.abc` in `vqe/vqe.py`.
  [(#1051)](https://github.com/PennyLaneAI/pennylane/pull/1051)

<h3>Contributors</h3>

This release contains contributions from (in alphabetical order):

Juan Miguel Arrazola, Thomas Bromley, Olivia Di Matteo, Theodor Isacsson, Josh Izaac, Christina Lee,
Alejandro Montanez, Steven Oud, Chase Roberts, Sankalp Sanand, Maria Schuld, Antal
Száva, David Wierichs, Jiahao Yao.

# Release 0.13.0

<h3>New features since last release</h3>

<h4>Automatically optimize the number of measurements</h4>

* QNodes in tape mode now support returning observables on the same wire whenever the observables are
  qubit-wise commuting Pauli words. Qubit-wise commuting observables can be evaluated with a
  *single* device run as they are diagonal in the same basis, via a shared set of single-qubit rotations.
  [(#882)](https://github.com/PennyLaneAI/pennylane/pull/882)

  The following example shows a single QNode returning the expectation values of
  the qubit-wise commuting Pauli words `XX` and `XI`:

  ```python
  qml.enable_tape()

  @qml.qnode(dev)
  def f(x):
      qml.Hadamard(wires=0)
      qml.Hadamard(wires=1)
      qml.CRot(0.1, 0.2, 0.3, wires=[1, 0])
      qml.RZ(x, wires=1)
      return qml.expval(qml.PauliX(0) @ qml.PauliX(1)), qml.expval(qml.PauliX(0))
  ```

  ```pycon
  >>> f(0.4)
  tensor([0.89431013, 0.9510565 ], requires_grad=True)
  ```

* The `ExpvalCost` class (previously `VQECost`) now provides observable optimization using the
  `optimize` argument, resulting in potentially fewer device executions.
  [(#902)](https://github.com/PennyLaneAI/pennylane/pull/902)

  This is achieved by separating the observables composing the Hamiltonian into qubit-wise
  commuting groups and evaluating those groups on a single QNode using functionality from the
  `qml.grouping` module:

  ```python
  qml.enable_tape()
  commuting_obs = [qml.PauliX(0), qml.PauliX(0) @ qml.PauliZ(1)]
  H = qml.vqe.Hamiltonian([1, 1], commuting_obs)

  dev = qml.device("default.qubit", wires=2)
  ansatz = qml.templates.StronglyEntanglingLayers

  cost_opt = qml.ExpvalCost(ansatz, H, dev, optimize=True)
  cost_no_opt = qml.ExpvalCost(ansatz, H, dev, optimize=False)

  params = qml.init.strong_ent_layers_uniform(3, 2)
  ```

  Grouping these commuting observables leads to fewer device executions:

  ```pycon
  >>> cost_opt(params)
  >>> ex_opt = dev.num_executions
  >>> cost_no_opt(params)
  >>> ex_no_opt = dev.num_executions - ex_opt
  >>> print("Number of executions:", ex_no_opt)
  Number of executions: 2
  >>> print("Number of executions (optimized):", ex_opt)
  Number of executions (optimized): 1
  ```

<h4>New quantum gradient features</h4>

* Compute the analytic gradient of quantum circuits in parallel on supported devices.
  [(#840)](https://github.com/PennyLaneAI/pennylane/pull/840)

  This release introduces support for batch execution of circuits, via a new device API method
  `Device.batch_execute()`. Devices that implement this new API support submitting a batch of
  circuits for *parallel* evaluation simultaneously, which can significantly reduce the computation time.

  Furthermore, if using tape mode and a compatible device, gradient computations will
  automatically make use of the new batch API---providing a speedup during optimization.

* Gradient recipes are now much more powerful, allowing for operations to define their gradient
  via an arbitrary linear combination of circuit evaluations.
  [(#909)](https://github.com/PennyLaneAI/pennylane/pull/909)
  [(#915)](https://github.com/PennyLaneAI/pennylane/pull/915)

  With this change, gradient recipes can now be of the form
  :math:`\frac{\partial}{\partial\phi_k}f(\phi_k) = \sum_{i} c_i f(a_i \phi_k + s_i )`,
  and are no longer restricted to two-term shifts with identical (but opposite in sign) shift values.

  As a result, PennyLane now supports native analytic quantum gradients for the
  controlled rotation operations `CRX`, `CRY`, `CRZ`, and `CRot`. This allows for parameter-shift
  analytic gradients on hardware, without decomposition.

  Note that this is a breaking change for developers; please see the *Breaking Changes* section
  for more details.

* The `qnn.KerasLayer` class now supports differentiating the QNode through classical
  backpropagation in tape mode.
  [(#869)](https://github.com/PennyLaneAI/pennylane/pull/869)

  ```python
  qml.enable_tape()

  dev = qml.device("default.qubit.tf", wires=2)

  @qml.qnode(dev, interface="tf", diff_method="backprop")
  def f(inputs, weights):
      qml.templates.AngleEmbedding(inputs, wires=range(2))
      qml.templates.StronglyEntanglingLayers(weights, wires=range(2))
      return [qml.expval(qml.PauliZ(i)) for i in range(2)]

  weight_shapes = {"weights": (3, 2, 3)}

  qlayer = qml.qnn.KerasLayer(f, weight_shapes, output_dim=2)

  inputs = tf.constant(np.random.random((4, 2)), dtype=tf.float32)

  with tf.GradientTape() as tape:
      out = qlayer(inputs)

  tape.jacobian(out, qlayer.trainable_weights)
  ```

<h4>New operations, templates, and measurements</h4>

* Adds the `qml.density_matrix` QNode return with partial trace capabilities.
  [(#878)](https://github.com/PennyLaneAI/pennylane/pull/878)

  The density matrix over the provided wires is returned, with all other subsystems traced out.
  `qml.density_matrix` currently works for both the `default.qubit` and `default.mixed` devices.

  ```python
  qml.enable_tape()
  dev = qml.device("default.qubit", wires=2)

  def circuit(x):
      qml.PauliY(wires=0)
      qml.Hadamard(wires=1)
      return qml.density_matrix(wires=[1])  # wire 0 is traced out
  ```

* Adds the square-root X gate `SX`. [(#871)](https://github.com/PennyLaneAI/pennylane/pull/871)

  ```python
  dev = qml.device("default.qubit", wires=1)

  @qml.qnode(dev)
  def circuit():
      qml.SX(wires=[0])
      return qml.expval(qml.PauliZ(wires=[0]))
  ```

* Two new hardware-efficient particle-conserving templates have been implemented
  to perform VQE-based quantum chemistry simulations. The new templates apply
  several layers of the particle-conserving entanglers proposed in Figs. 2a and 2b
  of Barkoutsos *et al*., [arXiv:1805.04340](https://arxiv.org/abs/1805.04340)
  [(#875)](https://github.com/PennyLaneAI/pennylane/pull/875)
  [(#876)](https://github.com/PennyLaneAI/pennylane/pull/876)

<h4>Estimate and track resources</h4>

* The `QuantumTape` class now contains basic resource estimation functionality. The method
  `tape.get_resources()` returns a dictionary with a list of the constituent operations and the
  number of times they appear in the circuit. Similarly, `tape.get_depth()` computes the circuit depth.
  [(#862)](https://github.com/PennyLaneAI/pennylane/pull/862)

  ```pycon
  >>> with qml.tape.QuantumTape() as tape:
  ...    qml.Hadamard(wires=0)
  ...    qml.RZ(0.26, wires=1)
  ...    qml.CNOT(wires=[1, 0])
  ...    qml.Rot(1.8, -2.7, 0.2, wires=0)
  ...    qml.Hadamard(wires=1)
  ...    qml.CNOT(wires=[0, 1])
  ...    qml.expval(qml.PauliZ(0) @ qml.PauliZ(1))
  >>> tape.get_resources()
  {'Hadamard': 2, 'RZ': 1, 'CNOT': 2, 'Rot': 1}
  >>> tape.get_depth()
  4
  ```

* The number of device executions over a QNode's lifetime can now be returned using `num_executions`.
  [(#853)](https://github.com/PennyLaneAI/pennylane/pull/853)

  ```pycon
  >>> dev = qml.device("default.qubit", wires=2)
  >>> @qml.qnode(dev)
  ... def circuit(x, y):
  ...    qml.RX(x, wires=[0])
  ...    qml.RY(y, wires=[1])
  ...    qml.CNOT(wires=[0, 1])
  ...    return qml.expval(qml.PauliZ(0) @ qml.PauliX(1))
  >>> for _ in range(10):
  ...    circuit(0.432, 0.12)
  >>> print(dev.num_executions)
  10
  ```

<h3>Improvements</h3>

* Support for tape mode has improved across PennyLane. The following features now work in tape mode:

  - QNode collections [(#863)](https://github.com/PennyLaneAI/pennylane/pull/863)

  - `qnn.ExpvalCost` [(#863)](https://github.com/PennyLaneAI/pennylane/pull/863)
    [(#911)](https://github.com/PennyLaneAI/pennylane/pull/911)

  - `qml.qnn.KerasLayer` [(#869)](https://github.com/PennyLaneAI/pennylane/pull/869)

  - `qml.qnn.TorchLayer` [(#865)](https://github.com/PennyLaneAI/pennylane/pull/865)

  - The `qml.qaoa` module [(#905)](https://github.com/PennyLaneAI/pennylane/pull/905)

* A new function, `qml.refresh_devices()`, has been added, allowing PennyLane to
  rescan installed PennyLane plugins and refresh the device list. In addition, the `qml.device`
  loader will attempt to refresh devices if the required plugin device cannot be found.
  This will result in an improved experience if installing PennyLane and plugins within
  a running Python session (for example, on Google Colab), and avoid the need to
  restart the kernel/runtime.
  [(#907)](https://github.com/PennyLaneAI/pennylane/pull/907)

* When using `grad_fn = qml.grad(cost)` to compute the gradient of a cost function with the Autograd
  interface, the value of the intermediate forward pass is now available via the `grad_fn.forward`
  property
  [(#914)](https://github.com/PennyLaneAI/pennylane/pull/914):

  ```python
  def cost_fn(x, y):
      return 2 * np.sin(x[0]) * np.exp(-x[1]) + x[0] ** 3 + np.cos(y)

  params = np.array([0.1, 0.5], requires_grad=True)
  data = np.array(0.65, requires_grad=False)
  grad_fn = qml.grad(cost_fn)

  grad_fn(params, data)  # perform backprop and evaluate the gradient
  grad_fn.forward  # the cost function value
  ```

* Gradient-based optimizers now have a `step_and_cost` method that returns
  both the next step as well as the objective (cost) function output.
  [(#916)](https://github.com/PennyLaneAI/pennylane/pull/916)

  ```pycon
  >>> opt = qml.GradientDescentOptimizer()
  >>> params, cost = opt.step_and_cost(cost_fn, params)
  ```

* PennyLane provides a new experimental module `qml.proc` which provides framework-agnostic processing
  functions for array and tensor manipulations.
  [(#886)](https://github.com/PennyLaneAI/pennylane/pull/886)

  Given the input tensor-like object, the call is
  dispatched to the corresponding array manipulation framework, allowing for end-to-end
  differentiation to be preserved.

  ```pycon
  >>> x = torch.tensor([1., 2.])
  >>> qml.proc.ones_like(x)
  tensor([1, 1])
  >>> y = tf.Variable([[0], [5]])
  >>> qml.proc.ones_like(y, dtype=np.complex128)
  <tf.Tensor: shape=(2, 1), dtype=complex128, numpy=
  array([[1.+0.j],
         [1.+0.j]])>
  ```

  Note that these functions are experimental, and only a subset of common functionality is
  supported. Furthermore, the names and behaviour of these functions may differ from similar
  functions in common frameworks; please refer to the function docstrings for more details.

* The gradient methods in tape mode now fully separate the quantum and classical processing. Rather
  than returning the evaluated gradients directly, they now return a tuple containing the required
  quantum and classical processing steps.
  [(#840)](https://github.com/PennyLaneAI/pennylane/pull/840)

  ```python
  def gradient_method(idx, param, **options):
      # generate the quantum tapes that must be computed
      # to determine the quantum gradient
      tapes = quantum_gradient_tapes(self)

      def processing_fn(results):
          # perform classical processing on the evaluated tapes
          # returning the evaluated quantum gradient
          return classical_processing(results)

      return tapes, processing_fn
  ```

  The `JacobianTape.jacobian()` method has been similarly modified to accumulate all gradient
  quantum tapes and classical processing functions, evaluate all quantum tapes simultaneously,
  and then apply the post-processing functions to the evaluated tape results.

* The MultiRZ gate now has a defined generator, allowing it to be used in quantum natural gradient
  optimization.
  [(#912)](https://github.com/PennyLaneAI/pennylane/pull/912)

* The CRot gate now has a `decomposition` method, which breaks the gate down into rotations
  and CNOT gates. This allows `CRot` to be used on devices that do not natively support it.
  [(#908)](https://github.com/PennyLaneAI/pennylane/pull/908)

* The classical processing in the `MottonenStatePreparation` template has been largely
  rewritten to use dense matrices and tensor manipulations wherever possible.
  This is in preparation to support differentiation through the template in the future.
  [(#864)](https://github.com/PennyLaneAI/pennylane/pull/864)

* Device-based caching has replaced QNode caching. Caching is now accessed by passing a
  `cache` argument to the device.
  [(#851)](https://github.com/PennyLaneAI/pennylane/pull/851)

  The `cache` argument should be an integer specifying the size of the cache. For example, a
  cache of size 10 is created using:

  ```pycon
  >>> dev = qml.device("default.qubit", wires=2, cache=10)
  ```

* The `Operation`, `Tensor`, and `MeasurementProcess` classes now have the `__copy__` special method
  defined.
  [(#840)](https://github.com/PennyLaneAI/pennylane/pull/840)

  This allows us to ensure that, when a shallow copy is performed of an operation, the
  mutable list storing the operation parameters is *also* shallow copied. Both the old operation and
  the copied operation will continue to share the same parameter data,
  ```pycon
  >>> import copy
  >>> op = qml.RX(0.2, wires=0)
  >>> op2 = copy.copy(op)
  >>> op.data[0] is op2.data[0]
  True
  ```

  however the *list container* is not a reference:

  ```pycon
  >>> op.data is op2.data
  False
  ```

  This allows the parameters of the copied operation to be modified, without mutating
  the parameters of the original operation.

* The `QuantumTape.copy` method has been tweaked so that
  [(#840)](https://github.com/PennyLaneAI/pennylane/pull/840):

  - Optionally, the tape's operations are shallow copied in addition to the tape by passing the
    `copy_operations=True` boolean flag. This allows the copied tape's parameters to be mutated
    without affecting the original tape's parameters. (Note: the two tapes will share parameter data
    *until* one of the tapes has their parameter list modified.)

  - Copied tapes can be cast to another `QuantumTape` subclass by passing the `tape_cls` keyword
    argument.

<h3>Breaking changes</h3>

* Updated how parameter-shift gradient recipes are defined for operations, allowing for
  gradient recipes that are specified as an arbitrary number of terms.
  [(#909)](https://github.com/PennyLaneAI/pennylane/pull/909)

  Previously, `Operation.grad_recipe` was restricted to two-term parameter-shift formulas.
  With this change, the gradient recipe now contains elements of the form
  :math:`[c_i, a_i, s_i]`, resulting in a gradient recipe of
  :math:`\frac{\partial}{\partial\phi_k}f(\phi_k) = \sum_{i} c_i f(a_i \phi_k + s_i )`.

  As this is a breaking change, all custom operations with defined gradient recipes must be
  updated to continue working with PennyLane 0.13. Note though that if `grad_recipe = None`, the
  default gradient recipe remains unchanged, and corresponds to the two terms :math:`[c_0, a_0, s_0]=[1/2, 1, \pi/2]`
  and :math:`[c_1, a_1, s_1]=[-1/2, 1, -\pi/2]` for every parameter.

- The `VQECost` class has been renamed to `ExpvalCost` to reflect its general applicability
  beyond VQE. Use of `VQECost` is still possible but will result in a deprecation warning.
  [(#913)](https://github.com/PennyLaneAI/pennylane/pull/913)

<h3>Bug fixes</h3>

* The `default.qubit.tf` device is updated to handle TensorFlow objects (e.g.,
  `tf.Variable`) as gate parameters correctly when using the `MultiRZ` and
  `CRot` operations.
  [(#921)](https://github.com/PennyLaneAI/pennylane/pull/921)

* PennyLane tensor objects are now unwrapped in BaseQNode when passed as a
  keyword argument to the quantum function.
  [(#903)](https://github.com/PennyLaneAI/pennylane/pull/903)
  [(#893)](https://github.com/PennyLaneAI/pennylane/pull/893)

* The new tape mode now prevents multiple observables from being evaluated on the same wire
  if the observables are not qubit-wise commuting Pauli words.
  [(#882)](https://github.com/PennyLaneAI/pennylane/pull/882)

* Fixes a bug in `default.qubit` whereby inverses of common gates were not being applied
  via efficient gate-specific methods, instead falling back to matrix-vector multiplication.
  The following gates were affected: `PauliX`, `PauliY`, `PauliZ`, `Hadamard`, `SWAP`, `S`,
  `T`, `CNOT`, `CZ`.
  [(#872)](https://github.com/PennyLaneAI/pennylane/pull/872)

* The `PauliRot` operation now gracefully handles single-qubit Paulis, and all-identity Paulis
  [(#860)](https://github.com/PennyLaneAI/pennylane/pull/860).

* Fixes a bug whereby binary Python operators were not properly propagating the `requires_grad`
  attribute to the output tensor.
  [(#889)](https://github.com/PennyLaneAI/pennylane/pull/889)

* Fixes a bug which prevents `TorchLayer` from doing `backward` when CUDA is enabled.
  [(#899)](https://github.com/PennyLaneAI/pennylane/pull/899)

* Fixes a bug where multi-threaded execution of `QNodeCollection` sometimes fails
  because of simultaneous queuing. This is fixed by adding thread locking during queuing.
  [(#910)](https://github.com/PennyLaneAI/pennylane/pull/918)

* Fixes a bug in `QuantumTape.set_parameters()`. The previous implementation assumed
  that the `self.trainable_parms` set would always be iterated over in increasing integer
  order. However, this is not guaranteed behaviour, and can lead to the incorrect tape parameters
  being set if this is not the case.
  [(#923)](https://github.com/PennyLaneAI/pennylane/pull/923)

* Fixes broken error message if a QNode is instantiated with an unknown exception.
  [(#930)](https://github.com/PennyLaneAI/pennylane/pull/930)

<h3>Contributors</h3>

This release contains contributions from (in alphabetical order):

Juan Miguel Arrazola, Thomas Bromley, Christina Lee, Alain Delgado Gran, Olivia Di Matteo, Anthony
Hayes, Theodor Isacsson, Josh Izaac, Soran Jahangiri, Nathan Killoran, Shumpei Kobayashi, Romain
Moyard, Zeyue Niu, Maria Schuld, Antal Száva.

# Release 0.12.0

<h3>New features since last release</h3>

<h4>New and improved simulators</h4>

* PennyLane now supports a new device, `default.mixed`, designed for
  simulating mixed-state quantum computations. This enables native
  support for implementing noisy channels in a circuit, which generally
  map pure states to mixed states.
  [(#794)](https://github.com/PennyLaneAI/pennylane/pull/794)
  [(#807)](https://github.com/PennyLaneAI/pennylane/pull/807)
  [(#819)](https://github.com/PennyLaneAI/pennylane/pull/819)

  The device can be initialized as
  ```pycon
  >>> dev = qml.device("default.mixed", wires=1)
  ```

  This allows the construction of QNodes that include non-unitary operations,
  such as noisy channels:

  ```pycon
  >>> @qml.qnode(dev)
  ... def circuit(params):
  ...     qml.RX(params[0], wires=0)
  ...     qml.RY(params[1], wires=0)
  ...     qml.AmplitudeDamping(0.5, wires=0)
  ...     return qml.expval(qml.PauliZ(0))
  >>> print(circuit([0.54, 0.12]))
  0.9257702929524184
  >>> print(circuit([0, np.pi]))
  0.0
  ```

<h4>New tools for optimizing measurements</h4>

* The new `grouping` module provides functionality for grouping simultaneously measurable Pauli word
  observables.
  [(#761)](https://github.com/PennyLaneAI/pennylane/pull/761)
  [(#850)](https://github.com/PennyLaneAI/pennylane/pull/850)
  [(#852)](https://github.com/PennyLaneAI/pennylane/pull/852)

  - The `optimize_measurements` function will take as input a list of Pauli word observables and
    their corresponding coefficients (if any), and will return the partitioned Pauli terms
    diagonalized in the measurement basis and the corresponding diagonalizing circuits.

    ```python
    from pennylane.grouping import optimize_measurements
    h, nr_qubits = qml.qchem.molecular_hamiltonian("h2", "h2.xyz")
    rotations, grouped_ops, grouped_coeffs = optimize_measurements(h.ops, h.coeffs, grouping="qwc")
    ```

    The diagonalizing circuits of `rotations` correspond to the diagonalized Pauli word groupings of
    `grouped_ops`.

  - Pauli word partitioning utilities are performed by the `PauliGroupingStrategy`
    class. An input list of Pauli words can be partitioned into mutually commuting,
    qubit-wise-commuting, or anticommuting groupings.

    For example, partitioning Pauli words into anticommutative groupings by the Recursive Largest
    First (RLF) graph colouring heuristic:

    ```python
    from pennylane import PauliX, PauliY, PauliZ, Identity
    from pennylane.grouping import group_observables
    pauli_words = [
        Identity('a') @ Identity('b'),
        Identity('a') @ PauliX('b'),
        Identity('a') @ PauliY('b'),
        PauliZ('a') @ PauliX('b'),
        PauliZ('a') @ PauliY('b'),
        PauliZ('a') @ PauliZ('b')
    ]
    groupings = group_observables(pauli_words, grouping_type='anticommuting', method='rlf')
    ```

  - Various utility functions are included for obtaining and manipulating Pauli
    words in the binary symplectic vector space representation.

    For instance, two Pauli words may be converted to their binary vector representation:

    ```pycon
    >>> from pennylane.grouping import pauli_to_binary
    >>> from pennylane.wires import Wires
    >>> wire_map = {Wires('a'): 0, Wires('b'): 1}
    >>> pauli_vec_1 = pauli_to_binary(qml.PauliX('a') @ qml.PauliY('b'))
    >>> pauli_vec_2 = pauli_to_binary(qml.PauliZ('a') @ qml.PauliZ('b'))
    >>> pauli_vec_1
    [1. 1. 0. 1.]
    >>> pauli_vec_2
    [0. 0. 1. 1.]
    ```

    Their product up to a phase may be computed by taking the sum of their binary vector
    representations, and returned in the operator representation.

    ```pycon
    >>> from pennylane.grouping import binary_to_pauli
    >>> binary_to_pauli((pauli_vec_1 + pauli_vec_2) % 2, wire_map)
    Tensor product ['PauliY', 'PauliX']: 0 params, wires ['a', 'b']
    ```

    For more details on the grouping module, see the
    [grouping module documentation](https://pennylane.readthedocs.io/en/stable/code/qml_grouping.html)


<h4>Returning the quantum state from simulators</h4>

* The quantum state of a QNode can now be returned using the `qml.state()` return function.
  [(#818)](https://github.com/XanaduAI/pennylane/pull/818)

  ```python
  import pennylane as qml

  dev = qml.device("default.qubit", wires=3)
  qml.enable_tape()

  @qml.qnode(dev)
  def qfunc(x, y):
      qml.RZ(x, wires=0)
      qml.CNOT(wires=[0, 1])
      qml.RY(y, wires=1)
      qml.CNOT(wires=[0, 2])
      return qml.state()

  >>> qfunc(0.56, 0.1)
  array([0.95985437-0.27601028j, 0.        +0.j        ,
         0.04803275-0.01381203j, 0.        +0.j        ,
         0.        +0.j        , 0.        +0.j        ,
         0.        +0.j        , 0.        +0.j        ])
  ```

  Differentiating the state is currently available when using the
  classical backpropagation differentiation method (`diff_method="backprop"`) with a compatible device,
  and when using the new tape mode.

<h4>New operations and channels</h4>

* PennyLane now includes standard channels such as the Amplitude-damping,
  Phase-damping, and Depolarizing channels, as well as the ability
  to make custom qubit channels.
  [(#760)](https://github.com/PennyLaneAI/pennylane/pull/760)
  [(#766)](https://github.com/PennyLaneAI/pennylane/pull/766)
  [(#778)](https://github.com/PennyLaneAI/pennylane/pull/778)

* The controlled-Y operation is now available via `qml.CY`. For devices that do
  not natively support the controlled-Y operation, it will be decomposed
  into `qml.RY`, `qml.CNOT`, and `qml.S` operations.
  [(#806)](https://github.com/PennyLaneAI/pennylane/pull/806)

<h4>Preview the next-generation PennyLane QNode</h4>

* The new PennyLane `tape` module provides a re-formulated QNode class, rewritten from the ground-up,
  that uses a new `QuantumTape` object to represent the QNode's quantum circuit. Tape mode
  provides several advantages over the standard PennyLane QNode.
  [(#785)](https://github.com/PennyLaneAI/pennylane/pull/785)
  [(#792)](https://github.com/PennyLaneAI/pennylane/pull/792)
  [(#796)](https://github.com/PennyLaneAI/pennylane/pull/796)
  [(#800)](https://github.com/PennyLaneAI/pennylane/pull/800)
  [(#803)](https://github.com/PennyLaneAI/pennylane/pull/803)
  [(#804)](https://github.com/PennyLaneAI/pennylane/pull/804)
  [(#805)](https://github.com/PennyLaneAI/pennylane/pull/805)
  [(#808)](https://github.com/PennyLaneAI/pennylane/pull/808)
  [(#810)](https://github.com/PennyLaneAI/pennylane/pull/810)
  [(#811)](https://github.com/PennyLaneAI/pennylane/pull/811)
  [(#815)](https://github.com/PennyLaneAI/pennylane/pull/815)
  [(#820)](https://github.com/PennyLaneAI/pennylane/pull/820)
  [(#823)](https://github.com/PennyLaneAI/pennylane/pull/823)
  [(#824)](https://github.com/PennyLaneAI/pennylane/pull/824)
  [(#829)](https://github.com/PennyLaneAI/pennylane/pull/829)

  - Support for in-QNode classical processing: Tape mode allows for differentiable classical
    processing within the QNode.

  - No more Variable wrapping: In tape mode, QNode arguments no longer become `Variable`
    objects within the QNode.

  - Less restrictive QNode signatures: There is no longer any restriction on the QNode signature;
    the QNode can be defined and called following the same rules as standard Python functions.

  - Unifying all QNodes: The tape-mode QNode merges all QNodes (including the
    `JacobianQNode` and the `PassthruQNode`) into a single unified QNode, with
    identical behaviour regardless of the differentiation type.

  - Optimizations: Tape mode provides various performance optimizations, reducing pre- and
    post-processing overhead, and reduces the number of quantum evaluations in certain cases.

  Note that tape mode is **experimental**, and does not currently have feature-parity with the
  existing QNode. [Feedback and bug reports](https://github.com/PennyLaneAI/pennylane/issues) are
  encouraged and will help improve the new tape mode.

  Tape mode can be enabled globally via the `qml.enable_tape` function, without changing your
  PennyLane code:

  ```python
  qml.enable_tape()
  dev = qml.device("default.qubit", wires=1)

  @qml.qnode(dev, interface="tf")
  def circuit(p):
      print("Parameter value:", p)
      qml.RX(tf.sin(p[0])**2 + p[1], wires=0)
      return qml.expval(qml.PauliZ(0))
  ```

  For more details, please see the [tape mode
  documentation](https://pennylane.readthedocs.io/en/stable/code/qml_tape.html).

<h3>Improvements</h3>

* QNode caching has been introduced, allowing the QNode to keep track of the results of previous
  device executions and reuse those results in subsequent calls.
  Note that QNode caching is only supported in the new and experimental tape-mode.
  [(#817)](https://github.com/PennyLaneAI/pennylane/pull/817)

  Caching is available by passing a `caching` argument to the QNode:

  ```python
  dev = qml.device("default.qubit", wires=2)
  qml.enable_tape()

  @qml.qnode(dev, caching=10)  # cache up to 10 evaluations
  def qfunc(x):
      qml.RX(x, wires=0)
      qml.RX(0.3, wires=1)
      qml.CNOT(wires=[0, 1])
      return qml.expval(qml.PauliZ(1))

  qfunc(0.1)  # first evaluation executes on the device
  qfunc(0.1)  # second evaluation accesses the cached result
  ```

* Sped up the application of certain gates in `default.qubit` by using array/tensor
  manipulation tricks. The following gates are affected: `PauliX`, `PauliY`, `PauliZ`,
  `Hadamard`, `SWAP`, `S`, `T`, `CNOT`, `CZ`.
  [(#772)](https://github.com/PennyLaneAI/pennylane/pull/772)

* The computation of marginal probabilities has been made more efficient for devices
  with a large number of wires, achieving in some cases a 5x speedup.
  [(#799)](https://github.com/PennyLaneAI/pennylane/pull/799)

* Adds arithmetic operations (addition, tensor product,
  subtraction, and scalar multiplication) between `Hamiltonian`,
  `Tensor`, and `Observable` objects, and inline arithmetic
  operations between Hamiltonians and other observables.
  [(#765)](https://github.com/PennyLaneAI/pennylane/pull/765)

  Hamiltonians can now easily be defined as sums of observables:

  ```pycon3
  >>> H = 3 * qml.PauliZ(0) - (qml.PauliX(0) @ qml.PauliX(1)) + qml.Hamiltonian([4], [qml.PauliZ(0)])
  >>> print(H)
  (7.0) [Z0] + (-1.0) [X0 X1]
  ```

* Adds `compare()` method to `Observable` and `Hamiltonian` classes, which allows
  for comparison between observable quantities.
  [(#765)](https://github.com/PennyLaneAI/pennylane/pull/765)

  ```pycon3
  >>> H = qml.Hamiltonian([1], [qml.PauliZ(0)])
  >>> obs = qml.PauliZ(0) @ qml.Identity(1)
  >>> print(H.compare(obs))
  True
  ```

  ```pycon3
  >>> H = qml.Hamiltonian([2], [qml.PauliZ(0)])
  >>> obs = qml.PauliZ(1) @ qml.Identity(0)
  >>> print(H.compare(obs))
  False
  ```

* Adds `simplify()` method to the `Hamiltonian` class.
  [(#765)](https://github.com/PennyLaneAI/pennylane/pull/765)

  ```pycon3
  >>> H = qml.Hamiltonian([1, 2], [qml.PauliZ(0), qml.PauliZ(0) @ qml.Identity(1)])
  >>> H.simplify()
  >>> print(H)
  (3.0) [Z0]
  ```

* Added a new bit-flip mixer to the `qml.qaoa` module.
  [(#774)](https://github.com/PennyLaneAI/pennylane/pull/774)

* Summation of two `Wires` objects is now supported and will return
  a `Wires` object containing the set of all wires defined by the
  terms in the summation.
  [(#812)](https://github.com/PennyLaneAI/pennylane/pull/812)

<h3>Breaking changes</h3>

* The PennyLane NumPy module now returns scalar (zero-dimensional) arrays where
  Python scalars were previously returned.
  [(#820)](https://github.com/PennyLaneAI/pennylane/pull/820)
  [(#833)](https://github.com/PennyLaneAI/pennylane/pull/833)

  For example, this affects array element indexing, and summation:

  ```pycon
  >>> x = np.array([1, 2, 3], requires_grad=False)
  >>> x[0]
  tensor(1, requires_grad=False)
  >>> np.sum(x)
  tensor(6, requires_grad=True)
  ```

  This may require small updates to user code. A convenience method, `np.tensor.unwrap()`,
  has been added to help ease the transition. This converts PennyLane NumPy tensors
  to standard NumPy arrays and Python scalars:

  ```pycon
  >>> x = np.array(1.543, requires_grad=False)
  >>> x.unwrap()
  1.543
  ```

  Note, however, that information regarding array differentiability will be
  lost.

* The device capabilities dictionary has been redesigned, for clarity and robustness. In particular,
  the capabilities dictionary is now inherited from the parent class, various keys have more
  expressive names, and all keys are now defined in the base device class. For more details, please
  [refer to the developer
  documentation](https://pennylane.readthedocs.io/en/stable/development/plugins.html#device-capabilities).
  [(#781)](https://github.com/PennyLaneAI/pennylane/pull/781/files)

<h3>Bug fixes</h3>

* Changed to use lists for storing variable values inside `BaseQNode`
  allowing complex matrices to be passed to `QubitUnitary`.
  [(#773)](https://github.com/PennyLaneAI/pennylane/pull/773)

* Fixed a bug within `default.qubit`, resulting in greater efficiency
  when applying a state vector to all wires on the device.
  [(#849)](https://github.com/PennyLaneAI/pennylane/pull/849)

<h3>Documentation</h3>

* Equations have been added to the `qml.sample` and `qml.probs` docstrings
  to clarify the mathematical foundation of the performed measurements.
  [(#843)](https://github.com/PennyLaneAI/pennylane/pull/843)

<h3>Contributors</h3>

This release contains contributions from (in alphabetical order):

Aroosa Ijaz, Juan Miguel Arrazola, Thomas Bromley, Jack Ceroni, Alain Delgado Gran, Josh Izaac,
Soran Jahangiri, Nathan Killoran, Robert Lang, Cedric Lin, Olivia Di Matteo, Nicolás Quesada, Maria
Schuld, Antal Száva.

# Release 0.11.0

<h3>New features since last release</h3>

<h4>New and improved simulators</h4>

* Added a new device, `default.qubit.autograd`, a pure-state qubit simulator written using Autograd.
  This device supports classical backpropagation (`diff_method="backprop"`); this can
  be faster than the parameter-shift rule for computing quantum gradients
  when the number of parameters to be optimized is large.
  [(#721)](https://github.com/XanaduAI/pennylane/pull/721)

  ```pycon
  >>> dev = qml.device("default.qubit.autograd", wires=1)
  >>> @qml.qnode(dev, diff_method="backprop")
  ... def circuit(x):
  ...     qml.RX(x[1], wires=0)
  ...     qml.Rot(x[0], x[1], x[2], wires=0)
  ...     return qml.expval(qml.PauliZ(0))
  >>> weights = np.array([0.2, 0.5, 0.1])
  >>> grad_fn = qml.grad(circuit)
  >>> print(grad_fn(weights))
  array([-2.25267173e-01, -1.00864546e+00,  6.93889390e-18])
  ```

  See the [device documentation](https://pennylane.readthedocs.io/en/stable/code/api/pennylane.devices.default_qubit_autograd.DefaultQubitAutograd.html) for more details.

* A new experimental C++ state-vector simulator device is now available, `lightning.qubit`. It
  uses the C++ Eigen library to perform fast linear algebra calculations for simulating quantum
  state-vector evolution.

  `lightning.qubit` is currently in beta; it can be installed via `pip`:

  ```console
  $ pip install pennylane-lightning
  ```

  Once installed, it can be used as a PennyLane device:

  ```pycon
  >>> dev = qml.device("lightning.qubit", wires=2)
  ```

  For more details, please see the [lightning qubit documentation](https://pennylane-lightning.readthedocs.io).

<h4>New algorithms and templates</h4>

* Added built-in QAOA functionality via the new `qml.qaoa` module.
  [(#712)](https://github.com/PennyLaneAI/pennylane/pull/712)
  [(#718)](https://github.com/PennyLaneAI/pennylane/pull/718)
  [(#741)](https://github.com/PennyLaneAI/pennylane/pull/741)
  [(#720)](https://github.com/PennyLaneAI/pennylane/pull/720)

  This includes the following features:

  * New `qml.qaoa.x_mixer` and `qml.qaoa.xy_mixer` functions for defining Pauli-X and XY
    mixer Hamiltonians.

  * MaxCut: The `qml.qaoa.maxcut` function allows easy construction of the cost Hamiltonian
    and recommended mixer Hamiltonian for solving the MaxCut problem for a supplied graph.

  * Layers: `qml.qaoa.cost_layer` and `qml.qaoa.mixer_layer` take cost and mixer
    Hamiltonians, respectively, and apply the corresponding QAOA cost and mixer layers
    to the quantum circuit

  For example, using PennyLane to construct and solve a MaxCut problem with QAOA:

  ```python
  wires = range(3)
  graph = Graph([(0, 1), (1, 2), (2, 0)])
  cost_h, mixer_h = qaoa.maxcut(graph)

  def qaoa_layer(gamma, alpha):
      qaoa.cost_layer(gamma, cost_h)
      qaoa.mixer_layer(alpha, mixer_h)

  def antatz(params, **kwargs):

      for w in wires:
          qml.Hadamard(wires=w)

      # repeat the QAOA layer two times
      qml.layer(qaoa_layer, 2, params[0], params[1])

  dev = qml.device('default.qubit', wires=len(wires))
  cost_function = qml.VQECost(ansatz, cost_h, dev)
  ```

* Added an `ApproxTimeEvolution` template to the PennyLane templates module, which
  can be used to implement Trotterized time-evolution under a Hamiltonian.
  [(#710)](https://github.com/XanaduAI/pennylane/pull/710)

  <img src="https://pennylane.readthedocs.io/en/latest/_static/templates/subroutines/approx_time_evolution.png" width=50%/>

* Added a `qml.layer` template-constructing function, which takes a unitary, and
  repeatedly applies it on a set of wires to a given depth.
  [(#723)](https://github.com/PennyLaneAI/pennylane/pull/723)

  ```python
  def subroutine():
      qml.Hadamard(wires=[0])
      qml.CNOT(wires=[0, 1])
      qml.PauliX(wires=[1])

  dev = qml.device('default.qubit', wires=3)

  @qml.qnode(dev)
  def circuit():
      qml.layer(subroutine, 3)
      return [qml.expval(qml.PauliZ(0)), qml.expval(qml.PauliZ(1))]
  ```

  This creates the following circuit:
  ```pycon
  >>> circuit()
  >>> print(circuit.draw())
  0: ──H──╭C──X──H──╭C──X──H──╭C──X──┤ ⟨Z⟩
  1: ─────╰X────────╰X────────╰X─────┤ ⟨Z⟩
  ```

* Added the `qml.utils.decompose_hamiltonian` function. This function can be used to
  decompose a Hamiltonian into a linear combination of Pauli operators.
  [(#671)](https://github.com/XanaduAI/pennylane/pull/671)

  ```pycon
  >>> A = np.array(
  ... [[-2, -2+1j, -2, -2],
  ... [-2-1j,  0,  0, -1],
  ... [-2,  0, -2, -1],
  ... [-2, -1, -1,  0]])
  >>> coeffs, obs_list = decompose_hamiltonian(A)
  ```

<h4>New device features</h4>

* It is now possible to specify custom wire labels, such as `['anc1', 'anc2', 0, 1, 3]`, where the labels
  can be strings or numbers.
  [(#666)](https://github.com/XanaduAI/pennylane/pull/666)

  Custom wire labels are defined by passing a list to the `wires` argument when creating the device:

  ```pycon
  >>> dev = qml.device("default.qubit", wires=['anc1', 'anc2', 0, 1, 3])
  ```

  Quantum operations should then be invoked with these custom wire labels:

  ``` pycon
  >>> @qml.qnode(dev)
  >>> def circuit():
  ...    qml.Hadamard(wires='anc2')
  ...    qml.CNOT(wires=['anc1', 3])
  ...    ...
  ```

  The existing behaviour, in which the number of wires is specified on device initialization,
  continues to work as usual. This gives a default behaviour where wires are labelled
  by consecutive integers.

  ```pycon
  >>> dev = qml.device("default.qubit", wires=5)
  ```

* An integrated device test suite has been added, which can be used
  to run basic integration tests on core or external devices.
  [(#695)](https://github.com/PennyLaneAI/pennylane/pull/695)
  [(#724)](https://github.com/PennyLaneAI/pennylane/pull/724)
  [(#733)](https://github.com/PennyLaneAI/pennylane/pull/733)

  The test can be invoked against a particular device by calling the `pl-device-test`
  command line program:

  ```console
  $ pl-device-test --device=default.qubit --shots=1234 --analytic=False
  ```

  If the tests are run on external devices, the device and its dependencies must be
  installed locally. For more details, please see the
  [plugin test documentation](http://pennylane.readthedocs.io/en/latest/code/api/pennylane.devices.tests.html).

<h3>Improvements</h3>

* The functions implementing the quantum circuits building the Unitary Coupled-Cluster
  (UCCSD) VQE ansatz have been improved, with a more consistent naming convention and
  improved docstrings.
  [(#748)](https://github.com/PennyLaneAI/pennylane/pull/748)

  The changes include:

  - The terms *1particle-1hole (ph)* and *2particle-2hole (pphh)* excitations
    were replaced with the names *single* and *double* excitations, respectively.

  - The non-differentiable arguments in the `UCCSD` template were renamed accordingly:
    `ph` → `s_wires`, `pphh` → `d_wires`

  - The term *virtual*, previously used to refer the *unoccupied* orbitals, was discarded.

  - The Usage Details sections were updated and improved.

* Added support for TensorFlow 2.3 and PyTorch 1.6.
  [(#725)](https://github.com/PennyLaneAI/pennylane/pull/725)

* Returning probabilities is now supported from photonic QNodes.
  As with qubit QNodes, photonic QNodes returning probabilities are
  end-to-end differentiable.
  [(#699)](https://github.com/XanaduAI/pennylane/pull/699/)

  ```pycon
  >>> dev = qml.device("strawberryfields.fock", wires=2, cutoff_dim=5)
  >>> @qml.qnode(dev)
  ... def circuit(a):
  ...     qml.Displacement(a, 0, wires=0)
  ...     return qml.probs(wires=0)
  >>> print(circuit(0.5))
  [7.78800783e-01 1.94700196e-01 2.43375245e-02 2.02812704e-03 1.26757940e-04]
  ```

<h3>Breaking changes</h3>

* The `pennylane.plugins` and `pennylane.beta.plugins` folders have been renamed to
  `pennylane.devices` and `pennylane.beta.devices`, to reflect their content better.
  [(#726)](https://github.com/XanaduAI/pennylane/pull/726)

<h3>Bug fixes</h3>

* The PennyLane interface conversion functions can now convert QNodes with
  pre-existing interfaces.
  [(#707)](https://github.com/XanaduAI/pennylane/pull/707)

<h3>Documentation</h3>

* The interfaces section of the documentation has been renamed to 'Interfaces and training',
  and updated with the latest variable handling details.
  [(#753)](https://github.com/PennyLaneAI/pennylane/pull/753)

<h3>Contributors</h3>

This release contains contributions from (in alphabetical order):

Juan Miguel Arrazola, Thomas Bromley, Jack Ceroni, Alain Delgado Gran, Shadab Hussain, Theodor
Isacsson, Josh Izaac, Nathan Killoran, Maria Schuld, Antal Száva, Nicola Vitucci.

# Release 0.10.0

<h3>New features since last release</h3>

<h4>New and improved simulators</h4>

* Added a new device, `default.qubit.tf`, a pure-state qubit simulator written using TensorFlow.
  As a result, it supports classical backpropagation as a means to compute the Jacobian. This can
  be faster than the parameter-shift rule for computing quantum gradients
  when the number of parameters to be optimized is large.

  `default.qubit.tf` is designed to be used with end-to-end classical backpropagation
  (`diff_method="backprop"`) with the TensorFlow interface. This is the default method
  of differentiation when creating a QNode with this device.

  Using this method, the created QNode is a 'white-box' that is
  tightly integrated with your TensorFlow computation, including
  [AutoGraph](https://www.tensorflow.org/guide/function) support:

  ```pycon
  >>> dev = qml.device("default.qubit.tf", wires=1)
  >>> @tf.function
  ... @qml.qnode(dev, interface="tf", diff_method="backprop")
  ... def circuit(x):
  ...     qml.RX(x[1], wires=0)
  ...     qml.Rot(x[0], x[1], x[2], wires=0)
  ...     return qml.expval(qml.PauliZ(0))
  >>> weights = tf.Variable([0.2, 0.5, 0.1])
  >>> with tf.GradientTape() as tape:
  ...     res = circuit(weights)
  >>> print(tape.gradient(res, weights))
  tf.Tensor([-2.2526717e-01 -1.0086454e+00  1.3877788e-17], shape=(3,), dtype=float32)
  ```

  See the `default.qubit.tf`
  [documentation](https://pennylane.ai/en/stable/code/api/pennylane.beta.plugins.DefaultQubitTF.html)
  for more details.

* The [default.tensor plugin](https://github.com/XanaduAI/pennylane/blob/master/pennylane/beta/plugins/default_tensor.py)
  has been significantly upgraded. It now allows two different
  tensor network representations to be used: `"exact"` and `"mps"`. The former uses a
  exact factorized representation of quantum states, while the latter uses a matrix product state
  representation.
  ([#572](https://github.com/XanaduAI/pennylane/pull/572))
  ([#599](https://github.com/XanaduAI/pennylane/pull/599))

<h4>New machine learning functionality and integrations</h4>

* PennyLane QNodes can now be converted into Torch layers, allowing for creation of quantum and
  hybrid models using the `torch.nn` API.
  [(#588)](https://github.com/XanaduAI/pennylane/pull/588)

  A PennyLane QNode can be converted into a `torch.nn` layer using the `qml.qnn.TorchLayer` class:

  ```pycon
  >>> @qml.qnode(dev)
  ... def qnode(inputs, weights_0, weight_1):
  ...    # define the circuit
  ...    # ...

  >>> weight_shapes = {"weights_0": 3, "weight_1": 1}
  >>> qlayer = qml.qnn.TorchLayer(qnode, weight_shapes)
  ```

  A hybrid model can then be easily constructed:

  ```pycon
  >>> model = torch.nn.Sequential(qlayer, torch.nn.Linear(2, 2))
  ```

* Added a new "reversible" differentiation method which can be used in simulators, but not hardware.

  The reversible approach is similar to backpropagation, but trades off extra computation for
  enhanced memory efficiency. Where backpropagation caches the state tensors at each step during
  a simulated evolution, the reversible method only caches the final pre-measurement state.

  Compared to the parameter-shift method, the reversible method can be faster or slower,
  depending on the density and location of parametrized gates in a circuit
  (circuits with higher density of parametrized gates near the end of the circuit will see a benefit).
  [(#670)](https://github.com/XanaduAI/pennylane/pull/670)

  ```pycon
  >>> dev = qml.device("default.qubit", wires=2)
  ... @qml.qnode(dev, diff_method="reversible")
  ... def circuit(x):
  ...     qml.RX(x, wires=0)
  ...     qml.RX(x, wires=0)
  ...     qml.CNOT(wires=[0,1])
  ...     return qml.expval(qml.PauliZ(0))
  >>> qml.grad(circuit)(0.5)
  (array(-0.47942554),)
  ```

<h4>New templates and cost functions</h4>

* Added the new templates `UCCSD`, `SingleExcitationUnitary`, and`DoubleExcitationUnitary`,
  which together implement the Unitary Coupled-Cluster Singles and Doubles (UCCSD) ansatz
  to perform VQE-based quantum chemistry simulations using PennyLane-QChem.
  [(#622)](https://github.com/XanaduAI/pennylane/pull/622)
  [(#638)](https://github.com/XanaduAI/pennylane/pull/638)
  [(#654)](https://github.com/XanaduAI/pennylane/pull/654)
  [(#659)](https://github.com/XanaduAI/pennylane/pull/659)
  [(#622)](https://github.com/XanaduAI/pennylane/pull/622)

* Added module `pennylane.qnn.cost` with class `SquaredErrorLoss`. The module contains classes
  to calculate losses and cost functions on circuits with trainable parameters.
  [(#642)](https://github.com/XanaduAI/pennylane/pull/642)

<h3>Improvements</h3>

* Improves the wire management by making the `Operator.wires` attribute a `wires` object.
  [(#666)](https://github.com/XanaduAI/pennylane/pull/666)

* A significant improvement with respect to how QNodes and interfaces mark quantum function
  arguments as differentiable when using Autograd, designed to improve performance and make
  QNodes more intuitive.
  [(#648)](https://github.com/XanaduAI/pennylane/pull/648)
  [(#650)](https://github.com/XanaduAI/pennylane/pull/650)

  In particular, the following changes have been made:

  - A new `ndarray` subclass `pennylane.numpy.tensor`, which extends NumPy arrays with
    the keyword argument and attribute `requires_grad`. Tensors which have `requires_grad=False`
    are treated as non-differentiable by the Autograd interface.

  - A new subpackage `pennylane.numpy`, which wraps `autograd.numpy` such that NumPy functions
    accept the `requires_grad` keyword argument, and allows Autograd to differentiate
    `pennylane.numpy.tensor` objects.

  - The `argnum` argument to `qml.grad` is now optional; if not provided, arguments explicitly
    marked as `requires_grad=False` are excluded for the list of differentiable arguments.
    The ability to pass `argnum` has been retained for backwards compatibility, and
    if present the old behaviour persists.

* The QNode Torch interface now inspects QNode positional arguments.
  If any argument does not have the attribute `requires_grad=True`, it
  is automatically excluded from quantum gradient computations.
  [(#652)](https://github.com/XanaduAI/pennylane/pull/652)
  [(#660)](https://github.com/XanaduAI/pennylane/pull/660)

* The QNode TF interface now inspects QNode positional arguments.
  If any argument is not being watched by a `tf.GradientTape()`,
  it is automatically excluded from quantum gradient computations.
  [(#655)](https://github.com/XanaduAI/pennylane/pull/655)
  [(#660)](https://github.com/XanaduAI/pennylane/pull/660)

* QNodes have two new public methods: `QNode.set_trainable_args()` and `QNode.get_trainable_args()`.
  These are designed to be called by interfaces, to specify to the QNode which of its
  input arguments are differentiable. Arguments which are non-differentiable will not be converted
  to PennyLane Variable objects within the QNode.
  [(#660)](https://github.com/XanaduAI/pennylane/pull/660)

* Added `decomposition` method to PauliX, PauliY, PauliZ, S, T, Hadamard, and PhaseShift gates, which
  decomposes each of these gates into rotation gates.
  [(#668)](https://github.com/XanaduAI/pennylane/pull/668)

* The `CircuitGraph` class now supports serializing contained circuit operations
  and measurement basis rotations to an OpenQASM2.0 script via the new
  `CircuitGraph.to_openqasm()` method.
  [(#623)](https://github.com/XanaduAI/pennylane/pull/623)

<h3>Breaking changes</h3>

* Removes support for Python 3.5.
  [(#639)](https://github.com/XanaduAI/pennylane/pull/639)

<h3>Documentation</h3>

* Various small typos were fixed.

<h3>Contributors</h3>

This release contains contributions from (in alphabetical order):

Thomas Bromley, Jack Ceroni, Alain Delgado Gran, Theodor Isacsson, Josh Izaac,
Nathan Killoran, Maria Schuld, Antal Száva, Nicola Vitucci.


# Release 0.9.0

<h3>New features since last release</h3>

<h4>New machine learning integrations</h4>

* PennyLane QNodes can now be converted into Keras layers, allowing for creation of quantum and
  hybrid models using the Keras API.
  [(#529)](https://github.com/XanaduAI/pennylane/pull/529)

  A PennyLane QNode can be converted into a Keras layer using the `KerasLayer` class:

  ```python
  from pennylane.qnn import KerasLayer

  @qml.qnode(dev)
  def circuit(inputs, weights_0, weight_1):
     # define the circuit
     # ...

  weight_shapes = {"weights_0": 3, "weight_1": 1}
  qlayer = qml.qnn.KerasLayer(circuit, weight_shapes, output_dim=2)
  ```

  A hybrid model can then be easily constructed:

  ```python
  model = tf.keras.models.Sequential([qlayer, tf.keras.layers.Dense(2)])
  ```

* Added a new type of QNode, `qml.qnodes.PassthruQNode`. For simulators which are coded in an
  external library which supports automatic differentiation, PennyLane will treat a PassthruQNode as
  a "white box", and rely on the external library to directly provide gradients via backpropagation.
  This can be more efficient than the using parameter-shift rule for a large number of parameters.
  [(#488)](https://github.com/XanaduAI/pennylane/pull/488)

  Currently this behaviour is supported by PennyLane's `default.tensor.tf` device backend,
  compatible with the `'tf'` interface using TensorFlow 2:

  ```python
  dev = qml.device('default.tensor.tf', wires=2)

  @qml.qnode(dev, diff_method="backprop")
  def circuit(params):
      qml.RX(params[0], wires=0)
      qml.RX(params[1], wires=1)
      qml.CNOT(wires=[0, 1])
      return qml.expval(qml.PauliZ(0))

  qnode = PassthruQNode(circuit, dev)
  params = tf.Variable([0.3, 0.1])

  with tf.GradientTape() as tape:
      tape.watch(params)
      res = qnode(params)

  grad = tape.gradient(res, params)
  ```

<h4>New optimizers</h4>

* Added the `qml.RotosolveOptimizer`, a gradient-free optimizer
  that minimizes the quantum function by updating each parameter,
  one-by-one, via a closed-form expression while keeping other parameters
  fixed.
  [(#636)](https://github.com/XanaduAI/pennylane/pull/636)
  [(#539)](https://github.com/XanaduAI/pennylane/pull/539)

* Added the `qml.RotoselectOptimizer`, which uses Rotosolve to
  minimizes a quantum function with respect to both the
  rotation operations applied and the rotation parameters.
  [(#636)](https://github.com/XanaduAI/pennylane/pull/636)
  [(#539)](https://github.com/XanaduAI/pennylane/pull/539)

  For example, given a quantum function `f` that accepts parameters `x`
  and a list of corresponding rotation operations `generators`,
  the Rotoselect optimizer will, at each step, update both the parameter
  values and the list of rotation gates to minimize the loss:

  ```pycon
  >>> opt = qml.optimize.RotoselectOptimizer()
  >>> x = [0.3, 0.7]
  >>> generators = [qml.RX, qml.RY]
  >>> for _ in range(100):
  ...     x, generators = opt.step(f, x, generators)
  ```


<h4>New operations</h4>

* Added the `PauliRot` gate, which performs an arbitrary
  Pauli rotation on multiple qubits, and the `MultiRZ` gate,
  which performs a rotation generated by a tensor product
  of Pauli Z operators.
  [(#559)](https://github.com/XanaduAI/pennylane/pull/559)

  ```python
  dev = qml.device('default.qubit', wires=4)

  @qml.qnode(dev)
  def circuit(angle):
      qml.PauliRot(angle, "IXYZ", wires=[0, 1, 2, 3])
      return [qml.expval(qml.PauliZ(wire)) for wire in [0, 1, 2, 3]]
  ```

  ```pycon
  >>> circuit(0.4)
  [1.         0.92106099 0.92106099 1.        ]
  >>> print(circuit.draw())
   0: ──╭RI(0.4)──┤ ⟨Z⟩
   1: ──├RX(0.4)──┤ ⟨Z⟩
   2: ──├RY(0.4)──┤ ⟨Z⟩
   3: ──╰RZ(0.4)──┤ ⟨Z⟩
  ```

  If the `PauliRot` gate is not supported on the target device, it will
  be decomposed into `Hadamard`, `RX` and `MultiRZ` gates. Note that
  identity gates in the Pauli word result in untouched wires:

  ```pycon
  >>> print(circuit.draw())
   0: ───────────────────────────────────┤ ⟨Z⟩
   1: ──H──────────╭RZ(0.4)──H───────────┤ ⟨Z⟩
   2: ──RX(1.571)──├RZ(0.4)──RX(-1.571)──┤ ⟨Z⟩
   3: ─────────────╰RZ(0.4)──────────────┤ ⟨Z⟩
  ```

  If the `MultiRZ` gate is not supported, it will be decomposed into
  `CNOT` and `RZ` gates:

  ```pycon
  >>> print(circuit.draw())
   0: ──────────────────────────────────────────────────┤ ⟨Z⟩
   1: ──H──────────────╭X──RZ(0.4)──╭X──────H───────────┤ ⟨Z⟩
   2: ──RX(1.571)──╭X──╰C───────────╰C──╭X──RX(-1.571)──┤ ⟨Z⟩
   3: ─────────────╰C───────────────────╰C──────────────┤ ⟨Z⟩
  ```

* PennyLane now provides `DiagonalQubitUnitary` for diagonal gates, that are e.g.,
  encountered in IQP circuits. These kinds of gates can be evaluated much faster on
  a simulator device.
  [(#567)](https://github.com/XanaduAI/pennylane/pull/567)

  The gate can be used, for example, to efficiently simulate oracles:

  ```python
  dev = qml.device('default.qubit', wires=3)

  # Function as a bitstring
  f = np.array([1, 0, 0, 1, 1, 0, 1, 0])

  @qml.qnode(dev)
  def circuit(weights1, weights2):
      qml.templates.StronglyEntanglingLayers(weights1, wires=[0, 1, 2])

      # Implements the function as a phase-kickback oracle
      qml.DiagonalQubitUnitary((-1)**f, wires=[0, 1, 2])

      qml.templates.StronglyEntanglingLayers(weights2, wires=[0, 1, 2])
      return [qml.expval(qml.PauliZ(w)) for w in range(3)]
  ```

* Added the `TensorN` CVObservable that can represent the tensor product of the
  `NumberOperator` on photonic backends.
  [(#608)](https://github.com/XanaduAI/pennylane/pull/608)

<h4>New templates</h4>

* Added the `ArbitraryUnitary` and `ArbitraryStatePreparation` templates, which use
  `PauliRot` gates to perform an arbitrary unitary and prepare an arbitrary basis
  state with the minimal number of parameters.
  [(#590)](https://github.com/XanaduAI/pennylane/pull/590)

  ```python
  dev = qml.device('default.qubit', wires=3)

  @qml.qnode(dev)
  def circuit(weights1, weights2):
        qml.templates.ArbitraryStatePreparation(weights1, wires=[0, 1, 2])
        qml.templates.ArbitraryUnitary(weights2, wires=[0, 1, 2])
        return qml.probs(wires=[0, 1, 2])
  ```

* Added the `IQPEmbedding` template, which encodes inputs into the diagonal gates of an
  IQP circuit.
  [(#605)](https://github.com/XanaduAI/pennylane/pull/605)

  <img src="https://pennylane.readthedocs.io/en/latest/_images/iqp.png"
  width=50%></img>

* Added the `SimplifiedTwoDesign` template, which implements the circuit
  design of [Cerezo et al. (2020)](<https://arxiv.org/abs/2001.00550>).
  [(#556)](https://github.com/XanaduAI/pennylane/pull/556)

  <img src="https://pennylane.readthedocs.io/en/latest/_images/simplified_two_design.png"
  width=50%></img>

* Added the `BasicEntanglerLayers` template, which is a simple layer architecture
  of rotations and CNOT nearest-neighbour entanglers.
  [(#555)](https://github.com/XanaduAI/pennylane/pull/555)

  <img src="https://pennylane.readthedocs.io/en/latest/_images/basic_entangler.png"
  width=50%></img>

* PennyLane now offers a broadcasting function to easily construct templates:
  `qml.broadcast()` takes single quantum operations or other templates and applies
  them to wires in a specific pattern.
  [(#515)](https://github.com/XanaduAI/pennylane/pull/515)
  [(#522)](https://github.com/XanaduAI/pennylane/pull/522)
  [(#526)](https://github.com/XanaduAI/pennylane/pull/526)
  [(#603)](https://github.com/XanaduAI/pennylane/pull/603)

  For example, we can use broadcast to repeat a custom template
  across multiple wires:

  ```python
  from pennylane.templates import template

  @template
  def mytemplate(pars, wires):
      qml.Hadamard(wires=wires)
      qml.RY(pars, wires=wires)

  dev = qml.device('default.qubit', wires=3)

  @qml.qnode(dev)
  def circuit(pars):
      qml.broadcast(mytemplate, pattern="single", wires=[0,1,2], parameters=pars)
      return qml.expval(qml.PauliZ(0))
  ```

  ```pycon
  >>> circuit([1, 1, 0.1])
  -0.841470984807896
  >>> print(circuit.draw())
   0: ──H──RY(1.0)──┤ ⟨Z⟩
   1: ──H──RY(1.0)──┤
   2: ──H──RY(0.1)──┤
  ```

  For other available patterns, see the
  [broadcast function documentation](https://pennylane.readthedocs.io/en/latest/code/api/pennylane.broadcast.html).

<h3>Breaking changes</h3>

* The `QAOAEmbedding` now uses the new `MultiRZ` gate as a `ZZ` entangler,
  which changes the convention. While
  previously, the `ZZ` gate in the embedding was implemented as

  ```python
  CNOT(wires=[wires[0], wires[1]])
  RZ(2 * parameter, wires=wires[0])
  CNOT(wires=[wires[0], wires[1]])
  ```

  the `MultiRZ` corresponds to

  ```python
  CNOT(wires=[wires[1], wires[0]])
  RZ(parameter, wires=wires[0])
  CNOT(wires=[wires[1], wires[0]])
  ```

  which differs in the factor of `2`, and fixes a bug in the
  wires that the `CNOT` was applied to.
  [(#609)](https://github.com/XanaduAI/pennylane/pull/609)

* Probability methods are handled by `QubitDevice` and device method
  requirements are modified to simplify plugin development.
  [(#573)](https://github.com/XanaduAI/pennylane/pull/573)

* The internal variables `All` and `Any` to mark an `Operation` as acting on all or any
  wires have been renamed to `AllWires` and `AnyWires`.
  [(#614)](https://github.com/XanaduAI/pennylane/pull/614)

<h3>Improvements</h3>

* A new `Wires` class was introduced for the internal
  bookkeeping of wire indices.
  [(#615)](https://github.com/XanaduAI/pennylane/pull/615)

* Improvements to the speed/performance of the `default.qubit` device.
  [(#567)](https://github.com/XanaduAI/pennylane/pull/567)
  [(#559)](https://github.com/XanaduAI/pennylane/pull/559)

* Added the `"backprop"` and `"device"` differentiation methods to the `qnode`
  decorator.
  [(#552)](https://github.com/XanaduAI/pennylane/pull/552)

  - `"backprop"`: Use classical backpropagation. Default on simulator
    devices that are classically end-to-end differentiable.
    The returned QNode can only be used with the same machine learning
    framework (e.g., `default.tensor.tf` simulator with the `tensorflow` interface).

  - `"device"`: Queries the device directly for the gradient.

  Using the `"backprop"` differentiation method with the `default.tensor.tf`
  device, the created QNode is a 'white-box', and is tightly integrated with
  the overall TensorFlow computation:

  ```python
  >>> dev = qml.device("default.tensor.tf", wires=1)
  >>> @qml.qnode(dev, interface="tf", diff_method="backprop")
  >>> def circuit(x):
  ...     qml.RX(x[1], wires=0)
  ...     qml.Rot(x[0], x[1], x[2], wires=0)
  ...     return qml.expval(qml.PauliZ(0))
  >>> vars = tf.Variable([0.2, 0.5, 0.1])
  >>> with tf.GradientTape() as tape:
  ...     res = circuit(vars)
  >>> tape.gradient(res, vars)
  <tf.Tensor: shape=(3,), dtype=float32, numpy=array([-2.2526717e-01, -1.0086454e+00,  1.3877788e-17], dtype=float32)>
  ```

* The circuit drawer now displays inverted operations, as well as wires
  where probabilities are returned from the device:
  [(#540)](https://github.com/XanaduAI/pennylane/pull/540)

  ```python
  >>> @qml.qnode(dev)
  ... def circuit(theta):
  ...     qml.RX(theta, wires=0)
  ...     qml.CNOT(wires=[0, 1])
  ...     qml.S(wires=1).inv()
  ...     return qml.probs(wires=[0, 1])
  >>> circuit(0.2)
  array([0.99003329, 0.        , 0.        , 0.00996671])
  >>> print(circuit.draw())
  0: ──RX(0.2)──╭C───────╭┤ Probs
  1: ───────────╰X──S⁻¹──╰┤ Probs
  ```

* You can now evaluate the metric tensor of a VQE Hamiltonian via the new
  `VQECost.metric_tensor` method. This allows `VQECost` objects to be directly
  optimized by the quantum natural gradient optimizer (`qml.QNGOptimizer`).
  [(#618)](https://github.com/XanaduAI/pennylane/pull/618)

* The input check functions in `pennylane.templates.utils` are now public
  and visible in the API documentation.
  [(#566)](https://github.com/XanaduAI/pennylane/pull/566)

* Added keyword arguments for step size and order to the `qnode` decorator, as well as
  the `QNode` and `JacobianQNode` classes. This enables the user to set the step size
  and order when using finite difference methods. These options are also exposed when
  creating QNode collections.
  [(#530)](https://github.com/XanaduAI/pennylane/pull/530)
  [(#585)](https://github.com/XanaduAI/pennylane/pull/585)
  [(#587)](https://github.com/XanaduAI/pennylane/pull/587)

* The decomposition for the `CRY` gate now uses the simpler form `RY @ CNOT @ RY @ CNOT`
  [(#547)](https://github.com/XanaduAI/pennylane/pull/547)

* The underlying queuing system was refactored, removing the `qml._current_context`
  property that held the currently active `QNode` or `OperationRecorder`. Now, all
  objects that expose a queue for operations inherit from `QueuingContext` and
  register their queue globally.
  [(#548)](https://github.com/XanaduAI/pennylane/pull/548)

* The PennyLane repository has a new benchmarking tool which supports the comparison of different git revisions.
  [(#568)](https://github.com/XanaduAI/pennylane/pull/568)
  [(#560)](https://github.com/XanaduAI/pennylane/pull/560)
  [(#516)](https://github.com/XanaduAI/pennylane/pull/516)

<h3>Documentation</h3>

* Updated the development section by creating a landing page with links to sub-pages
  containing specific guides.
  [(#596)](https://github.com/XanaduAI/pennylane/pull/596)

* Extended the developer's guide by a section explaining how to add new templates.
  [(#564)](https://github.com/XanaduAI/pennylane/pull/564)

<h3>Bug fixes</h3>

* `tf.GradientTape().jacobian()` can now be evaluated on QNodes using the TensorFlow interface.
  [(#626)](https://github.com/XanaduAI/pennylane/pull/626)

* `RandomLayers()` is now compatible with the qiskit devices.
  [(#597)](https://github.com/XanaduAI/pennylane/pull/597)

* `DefaultQubit.probability()` now returns the correct probability when called with
  `device.analytic=False`.
  [(#563)](https://github.com/XanaduAI/pennylane/pull/563)

* Fixed a bug in the `StronglyEntanglingLayers` template, allowing it to
  work correctly when applied to a single wire.
  [(544)](https://github.com/XanaduAI/pennylane/pull/544)

* Fixed a bug when inverting operations with decompositions; operations marked as inverted
  are now correctly inverted when the fallback decomposition is called.
  [(#543)](https://github.com/XanaduAI/pennylane/pull/543)

* The `QNode.print_applied()` method now correctly displays wires where
  `qml.prob()` is being returned.
  [#542](https://github.com/XanaduAI/pennylane/pull/542)

<h3>Contributors</h3>

This release contains contributions from (in alphabetical order):

Ville Bergholm, Lana Bozanic, Thomas Bromley, Theodor Isacsson, Josh Izaac, Nathan Killoran,
Maggie Li, Johannes Jakob Meyer, Maria Schuld, Sukin Sim, Antal Száva.

# Release 0.8.1

<h3>Improvements</h3>

* Beginning of support for Python 3.8, with the test suite
  now being run in a Python 3.8 environment.
  [(#501)](https://github.com/XanaduAI/pennylane/pull/501)

<h3>Documentation</h3>

* Present templates as a gallery of thumbnails showing the
  basic circuit architecture.
  [(#499)](https://github.com/XanaduAI/pennylane/pull/499)

<h3>Bug fixes</h3>

* Fixed a bug where multiplying a QNode parameter by 0 caused a divide
  by zero error when calculating the parameter shift formula.
  [(#512)](https://github.com/XanaduAI/pennylane/pull/512)

* Fixed a bug where the shape of differentiable QNode arguments
  was being cached on the first construction, leading to indexing
  errors if the QNode was re-evaluated if the argument changed shape.
  [(#505)](https://github.com/XanaduAI/pennylane/pull/505)

<h3>Contributors</h3>

This release contains contributions from (in alphabetical order):

Ville Bergholm, Josh Izaac, Johannes Jakob Meyer, Maria Schuld, Antal Száva.

# Release 0.8.0

<h3>New features since last release</h3>

* Added a quantum chemistry package, `pennylane.qchem`, which supports
  integration with OpenFermion, Psi4, PySCF, and OpenBabel.
  [(#453)](https://github.com/XanaduAI/pennylane/pull/453)

  Features include:

  - Generate the qubit Hamiltonians directly starting with the atomic structure of the molecule.
  - Calculate the mean-field (Hartree-Fock) electronic structure of molecules.
  - Allow to define an active space based on the number of active electrons and active orbitals.
  - Perform the fermionic-to-qubit transformation of the electronic Hamiltonian by
    using different functions implemented in OpenFermion.
  - Convert OpenFermion's QubitOperator to a Pennylane `Hamiltonian` class.
  - Perform a Variational Quantum Eigensolver (VQE) computation with this Hamiltonian in PennyLane.

  Check out the [quantum chemistry quickstart](https://pennylane.readthedocs.io/en/latest/introduction/chemistry.html), as well the quantum chemistry and VQE tutorials.

* PennyLane now has some functions and classes for creating and solving VQE
  problems. [(#467)](https://github.com/XanaduAI/pennylane/pull/467)

  - `qml.Hamiltonian`: a lightweight class for representing qubit Hamiltonians
  - `qml.VQECost`: a class for quickly constructing a differentiable cost function
    given a circuit ansatz, Hamiltonian, and one or more devices

    ```python
    >>> H = qml.vqe.Hamiltonian(coeffs, obs)
    >>> cost = qml.VQECost(ansatz, hamiltonian, dev, interface="torch")
    >>> params = torch.rand([4, 3])
    >>> cost(params)
    tensor(0.0245, dtype=torch.float64)
    ```

* Added a circuit drawing feature that provides a text-based representation
  of a QNode instance. It can be invoked via `qnode.draw()`. The user can specify
  to display variable names instead of variable values and choose either an ASCII
  or Unicode charset.
  [(#446)](https://github.com/XanaduAI/pennylane/pull/446)

  Consider the following circuit as an example:
  ```python3
  @qml.qnode(dev)
  def qfunc(a, w):
      qml.Hadamard(0)
      qml.CRX(a, wires=[0, 1])
      qml.Rot(w[0], w[1], w[2], wires=[1])
      qml.CRX(-a, wires=[0, 1])

      return qml.expval(qml.PauliZ(0) @ qml.PauliZ(1))
  ```

  We can draw the circuit after it has been executed:

  ```python
  >>> result = qfunc(2.3, [1.2, 3.2, 0.7])
  >>> print(qfunc.draw())
   0: ──H──╭C────────────────────────────╭C─────────╭┤ ⟨Z ⊗ Z⟩
   1: ─────╰RX(2.3)──Rot(1.2, 3.2, 0.7)──╰RX(-2.3)──╰┤ ⟨Z ⊗ Z⟩
  >>> print(qfunc.draw(charset="ascii"))
   0: --H--+C----------------------------+C---------+| <Z @ Z>
   1: -----+RX(2.3)--Rot(1.2, 3.2, 0.7)--+RX(-2.3)--+| <Z @ Z>
  >>> print(qfunc.draw(show_variable_names=True))
   0: ──H──╭C─────────────────────────────╭C─────────╭┤ ⟨Z ⊗ Z⟩
   1: ─────╰RX(a)──Rot(w[0], w[1], w[2])──╰RX(-1*a)──╰┤ ⟨Z ⊗ Z⟩
  ```

* Added `QAOAEmbedding` and its parameter initialization
  as a new trainable template.
  [(#442)](https://github.com/XanaduAI/pennylane/pull/442)

  <img src="https://pennylane.readthedocs.io/en/latest/_images/qaoa_layers.png"
  width=70%></img>

* Added the `qml.probs()` measurement function, allowing QNodes
  to differentiate variational circuit probabilities
  on simulators and hardware.
  [(#432)](https://github.com/XanaduAI/pennylane/pull/432)

  ```python
  @qml.qnode(dev)
  def circuit(x):
      qml.Hadamard(wires=0)
      qml.RY(x, wires=0)
      qml.RX(x, wires=1)
      qml.CNOT(wires=[0, 1])
      return qml.probs(wires=[0])
  ```
  Executing this circuit gives the marginal probability of wire 1:
  ```python
  >>> circuit(0.2)
  [0.40066533 0.59933467]
  ```
  QNodes that return probabilities fully support autodifferentiation.

* Added the convenience load functions `qml.from_pyquil`, `qml.from_quil` and
  `qml.from_quil_file` that convert pyQuil objects and Quil code to PennyLane
  templates. This feature requires version 0.8 or above of the PennyLane-Forest
  plugin.
  [(#459)](https://github.com/XanaduAI/pennylane/pull/459)

* Added a `qml.inv` method that inverts templates and sequences of Operations.
  Added a `@qml.template` decorator that makes templates return the queued Operations.
  [(#462)](https://github.com/XanaduAI/pennylane/pull/462)

  For example, using this function to invert a template inside a QNode:

  ```python3
      @qml.template
      def ansatz(weights, wires):
          for idx, wire in enumerate(wires):
              qml.RX(weights[idx], wires=[wire])

          for idx in range(len(wires) - 1):
              qml.CNOT(wires=[wires[idx], wires[idx + 1]])

      dev = qml.device('default.qubit', wires=2)

      @qml.qnode(dev)
      def circuit(weights):
          qml.inv(ansatz(weights, wires=[0, 1]))
          return qml.expval(qml.PauliZ(0) @ qml.PauliZ(1))
    ```

* Added the `QNodeCollection` container class, that allows independent
  QNodes to be stored and evaluated simultaneously. Experimental support
  for asynchronous evaluation of contained QNodes is provided with the
  `parallel=True` keyword argument.
  [(#466)](https://github.com/XanaduAI/pennylane/pull/466)

* Added a high level `qml.map` function, that maps a quantum
  circuit template over a list of observables or devices, returning
  a `QNodeCollection`.
  [(#466)](https://github.com/XanaduAI/pennylane/pull/466)

  For example:

  ```python3
  >>> def my_template(params, wires, **kwargs):
  >>>    qml.RX(params[0], wires=wires[0])
  >>>    qml.RX(params[1], wires=wires[1])
  >>>    qml.CNOT(wires=wires)

  >>> obs_list = [qml.PauliX(0) @ qml.PauliZ(1), qml.PauliZ(0) @ qml.PauliX(1)]
  >>> dev = qml.device("default.qubit", wires=2)
  >>> qnodes = qml.map(my_template, obs_list, dev, measure="expval")
  >>> qnodes([0.54, 0.12])
  array([-0.06154835  0.99280864])
  ```

* Added high level `qml.sum`, `qml.dot`, `qml.apply` functions
  that act on QNode collections.
  [(#466)](https://github.com/XanaduAI/pennylane/pull/466)

  `qml.apply` allows vectorized functions to act over the entire QNode
  collection:
  ```python
  >>> qnodes = qml.map(my_template, obs_list, dev, measure="expval")
  >>> cost = qml.apply(np.sin, qnodes)
  >>> cost([0.54, 0.12])
  array([-0.0615095  0.83756375])
  ```

  `qml.sum` and `qml.dot` take the sum of a QNode collection, and a
  dot product of tensors/arrays/QNode collections, respectively.

<h3>Breaking changes</h3>

* Deprecated the old-style `QNode` such that only the new-style `QNode` and its syntax can be used,
  moved all related files from the `pennylane/beta` folder to `pennylane`.
  [(#440)](https://github.com/XanaduAI/pennylane/pull/440)

<h3>Improvements</h3>

* Added the `Tensor.prune()` method and the `Tensor.non_identity_obs` property for extracting
  non-identity instances from the observables making up a `Tensor` instance.
  [(#498)](https://github.com/XanaduAI/pennylane/pull/498)

* Renamed the `expt.tensornet` and `expt.tensornet.tf` devices to `default.tensor` and
  `default.tensor.tf`.
  [(#495)](https://github.com/XanaduAI/pennylane/pull/495)

* Added a serialization method to the `CircuitGraph` class that is used to create a unique
  hash for each quantum circuit graph.
  [(#470)](https://github.com/XanaduAI/pennylane/pull/470)

* Added the `Observable.eigvals` method to return the eigenvalues of observables.
  [(#449)](https://github.com/XanaduAI/pennylane/pull/449)

* Added the `Observable.diagonalizing_gates` method to return the gates
  that diagonalize an observable in the computational basis.
  [(#454)](https://github.com/XanaduAI/pennylane/pull/454)

* Added the `Operator.matrix` method to return the matrix representation
  of an operator in the computational basis.
  [(#454)](https://github.com/XanaduAI/pennylane/pull/454)

* Added a `QubitDevice` class which implements common functionalities of plugin devices such that
  plugin devices can rely on these implementations. The new `QubitDevice` also includes
  a new `execute` method, which allows for more convenient plugin design. In addition, `QubitDevice`
  also unifies the way samples are generated on qubit-based devices.
  [(#452)](https://github.com/XanaduAI/pennylane/pull/452)
  [(#473)](https://github.com/XanaduAI/pennylane/pull/473)

* Improved documentation of `AmplitudeEmbedding` and `BasisEmbedding` templates.
  [(#441)](https://github.com/XanaduAI/pennylane/pull/441)
  [(#439)](https://github.com/XanaduAI/pennylane/pull/439)

* Codeblocks in the documentation now have a 'copy' button for easily
  copying examples.
  [(#437)](https://github.com/XanaduAI/pennylane/pull/437)

<h3>Documentation</h3>

* Update the developers plugin guide to use QubitDevice.
  [(#483)](https://github.com/XanaduAI/pennylane/pull/483)

<h3>Bug fixes</h3>

* Fixed a bug in `CVQNode._pd_analytic`, where non-descendant observables were not
  Heisenberg-transformed before evaluating the partial derivatives when using the
  order-2 parameter-shift method, resulting in an erroneous Jacobian for some circuits.
  [(#433)](https://github.com/XanaduAI/pennylane/pull/433)

<h3>Contributors</h3>

This release contains contributions from (in alphabetical order):

Juan Miguel Arrazola, Ville Bergholm, Alain Delgado Gran, Olivia Di Matteo,
Theodor Isacsson, Josh Izaac, Soran Jahangiri, Nathan Killoran, Johannes Jakob Meyer,
Zeyue Niu, Maria Schuld, Antal Száva.

# Release 0.7.0

<h3>New features since last release</h3>

* Custom padding constant in `AmplitudeEmbedding` is supported (see 'Breaking changes'.)
  [(#419)](https://github.com/XanaduAI/pennylane/pull/419)

* `StronglyEntanglingLayer` and `RandomLayer` now work with a single wire.
  [(#409)](https://github.com/XanaduAI/pennylane/pull/409)
  [(#413)](https://github.com/XanaduAI/pennylane/pull/413)

* Added support for applying the inverse of an `Operation` within a circuit.
  [(#377)](https://github.com/XanaduAI/pennylane/pull/377)

* Added an `OperationRecorder()` context manager, that allows templates
  and quantum functions to be executed while recording events. The
  recorder can be used with and without QNodes as a debugging utility.
  [(#388)](https://github.com/XanaduAI/pennylane/pull/388)

* Operations can now specify a decomposition that is used when the desired operation
  is not supported on the target device.
  [(#396)](https://github.com/XanaduAI/pennylane/pull/396)

* The ability to load circuits from external frameworks as templates
  has been added via the new `qml.load()` function. This feature
  requires plugin support --- this initial release provides support
  for Qiskit circuits and QASM files when `pennylane-qiskit` is installed,
  via the functions `qml.from_qiskit` and `qml.from_qasm`.
  [(#418)](https://github.com/XanaduAI/pennylane/pull/418)

* An experimental tensor network device has been added
  [(#416)](https://github.com/XanaduAI/pennylane/pull/416)
  [(#395)](https://github.com/XanaduAI/pennylane/pull/395)
  [(#394)](https://github.com/XanaduAI/pennylane/pull/394)
  [(#380)](https://github.com/XanaduAI/pennylane/pull/380)

* An experimental tensor network device which uses TensorFlow for
  backpropagation has been added
  [(#427)](https://github.com/XanaduAI/pennylane/pull/427)

* Custom padding constant in `AmplitudeEmbedding` is supported (see 'Breaking changes'.)
  [(#419)](https://github.com/XanaduAI/pennylane/pull/419)

<h3>Breaking changes</h3>

* The `pad` parameter in `AmplitudeEmbedding()` is now either `None` (no automatic padding), or a
  number that is used as the padding constant.
  [(#419)](https://github.com/XanaduAI/pennylane/pull/419)

* Initialization functions now return a single array of weights per function. Utilities for multi-weight templates
  `Interferometer()` and `CVNeuralNetLayers()` are provided.
  [(#412)](https://github.com/XanaduAI/pennylane/pull/412)

* The single layer templates `RandomLayer()`, `CVNeuralNetLayer()` and `StronglyEntanglingLayer()`
  have been turned into private functions `_random_layer()`, `_cv_neural_net_layer()` and
  `_strongly_entangling_layer()`. Recommended use is now via the corresponding `Layers()` templates.
  [(#413)](https://github.com/XanaduAI/pennylane/pull/413)

<h3>Improvements</h3>

* Added extensive input checks in templates.
  [(#419)](https://github.com/XanaduAI/pennylane/pull/419)

* Templates integration tests are rewritten - now cover keyword/positional argument passing,
  interfaces and combinations of templates.
  [(#409)](https://github.com/XanaduAI/pennylane/pull/409)
  [(#419)](https://github.com/XanaduAI/pennylane/pull/419)

* State vector preparation operations in the `default.qubit` plugin can now be
  applied to subsets of wires, and are restricted to being the first operation
  in a circuit.
  [(#346)](https://github.com/XanaduAI/pennylane/pull/346)

* The `QNode` class is split into a hierarchy of simpler classes.
  [(#354)](https://github.com/XanaduAI/pennylane/pull/354)
  [(#398)](https://github.com/XanaduAI/pennylane/pull/398)
  [(#415)](https://github.com/XanaduAI/pennylane/pull/415)
  [(#417)](https://github.com/XanaduAI/pennylane/pull/417)
  [(#425)](https://github.com/XanaduAI/pennylane/pull/425)

* Added the gates U1, U2 and U3 parametrizing arbitrary unitaries on 1, 2 and 3
  qubits and the Toffoli gate to the set of qubit operations.
  [(#396)](https://github.com/XanaduAI/pennylane/pull/396)

* Changes have been made to accomodate the movement of the main function
  in `pytest._internal` to `pytest._internal.main` in pip 19.3.
  [(#404)](https://github.com/XanaduAI/pennylane/pull/404)

* Added the templates `BasisStatePreparation` and `MottonenStatePreparation` that use
  gates to prepare a basis state and an arbitrary state respectively.
  [(#336)](https://github.com/XanaduAI/pennylane/pull/336)

* Added decompositions for `BasisState` and `QubitStateVector` based on state
  preparation templates.
  [(#414)](https://github.com/XanaduAI/pennylane/pull/414)

* Replaces the pseudo-inverse in the quantum natural gradient optimizer
  (which can be numerically unstable) with `np.linalg.solve`.
  [(#428)](https://github.com/XanaduAI/pennylane/pull/428)

<h3>Contributors</h3>

This release contains contributions from (in alphabetical order):

Ville Bergholm, Josh Izaac, Nathan Killoran, Angus Lowe, Johannes Jakob Meyer,
Oluwatobi Ogunbayo, Maria Schuld, Antal Száva.

# Release 0.6.1

<h3>New features since last release</h3>

* Added a `print_applied` method to QNodes, allowing the operation
  and observable queue to be printed as last constructed.
  [(#378)](https://github.com/XanaduAI/pennylane/pull/378)

<h3>Improvements</h3>

* A new `Operator` base class is introduced, which is inherited by both the
  `Observable` class and the `Operation` class.
  [(#355)](https://github.com/XanaduAI/pennylane/pull/355)

* Removed deprecated `@abstractproperty` decorators
  in `_device.py`.
  [(#374)](https://github.com/XanaduAI/pennylane/pull/374)

* The `CircuitGraph` class is updated to deal with `Operation` instances directly.
  [(#344)](https://github.com/XanaduAI/pennylane/pull/344)

* Comprehensive gradient tests have been added for the interfaces.
  [(#381)](https://github.com/XanaduAI/pennylane/pull/381)

<h3>Documentation</h3>

* The new restructured documentation has been polished and updated.
  [(#387)](https://github.com/XanaduAI/pennylane/pull/387)
  [(#375)](https://github.com/XanaduAI/pennylane/pull/375)
  [(#372)](https://github.com/XanaduAI/pennylane/pull/372)
  [(#370)](https://github.com/XanaduAI/pennylane/pull/370)
  [(#369)](https://github.com/XanaduAI/pennylane/pull/369)
  [(#367)](https://github.com/XanaduAI/pennylane/pull/367)
  [(#364)](https://github.com/XanaduAI/pennylane/pull/364)

* Updated the development guides.
  [(#382)](https://github.com/XanaduAI/pennylane/pull/382)
  [(#379)](https://github.com/XanaduAI/pennylane/pull/379)

* Added all modules, classes, and functions to the API section
  in the documentation.
  [(#373)](https://github.com/XanaduAI/pennylane/pull/373)

<h3>Bug fixes</h3>

* Replaces the existing `np.linalg.norm` normalization with hand-coded
  normalization, allowing `AmplitudeEmbedding` to be used with differentiable
  parameters. AmplitudeEmbedding tests have been added and improved.
  [(#376)](https://github.com/XanaduAI/pennylane/pull/376)

<h3>Contributors</h3>

This release contains contributions from (in alphabetical order):

Ville Bergholm, Josh Izaac, Nathan Killoran, Maria Schuld, Antal Száva

# Release 0.6.0

<h3>New features since last release</h3>

* The devices `default.qubit` and `default.gaussian` have a new initialization parameter
  `analytic` that indicates if expectation values and variances should be calculated
  analytically and not be estimated from data.
  [(#317)](https://github.com/XanaduAI/pennylane/pull/317)

* Added C-SWAP gate to the set of qubit operations
  [(#330)](https://github.com/XanaduAI/pennylane/pull/330)

* The TensorFlow interface has been renamed from `"tfe"` to `"tf"`, and
  now supports TensorFlow 2.0.
  [(#337)](https://github.com/XanaduAI/pennylane/pull/337)

* Added the S and T gates to the set of qubit operations.
  [(#343)](https://github.com/XanaduAI/pennylane/pull/343)

* Tensor observables are now supported within the `expval`,
  `var`, and `sample` functions, by using the `@` operator.
  [(#267)](https://github.com/XanaduAI/pennylane/pull/267)


<h3>Breaking changes</h3>

* The argument `n` specifying the number of samples in the method `Device.sample` was removed.
  Instead, the method will always return `Device.shots` many samples.
  [(#317)](https://github.com/XanaduAI/pennylane/pull/317)

<h3>Improvements</h3>

* The number of shots / random samples used to estimate expectation values and variances, `Device.shots`,
  can now be changed after device creation.
  [(#317)](https://github.com/XanaduAI/pennylane/pull/317)

* Unified import shortcuts to be under qml in qnode.py
  and test_operation.py
  [(#329)](https://github.com/XanaduAI/pennylane/pull/329)

* The quantum natural gradient now uses `scipy.linalg.pinvh` which is more efficient for symmetric matrices
  than the previously used `scipy.linalg.pinv`.
  [(#331)](https://github.com/XanaduAI/pennylane/pull/331)

* The deprecated `qml.expval.Observable` syntax has been removed.
  [(#267)](https://github.com/XanaduAI/pennylane/pull/267)

* Remainder of the unittest-style tests were ported to pytest.
  [(#310)](https://github.com/XanaduAI/pennylane/pull/310)

* The `do_queue` argument for operations now only takes effect
  within QNodes. Outside of QNodes, operations can now be instantiated
  without needing to specify `do_queue`.
  [(#359)](https://github.com/XanaduAI/pennylane/pull/359)

<h3>Documentation</h3>

* The docs are rewritten and restructured to contain a code introduction section as well as an API section.
  [(#314)](https://github.com/XanaduAI/pennylane/pull/275)

* Added Ising model example to the tutorials
  [(#319)](https://github.com/XanaduAI/pennylane/pull/319)

* Added tutorial for QAOA on MaxCut problem
  [(#328)](https://github.com/XanaduAI/pennylane/pull/328)

* Added QGAN flow chart figure to its tutorial
  [(#333)](https://github.com/XanaduAI/pennylane/pull/333)

* Added missing figures for gallery thumbnails of state-preparation
  and QGAN tutorials
  [(#326)](https://github.com/XanaduAI/pennylane/pull/326)

* Fixed typos in the state preparation tutorial
  [(#321)](https://github.com/XanaduAI/pennylane/pull/321)

* Fixed bug in VQE tutorial 3D plots
  [(#327)](https://github.com/XanaduAI/pennylane/pull/327)

<h3>Bug fixes</h3>

* Fixed typo in measurement type error message in qnode.py
  [(#341)](https://github.com/XanaduAI/pennylane/pull/341)

<h3>Contributors</h3>

This release contains contributions from (in alphabetical order):

Shahnawaz Ahmed, Ville Bergholm, Aroosa Ijaz, Josh Izaac, Nathan Killoran, Angus Lowe,
Johannes Jakob Meyer, Maria Schuld, Antal Száva, Roeland Wiersema.

# Release 0.5.0

<h3>New features since last release</h3>

* Adds a new optimizer, `qml.QNGOptimizer`, which optimizes QNodes using
  quantum natural gradient descent. See https://arxiv.org/abs/1909.02108
  for more details.
  [(#295)](https://github.com/XanaduAI/pennylane/pull/295)
  [(#311)](https://github.com/XanaduAI/pennylane/pull/311)

* Adds a new QNode method, `QNode.metric_tensor()`,
  which returns the block-diagonal approximation to the Fubini-Study
  metric tensor evaluated on the attached device.
  [(#295)](https://github.com/XanaduAI/pennylane/pull/295)

* Sampling support: QNodes can now return a specified number of samples
  from a given observable via the top-level `pennylane.sample()` function.
  To support this on plugin devices, there is a new `Device.sample` method.

  Calculating gradients of QNodes that involve sampling is not possible.
  [(#256)](https://github.com/XanaduAI/pennylane/pull/256)

* `default.qubit` has been updated to provide support for sampling.
  [(#256)](https://github.com/XanaduAI/pennylane/pull/256)

* Added controlled rotation gates to PennyLane operations and `default.qubit` plugin.
  [(#251)](https://github.com/XanaduAI/pennylane/pull/251)

<h3>Breaking changes</h3>

* The method `Device.supported` was removed, and replaced with the methods
  `Device.supports_observable` and `Device.supports_operation`.
  Both methods can be called with string arguments (`dev.supports_observable('PauliX')`) and
  class arguments (`dev.supports_observable(qml.PauliX)`).
  [(#276)](https://github.com/XanaduAI/pennylane/pull/276)

* The following CV observables were renamed to comply with the new Operation/Observable
  scheme: `MeanPhoton` to `NumberOperator`, `Homodyne` to `QuadOperator` and `NumberState` to `FockStateProjector`.
  [(#254)](https://github.com/XanaduAI/pennylane/pull/254)

<h3>Improvements</h3>

* The `AmplitudeEmbedding` function now provides options to normalize and
  pad features to ensure a valid state vector is prepared.
  [(#275)](https://github.com/XanaduAI/pennylane/pull/275)

* Operations can now optionally specify generators, either as existing PennyLane
  operations, or by providing a NumPy array.
  [(#295)](https://github.com/XanaduAI/pennylane/pull/295)
  [(#313)](https://github.com/XanaduAI/pennylane/pull/313)

* Adds a `Device.parameters` property, so that devices can view a dictionary mapping free
  parameters to operation parameters. This will allow plugin devices to take advantage
  of parametric compilation.
  [(#283)](https://github.com/XanaduAI/pennylane/pull/283)

* Introduces two enumerations: `Any` and `All`, representing any number of wires
  and all wires in the system respectively. They can be imported from
  `pennylane.operation`, and can be used when defining the `Operation.num_wires`
  class attribute of operations.
  [(#277)](https://github.com/XanaduAI/pennylane/pull/277)

  As part of this change:

  - `All` is equivalent to the integer 0, for backwards compatibility with the
    existing test suite

  - `Any` is equivalent to the integer -1 to allow numeric comparison
    operators to continue working

  - An additional validation is now added to the `Operation` class,
    which will alert the user that an operation with `num_wires = All`
    is being incorrectly.

* The one-qubit rotations in `pennylane.plugins.default_qubit` no longer depend on Scipy's `expm`. Instead
  they are calculated with Euler's formula.
  [(#292)](https://github.com/XanaduAI/pennylane/pull/292)

* Creates an `ObservableReturnTypes` enumeration class containing `Sample`,
  `Variance` and `Expectation`. These new values can be assigned to the `return_type`
  attribute of an `Observable`.
  [(#290)](https://github.com/XanaduAI/pennylane/pull/290)

* Changed the signature of the `RandomLayer` and `RandomLayers` templates to have a fixed seed by default.
  [(#258)](https://github.com/XanaduAI/pennylane/pull/258)

* `setup.py` has been cleaned up, removing the non-working shebang,
  and removing unused imports.
  [(#262)](https://github.com/XanaduAI/pennylane/pull/262)

<h3>Documentation</h3>

* A documentation refactor to simplify the tutorials and
  include Sphinx-Gallery.
  [(#291)](https://github.com/XanaduAI/pennylane/pull/291)

  - Examples and tutorials previously split across the `examples/`
    and `doc/tutorials/` directories, in a mixture of ReST and Jupyter notebooks,
    have been rewritten as Python scripts with ReST comments in a single location,
    the `examples/` folder.

  - Sphinx-Gallery is used to automatically build and run the tutorials.
    Rendered output is displayed in the Sphinx documentation.

  - Links are provided at the top of every tutorial page for downloading the
    tutorial as an executable python script, downloading the tutorial
    as a Jupyter notebook, or viewing the notebook on GitHub.

  - The tutorials table of contents have been moved to a single quick start page.

* Fixed a typo in `QubitStateVector`.
  [(#296)](https://github.com/XanaduAI/pennylane/pull/296)

* Fixed a typo in the `default_gaussian.gaussian_state` function.
  [(#293)](https://github.com/XanaduAI/pennylane/pull/293)

* Fixed a typo in the gradient recipe within the `RX`, `RY`, `RZ`
  operation docstrings.
  [(#248)](https://github.com/XanaduAI/pennylane/pull/248)

* Fixed a broken link in the tutorial documentation, as a
  result of the `qml.expval.Observable` deprecation.
  [(#246)](https://github.com/XanaduAI/pennylane/pull/246)

<h3>Bug fixes</h3>

* Fixed a bug where a `PolyXP` observable would fail if applied to subsets
  of wires on `default.gaussian`.
  [(#277)](https://github.com/XanaduAI/pennylane/pull/277)

<h3>Contributors</h3>

This release contains contributions from (in alphabetical order):

Simon Cross, Aroosa Ijaz, Josh Izaac, Nathan Killoran, Johannes Jakob Meyer,
Rohit Midha, Nicolás Quesada, Maria Schuld, Antal Száva, Roeland Wiersema.

# Release 0.4.0

<h3>New features since last release</h3>

* `pennylane.expval()` is now a top-level *function*, and is no longer
  a package of classes. For now, the existing `pennylane.expval.Observable`
  interface continues to work, but will raise a deprecation warning.
  [(#232)](https://github.com/XanaduAI/pennylane/pull/232)

* Variance support: QNodes can now return the variance of observables,
  via the top-level `pennylane.var()` function. To support this on
  plugin devices, there is a new `Device.var` method.

  The following observables support analytic gradients of variances:

  - All qubit observables (requiring 3 circuit evaluations for involutory
    observables such as `Identity`, `X`, `Y`, `Z`; and 5 circuit evals for
    non-involutary observables, currently only `qml.Hermitian`)

  - First-order CV observables (requiring 5 circuit evaluations)

  Second-order CV observables support numerical variance gradients.

* `pennylane.about()` function added, providing details
  on current PennyLane version, installed plugins, Python,
  platform, and NumPy versions [(#186)](https://github.com/XanaduAI/pennylane/pull/186)

* Removed the logic that allowed `wires` to be passed as a positional
  argument in quantum operations. This allows us to raise more useful
  error messages for the user if incorrect syntax is used.
  [(#188)](https://github.com/XanaduAI/pennylane/pull/188)

* Adds support for multi-qubit expectation values of the `pennylane.Hermitian()`
  observable [(#192)](https://github.com/XanaduAI/pennylane/pull/192)

* Adds support for multi-qubit expectation values in `default.qubit`.
  [(#202)](https://github.com/XanaduAI/pennylane/pull/202)

* Organize templates into submodules [(#195)](https://github.com/XanaduAI/pennylane/pull/195).
  This included the following improvements:

  - Distinguish embedding templates from layer templates.

  - New random initialization functions supporting the templates available
    in the new submodule `pennylane.init`.

  - Added a random circuit template (`RandomLayers()`), in which rotations and 2-qubit gates are randomly
    distributed over the wires

  - Add various embedding strategies

<h3>Breaking changes</h3>

* The `Device` methods `expectations`, `pre_expval`, and `post_expval` have been
  renamed to `observables`, `pre_measure`, and `post_measure` respectively.
  [(#232)](https://github.com/XanaduAI/pennylane/pull/232)

<h3>Improvements</h3>

* `default.qubit` plugin now uses `np.tensordot` when applying quantum operations
  and evaluating expectations, resulting in significant speedup
  [(#239)](https://github.com/XanaduAI/pennylane/pull/239),
  [(#241)](https://github.com/XanaduAI/pennylane/pull/241)

* PennyLane now allows division of quantum operation parameters by a constant
  [(#179)](https://github.com/XanaduAI/pennylane/pull/179)

* Portions of the test suite are in the process of being ported to pytest.
  Note: this is still a work in progress.

  Ported tests include:

  - `test_ops.py`
  - `test_about.py`
  - `test_classical_gradients.py`
  - `test_observables.py`
  - `test_measure.py`
  - `test_init.py`
  - `test_templates*.py`
  - `test_ops.py`
  - `test_variable.py`
  - `test_qnode.py` (partial)

<h3>Bug fixes</h3>

* Fixed a bug in `Device.supported`, which would incorrectly
  mark an operation as supported if it shared a name with an
  observable [(#203)](https://github.com/XanaduAI/pennylane/pull/203)

* Fixed a bug in `Operation.wires`, by explicitly casting the
  type of each wire to an integer [(#206)](https://github.com/XanaduAI/pennylane/pull/206)

* Removed code in PennyLane which configured the logger,
  as this would clash with users' configurations
  [(#208)](https://github.com/XanaduAI/pennylane/pull/208)

* Fixed a bug in `default.qubit`, in which `QubitStateVector` operations
  were accidentally being cast to `np.float` instead of `np.complex`.
  [(#211)](https://github.com/XanaduAI/pennylane/pull/211)


<h3>Contributors</h3>

This release contains contributions from:

Shahnawaz Ahmed, riveSunder, Aroosa Ijaz, Josh Izaac, Nathan Killoran, Maria Schuld.

# Release 0.3.1

<h3>Bug fixes</h3>

* Fixed a bug where the interfaces submodule was not correctly being packaged via setup.py

# Release 0.3.0

<h3>New features since last release</h3>

* PennyLane now includes a new `interfaces` submodule, which enables QNode integration with additional machine learning libraries.
* Adds support for an experimental PyTorch interface for QNodes
* Adds support for an experimental TensorFlow eager execution interface for QNodes
* Adds a PyTorch+GPU+QPU tutorial to the documentation
* Documentation now includes links and tutorials including the new [PennyLane-Forest](https://github.com/rigetti/pennylane-forest) plugin.

<h3>Improvements</h3>

* Printing a QNode object, via `print(qnode)` or in an interactive terminal, now displays more useful information regarding the QNode,
  including the device it runs on, the number of wires, it's interface, and the quantum function it uses:

  ```python
  >>> print(qnode)
  <QNode: device='default.qubit', func=circuit, wires=2, interface=PyTorch>
  ```

<h3>Contributors</h3>

This release contains contributions from:

Josh Izaac and Nathan Killoran.


# Release 0.2.0

<h3>New features since last release</h3>

* Added the `Identity` expectation value for both CV and qubit models [(#135)](https://github.com/XanaduAI/pennylane/pull/135)
* Added the `templates.py` submodule, containing some commonly used QML models to be used as ansatz in QNodes [(#133)](https://github.com/XanaduAI/pennylane/pull/133)
* Added the `qml.Interferometer` CV operation [(#152)](https://github.com/XanaduAI/pennylane/pull/152)
* Wires are now supported as free QNode parameters [(#151)](https://github.com/XanaduAI/pennylane/pull/151)
* Added ability to update stepsizes of the optimizers [(#159)](https://github.com/XanaduAI/pennylane/pull/159)

<h3>Improvements</h3>

* Removed use of hardcoded values in the optimizers, made them parameters (see [#131](https://github.com/XanaduAI/pennylane/pull/131) and [#132](https://github.com/XanaduAI/pennylane/pull/132))
* Created the new `PlaceholderExpectation`, to be used when both CV and qubit expval modules contain expectations with the same name
* Provide a way for plugins to view the operation queue _before_ applying operations. This allows for on-the-fly modifications of
  the queue, allowing hardware-based plugins to support the full range of qubit expectation values. [(#143)](https://github.com/XanaduAI/pennylane/pull/143)
* QNode return values now support _any_ form of sequence, such as lists, sets, etc. [(#144)](https://github.com/XanaduAI/pennylane/pull/144)
* CV analytic gradient calculation is now more robust, allowing for operations which may not themselves be differentiated, but have a
  well defined `_heisenberg_rep` method, and so may succeed operations that are analytically differentiable [(#152)](https://github.com/XanaduAI/pennylane/pull/152)

<h3>Bug fixes</h3>

* Fixed a bug where the variational classifier example was not batching when learning parity (see [#128](https://github.com/XanaduAI/pennylane/pull/128) and [#129](https://github.com/XanaduAI/pennylane/pull/129))
* Fixed an inconsistency where some initial state operations were documented as accepting complex parameters - all operations
  now accept real values [(#146)](https://github.com/XanaduAI/pennylane/pull/146)

<h3>Contributors</h3>

This release contains contributions from:

Christian Gogolin, Josh Izaac, Nathan Killoran, and Maria Schuld.


# Release 0.1.0

Initial public release.

<h3>Contributors</h3>
This release contains contributions from:

Ville Bergholm, Josh Izaac, Maria Schuld, Christian Gogolin, and Nathan Killoran.<|MERGE_RESOLUTION|>--- conflicted
+++ resolved
@@ -37,16 +37,14 @@
 
 <h3>Improvements</h3>
 
-<<<<<<< HEAD
 * The `Device` class now uses caching when mapping wires.
   [(#1270)](https://github.com/PennyLaneAI/pennylane/pull/1270)
 
 * The `Wires` class now uses caching for computing its `hash`.
   [(#1270)](https://github.com/PennyLaneAI/pennylane/pull/1270)
-=======
+
 * Added custom gate application for Toffoli in `default.qubit`.
   [(#1249)](https://github.com/PennyLaneAI/pennylane/pull/1249)
->>>>>>> c2ee6a41
 
 * The device test suite now provides test cases for checking gates by comparing
   expectation values.
