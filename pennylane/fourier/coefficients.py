--- conflicted
+++ resolved
@@ -32,15 +32,8 @@
     threshold will be set to ``2 * degree``.
 
     Args:
-<<<<<<< HEAD
-        f (callable): function that takes an array of :math:`N` scalar inputs. Function should
-            have structure ``f(weights, params)`` where params are the paramters that the
-            Fourier coefficients are taken with respect to.
-        n_inputs (int): dimension of the input
-=======
         f (callable): function that takes an array of :math:`N` scalar inputs
         n_inputs (int): number of function inputs
->>>>>>> 8355dc87
         degree (int): max frequency of Fourier coeffs to be computed. For degree :math:`d`,
             the coefficients from frequencies :math:`-d, -d+1,...0,..., d-1, d ` will be computed.
         lowpass_filter (bool): If True (default), a simple low-pass filter is applied prior to
