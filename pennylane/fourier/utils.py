--- conflicted
+++ resolved
@@ -18,7 +18,6 @@
 import numpy as np
 
 
-<<<<<<< HEAD
 def format_nvec(nvec):
     """Nice strings representing tuples of integers."""
 
@@ -45,8 +44,6 @@
     return {nvec: coeffs[nvec] for nvec in nvecs}
 
 
-=======
->>>>>>> 19714e7e
 def extract_evals(obj):
     """Extract pair of eigenvalues of from generator of an operation."""
 
